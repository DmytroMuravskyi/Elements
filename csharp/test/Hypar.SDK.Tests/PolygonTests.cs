--- conflicted
+++ resolved
@@ -217,7 +217,6 @@
                     new Vector3(3, 5)
                 }
             );
-<<<<<<< HEAD
             var vertices = p1.Difference(p2).First().Vertices;
 
             Assert.Contains(vertices, p => p.X == 0.0 && p.Y == 0.0);
@@ -226,18 +225,6 @@
             Assert.Contains(vertices, p => p.X == 3.0 && p.Y == 1.0);
             Assert.Contains(vertices, p => p.X == 3.0 && p.Y == 4.0);
             Assert.Contains(vertices, p => p.X == 0.0 && p.Y == 4.0);
-=======
-            var vertices = p1.Intersection(p2).ToArray()[0].Vertices.ToList();
-
-            Assert.Contains(vertices, p => p.X == 0.0 && p.Y == 0.0);
-
-            //Assert.True(vertices.Exists(vtx => vtx.X == 0 && vtx.Y == 0));
-            //Assert.True(vertices.Exists(vtx => vtx.X == 4 && vtx.Y == 0));
-            //Assert.True(vertices.Exists(vtx => vtx.X == 4 && vtx.Y == 1));
-            //Assert.True(vertices.Exists(vtx => vtx.X == 3 && vtx.Y == 1));
-            //Assert.True(vertices.Exists(vtx => vtx.X == 3 && vtx.Y == 4));
-            //Assert.True(vertices.Exists(vtx => vtx.X == 0 && vtx.Y == 4));
->>>>>>> 6dd8a786
         }
 
         [Fact]
