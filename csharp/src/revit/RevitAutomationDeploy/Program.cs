﻿using Amazon.S3;
using Amazon.S3.Model;
using Hypar.Elements;
using Hypar.Geometry;
using System;
using System.IO;
using System.IO.Compression;
using Autodesk.Forge;
using Newtonsoft.Json;
using Newtonsoft.Json.Linq;
using System.Collections.Generic;
using System.Linq;
using System.Net;

namespace RevitAutomationDeploy
{
    //http://v3doc.s3-website-us-west-2.amazonaws.com/#/AppsApi/V3AppbundlesByIdAliasesByAliasIdGet

    class Program
    {
        private const string FORGE_CLIENT_ID = "FORGE_CLIENT_ID";
        private const string FORGE_CLIENT_SECRET = "FORGE_CLIENT_SECRET";
        private const string REVIT_AUTOMATION_BUCKET_NAME = "REVIT_AUTOMATION_BUCKET_NAME";
        private const string REVIT_AUTOMATION_KEY = "REVIT_AUTOMATION_KEY";
        
        private static RestSharp.RestClient _client;

        static void Main(string[] args)
        {
            if(args.Length == 0)
            {
                throw new Exception("Usage: RevitAutomationDeploy [args] [alias]");
            }

            _client = new RestSharp.RestClient("https://developer.api.autodesk.com/da/us-east/v3");
            var appAlias = args[0];
            var nickname = "Hypar";
            var activityAlias = "dev";
            var appId = "HyparRevit";
            var activityId = $"{appId}Activity";
            var engine = "Autodesk.Revit+2019";
            var clientId = Environment.GetEnvironmentVariable(FORGE_CLIENT_ID, EnvironmentVariableTarget.User);
            var modelUrl = "https://s3-us-west-1.amazonaws.com/hypar-revit/hypar.rvt";

            var token = GetAccessToken(clientId);
            if(args[0] == "-token")
            {
                Console.WriteLine(token);
                return;
            }
            
            if(args[0] == "-t")
            {
                var model = CreateTestModel();
                var data = new Dictionary<string,string>();
                data["id"] = Guid.NewGuid().ToString();
                data["model"] = model.ToJson();
                var json = JsonConvert.SerializeObject(data);
                File.WriteAllText(Path.Combine(Environment.GetFolderPath(Environment.SpecialFolder.MyDocuments), "execution.json"), json);
                return;
            }

            if(args[0] == "-n")
            {
                if(args.Length == 1)
                {
                    throw new Exception("The 'nickname' argument requires a nickname.");
                }
                CreateNickname(args[1], token);
                return;
            }

            if(args[0] == "-w")
            {
                if(args.Length == 1)
                {
                    throw new Exception("You must supply an execution id as the second argument.");
                }
                var url = GeneratePreSignedURL(args[1]);
                CreateTestWorkItem(args[1], url, modelUrl, token, nickname, activityId, activityAlias);
                return;
            }

            PublishApp();

            var zipBundlePath = ZipAppBundle();

            CreateOrUpdateAppBundle(token, appId, appAlias, zipBundlePath, engine);
            CreateActivity(token, activityId, nickname, appId, appAlias, engine, activityAlias);
        }

        private static void CreateTestWorkItem(string executionId, string presignedUrl, string modelUrl, string token, string nickname, string activityId, string activityAlias)
        {
            var request = new RestSharp.RestRequest("/workitems", RestSharp.Method.POST);
            request.AddHeader("Authorization", $"Bearer {token}");
            request.AddHeader("Content-Type", "application/json");

            // var model = CreateTestModel();
            // var modelJson = model.ToJson().Replace("\"","'").Replace("\r\n","").Replace("\t","").Replace("  ","");
            
            var body = new Dictionary<string,object>(){
                {"activityId", $"{nickname}.{activityId}+{activityAlias}"},
                {"arguments", new Dictionary<string,object>(){
                    {"rvtFile", new Dictionary<string,object>(){
                        {"url",modelUrl}
                    }},
                    {"result", new Dictionary<string,object>(){
                        {"verb","put"},
                        {"url", presignedUrl}
                    }},
                    {"execution",new Dictionary<string,object>(){
                        // {"url", $"data:application/json,{{'id': '{executionId}', 'model': {modelJson}}}"}
                        {"url", $"https://s3-us-west-1.amazonaws.com/hypar-executions-dev/{executionId}_elements.json"}
                    }}
                }}
            };
            var bodyJson = JsonConvert.SerializeObject(body);
            request.AddParameter("application/json", bodyJson, RestSharp.ParameterType.RequestBody);

            var response = _client.Execute(request);
            if(response.StatusCode != HttpStatusCode.OK)
            {
                throw new Exception($"There was an error submitting the test work item: {response.StatusCode} - {response.Content}");
            }
            Console.WriteLine(response.Content);
        }

        private static void CreateNickname(string nickname, string token)
        {
            Console.WriteLine($"Getting the existing app nickname.");
            var request = new RestSharp.RestRequest("/forgeapps/me", RestSharp.Method.GET);
            request.AddHeader("Authorization", $"Bearer {token}");
            var response = _client.Execute(request);
            if(response.StatusCode == HttpStatusCode.OK)
            {
                Console.WriteLine($"The forge app has the nickname: {response.Content}");
            }

            Console.WriteLine($"Creating the nickname '{nickname}'.");

            request = new RestSharp.RestRequest("/forgeapps/me", RestSharp.Method.PATCH);
            request.AddHeader("Authorization", $"Bearer {token}");
            request.AddHeader("Content-Type", "application/json");
            var body = new Dictionary<string,string>(){
                {"nickname", nickname}
            };
            request.RequestFormat = RestSharp.DataFormat.Json;
            request.AddBody(body);
            response = _client.Execute(request);
            if(response.StatusCode == HttpStatusCode.NoContent)
            {
                Console.WriteLine("Nickname successfully updated.");
            }
            else
            {
                throw new Exception($"There was an error creating the nickname: {response.StatusCode} - {response.Content}");
            }
        }

        private static void PublishApp()
        {
            Console.WriteLine("Publishing the app.");

            var process = new System.Diagnostics.Process();
            var startInfo = new System.Diagnostics.ProcessStartInfo();
            startInfo.FileName = "dotnet";
            startInfo.Arguments = "publish -c Release -f netstandard2.0";
            startInfo.WorkingDirectory = Path.GetFullPath(Path.Combine(Directory.GetCurrentDirectory(), "../HyparRevitApp"));
            process.StartInfo = startInfo;
            process.Start();
            process.WaitForExit();
        }

        private static void CreateOrUpdateAppBundle(string token, string appId, string alias, string bundleZipPath, string engine)
        {
            Console.WriteLine("Attempting to create the app.");

            var request = new RestSharp.RestRequest("/appbundles", RestSharp.Method.POST);
            request.AddHeader("Authorization", $"Bearer {token}");
            request.AddHeader("Content-Type", "application/json");
            var body = new NewAppBundleRequest(){
                Id = appId,
                Engine = engine,
                Description = "Convert Hypar Models to Revit."
            };
            request.RequestFormat = RestSharp.DataFormat.Json;
            request.AddBody(body);
            var response = _client.Execute(request);
            AppBundleResponse appBundleResponse;

            if(response.StatusCode == HttpStatusCode.Conflict)
            {
                Console.WriteLine("App already exists, updating.");

                appBundleResponse = UpdateAppBundle(token, appId);
                UploadAppBundle(appBundleResponse.UploadParameters, bundleZipPath);
            }
            else if(response.StatusCode == HttpStatusCode.Created || response.StatusCode == HttpStatusCode.OK)
            {
                appBundleResponse = JsonConvert.DeserializeObject<AppBundleResponse>(response.Content);
                UploadAppBundle(appBundleResponse.UploadParameters, bundleZipPath);
            } 
            else
            {
                throw new Exception($"There was an error creating a new app bundle: {response.StatusCode} - {response.Content}");
            }
            UpdateOrCreateAlias(appBundleResponse.Version, appId, alias, token);
        }

        private static void UpdateOrCreateAlias(int version, string appId, string alias, string token)
        {
            Console.WriteLine($"Getting the alias, {alias}, for app, {appId}, version {version}.");

            var request = new RestSharp.RestRequest($"/appbundles/{appId}/aliases/{alias}", RestSharp.Method.GET);
            request.AddHeader("Authorization", $"Bearer {token}");
            var response = _client.Execute(request);
            
            if(response.StatusCode == HttpStatusCode.NotFound)
            {
                Console.WriteLine($"The alias, {alias}, could not be found.");
                CreateAppAlias(version, appId, alias, token);
            }
            else if(response.StatusCode == HttpStatusCode.OK || response.StatusCode == HttpStatusCode.Created)
            {
                Console.WriteLine($"The alias, {alias}, was found.");
                UpdateAppAlias(version, appId, alias, token);
            }
        }

        private static void CreateAppAlias(int version, string appId, string alias, string token)
        {
            Console.WriteLine($"Creating the alias, {alias}, for app bundle, {appId}, version {version}.");

            var request = new RestSharp.RestRequest($"/appbundles/{appId}/aliases", RestSharp.Method.POST);
            request.AddHeader("Authorization", $"Bearer {token}");
            request.AddHeader("Content-Type", "application/json");
            var data = new Dictionary<string,object>()
            {
                {"version", version},
                {"id", alias}
            };
            request.RequestFormat = RestSharp.DataFormat.Json;
            request.AddBody(data);
            var response = _client.Execute(request);
            if(response.StatusCode != HttpStatusCode.OK)
            {
                throw new Exception($"There was an error creating the app alias: {response.StatusCode} - {response.Content}");
            }
        }

        private static void UpdateAppAlias(int version, string appId, string alias, string token)
        {
            Console.WriteLine($"Updating the alias, {alias}, for app bundle, {appId}, version {version}.");
            var request = new RestSharp.RestRequest($"/appbundles/{appId}/aliases/{alias}", RestSharp.Method.PATCH);
            request.AddHeader("Authorization", $"Bearer {token}");
            request.AddHeader("Content-Type", "application/json");
            var data = new Dictionary<string,object>()
            {
                {"version",version},
            };
            request.RequestFormat = RestSharp.DataFormat.Json;
            request.AddBody(data);
            var response = _client.Execute(request);
            if(response.StatusCode != HttpStatusCode.OK)
            {
                throw new Exception($"There was an error updating the app alias: {response.StatusCode} - {response.Content}");
            }
        }

        private static AppBundleResponse UpdateAppBundle(string token, string appId)
        {
            Console.WriteLine($"Updating app {appId}.");

            var request = new RestSharp.RestRequest($"/appbundles/{appId}/versions", RestSharp.Method.POST);
            request.AddHeader("Authorization", $"Bearer {token}");
            request.AddHeader("Content-Type", "application/json");
            request.RequestFormat = RestSharp.DataFormat.Json;
            var body = new NewAppBundleRequest(){
                Id = null,
                Engine = "Autodesk.Revit+2019",
                Description = "Convert Hypar Models to Revit."
            };
            request.AddBody(body);
            var response = _client.Execute(request);
            if(response.StatusCode != HttpStatusCode.OK)
            {
                throw new Exception($"There was an error creating a new app bundle: {response.StatusCode} - {response.Content}");
            }
            var newVersionResponse = JsonConvert.DeserializeObject<AppBundleResponse>(response.Content);
            return newVersionResponse;
        }
        
        private static string GetAccessToken(string clientId)
        {
            var client = new Autodesk.Forge.TwoLeggedApi();
            var clientSecret = Environment.GetEnvironmentVariable(FORGE_CLIENT_SECRET, EnvironmentVariableTarget.User);
            if(clientId == string.Empty || clientSecret == string.Empty)
            {
                throw new Exception($"The {FORGE_CLIENT_ID} and {FORGE_CLIENT_SECRET} environment variables must be set.");
            }
            var result = (Autodesk.Forge.Model.DynamicJsonResponse)client.Authenticate(clientId, clientSecret, "client_credentials", new []{Scope.CodeAll});
            return (string)result.Dictionary["access_token"];
        }
        
        private static string ZipAppBundle()
        {
            var root = Path.GetFullPath(Path.Combine(Directory.GetCurrentDirectory(), "../HyparRevitApp"));
            var bundleDir = Path.Combine(root, "HyparRevit.bundle");
            var zipPath = Path.Combine(root, "HyparRevitApp.zip");
            Console.WriteLine($"Zipping the app bundle located at {bundleDir}");

            if(!Directory.Exists(bundleDir))
            {
                throw new Exception($"The specified bundle directory, {bundleDir}, does not exist.");
            }

            if(File.Exists(zipPath))
            {
                File.Delete(zipPath);
            }
            ZipFile.CreateFromDirectory(bundleDir, zipPath, CompressionLevel.Optimal, true);
            return zipPath;
        }

        private static string GeneratePreSignedURL(string key)
        {
            //https://docs.aws.amazon.com/AmazonS3/latest/dev/ShareObjectPreSignedURLDotNetSDK.html

            var s3Client = new AmazonS3Client(Amazon.RegionEndpoint.USWest1);
            string urlString = "";
            try
            {
                GetPreSignedUrlRequest request1 = new GetPreSignedUrlRequest
                {
                    BucketName = Environment.GetEnvironmentVariable(REVIT_AUTOMATION_BUCKET_NAME, EnvironmentVariableTarget.User),
                    Key = $"{key}.rvt",
                    Expires = DateTime.Now.AddMinutes(60),
<<<<<<< HEAD
                    Verb = HttpVerb.PUT,
=======
                    Verb = HttpVerb.PUT
>>>>>>> 5ccbd776
                };
                urlString = s3Client.GetPreSignedURL(request1);
            }
            catch (AmazonS3Exception e)
            {
                Console.WriteLine("Error encountered on server. Message:'{0}' when writing an object", e.Message);
            }
            catch (Exception e)
            {
                Console.WriteLine("Unknown encountered on server. Message:'{0}' when writing an object", e.Message);
            }
            return urlString;
        }
    
        private static Model CreateTestModel()
        {
            var model = new Model();
            var line = new Line(Vector3.Origin, new Vector3(5,5,5));
            var beam = new Beam(line, WideFlangeProfileServer.Instance.GetProfileByName("W6x25"), BuiltInMaterials.Steel);
            model.AddElement(beam);

            var wallLine = new Line(new Vector3(10,0,0), new Vector3(15,10,0));
            var wallType = new WallType("concrete", 0.1);
            var wall = new Wall(wallLine, wallType, 5.0, null, BuiltInMaterials.Concrete);
            model.AddElement(wall);

            var column = new Column(Vector3.Origin, 5.0, WideFlangeProfileServer.Instance.GetProfileByName("W6x25"), BuiltInMaterials.Steel);
            model.AddElement(column);

            var floorType = new FloorType("concrete", 0.1);
            var floor = new Floor(Polygon.Rectangle(Vector3.Origin, 10, 10), floorType, 5.0, BuiltInMaterials.Concrete);
            model.AddElement(floor);

            return model;
        }
    
        private static void UploadAppBundle(UploadParameters parameters, string bundleZipPath)
        {
            Console.WriteLine($"Uploading app bundle to {parameters.EndpointUrl}.");

            var client = new RestSharp.RestClient(parameters.EndpointUrl);
            var request = new RestSharp.RestRequest(RestSharp.Method.POST);
            request.AddHeader("Cache-Control", "no-cache");
            request.AlwaysMultipartFormData = true;
            request.AddFile("file",bundleZipPath);
            foreach(var f in parameters.FormData)
            {
                request.AddParameter(f.Key, f.Value, RestSharp.ParameterType.GetOrPost);
            }
            var response = client.Execute(request);
            if(response.StatusCode != HttpStatusCode.OK)
            {
                throw new Exception($"There was an error uploading the app bundle: {response.Content}");
            }
            Console.WriteLine("App bundle uploaded succesfully.");
        }

        private static void CreateActivity(string token, string activityId, string nickname, string appId, string appAlias, string engine, string activityAlias)
        {
            Console.WriteLine($"Creating new activity, {activityId}.");

            var request = new RestSharp.RestRequest("/activities", RestSharp.Method.POST);
            request.AddHeader("Authorization", $"Bearer {token}");
            request.AddHeader("Content-Type", "application/json");
            var activity = new ActivityRequest(){
                Id = activityId,
                CommandLine = new[]{$"$(engine.path)\\\\revitcoreconsole.exe /i $(args[rvtFile].path) /al $(appbundles[{appId}].path)"},
                Parameters = new ActivityParameters(){
                    RvtFile = new Parameter(){
                        Zip = false,
                        OnDemand = false,
                        Verb = "get",
                        Description = "Input revit model.",
                        Required = true,
                        LocalName = "$(rvtFile)"
                    },
                    Result = new Parameter(){
                        Zip = false,
                        OnDemand = false,
                        Verb = "put",
                        Description = "Results",
                        Required = true,
                        LocalName = "result.rvt"
                    },
                    Execution = new Parameter(){
                        Zip = true,
                        OnDemand = false,
                        Verb = "get",
                        Description = " Hypar execution.",
                        Required = true,
                        LocalName = "execution.json"
                    }
                },
                Engine = engine,
                AppBundles = new[]{$"{nickname}.{appId}+{appAlias}"},
                Description = "Convert Hypar Model to Revit."
            };

            // RestSharp's serializer mangles the body. We need to send the pre-serialized body.
            var body = JsonConvert.SerializeObject(activity, Formatting.Indented);
            request.AddParameter("application/json", body, RestSharp.ParameterType.RequestBody);
            
            var response = _client.Execute(request);
            if(response.StatusCode == HttpStatusCode.Conflict)
            {
                Console.WriteLine($"The activity, {activityId}, already exists.");
                CreateNewActivityAlias(token, activityId, activityAlias,1);
            }
            else if(response.StatusCode == HttpStatusCode.OK)
            {
                Console.WriteLine($"The activity, {activityId}, was created.");
                var data = JsonConvert.DeserializeObject<Dictionary<string,object>>(response.Content);
                var version = Int32.Parse(data["version"].ToString());
                CreateNewActivityAlias(token, activityId, activityAlias, version);
            }
            else
            {
                throw new Exception($"There was an error creating the activity: {response.StatusCode} - {response.Content}");
            }
        }

        private static void CreateNewActivityAlias(string token, string activityId, string activityAlias, int version)
        {
            Console.WriteLine($"Creating new activity alias for activity, {activityId}.");

            var request = new RestSharp.RestRequest($"/activities/{activityId}/aliases", RestSharp.Method.POST);
            request.AddHeader("Authorization", $"Bearer {token}");
            request.AddHeader("Content-Type", "application/json");
            request.RequestFormat = RestSharp.DataFormat.Json;
            var data = new Dictionary<string,object>(){
                {"version",1},
                {"id", activityAlias}
            };
            request.AddBody(data);
            var response = _client.Execute(request);
            if(response.StatusCode == HttpStatusCode.Conflict)
            {
                Console.WriteLine($"The alias, {activityAlias}, already exists.");
            }
            else if(response.StatusCode != HttpStatusCode.OK)
            {
                throw new Exception($"There was an error creating the activity alias: {response.StatusCode} - {response.Content}");
            }
        }
    }
}<|MERGE_RESOLUTION|>--- conflicted
+++ resolved
@@ -335,11 +335,7 @@
                     BucketName = Environment.GetEnvironmentVariable(REVIT_AUTOMATION_BUCKET_NAME, EnvironmentVariableTarget.User),
                     Key = $"{key}.rvt",
                     Expires = DateTime.Now.AddMinutes(60),
-<<<<<<< HEAD
-                    Verb = HttpVerb.PUT,
-=======
                     Verb = HttpVerb.PUT
->>>>>>> 5ccbd776
                 };
                 urlString = s3Client.GetPreSignedURL(request1);
             }
