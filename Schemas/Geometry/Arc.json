{
<<<<<<< HEAD
    "$id": "https://raw.githubusercontent.com/hypar-io/Elements/representation-add-representations/Schemas/Geometry/Line.json",
=======
    "$id": "https://raw.githubusercontent.com/hypar-io/Elements/master/Schemas/Geometry/Line.json",
>>>>>>> 7c8de1c8
    "$schema": "http://json-schema.org/draft-07/schema#",
    "title": "Arc",
    "x-namespace": "Elements.Geometry",
    "type": [
        "object",
        "null"
    ],
    "description": "An arc defined by a CCW rotation around a center between a start angle and an end angle.",
    "allOf": [
        {
<<<<<<< HEAD
            "$ref": "https://raw.githubusercontent.com/hypar-io/Elements/representation-add-representations/Schemas/Geometry/Curve.json"
=======
            "$ref": "https://raw.githubusercontent.com/hypar-io/Elements/master/Schemas/Geometry/Curve.json"
>>>>>>> 7c8de1c8
        }
    ],
    "required": [
        "Center",
        "Radius",
        "StartAngle",
        "EndAngle"
    ],
    "properties": {
        "Center": {
            "description": "The center of the arc.",
<<<<<<< HEAD
            "$ref": "https://raw.githubusercontent.com/hypar-io/Elements/representation-add-representations/Schemas/Geometry/Vector3.json"
=======
            "$ref": "https://raw.githubusercontent.com/hypar-io/Elements/master/Schemas/Geometry/Vector3.json"
>>>>>>> 7c8de1c8
        },
        "Radius": {
            "description": "The radius of the arc.",
            "type": "number",
            "minimum": 0.0
        },
        "StartAngle": {
            "description": "The angle from 0.0, in degrees, at which the arc will start with respect to the positive X axis.",
            "type": "number",
            "minimum": 0.0,
            "maximum": 360.0
        },
        "EndAngle": {
            "description": "The angle from 0.0, in degrees, at which the arc will end with respect to the positive X axis.",
            "type": "number",
            "minimum": 0.0,
            "maximum": 360.0
        }
    },
    "additionalProperties": false
}<|MERGE_RESOLUTION|>--- conflicted
+++ resolved
@@ -1,9 +1,5 @@
 {
-<<<<<<< HEAD
-    "$id": "https://raw.githubusercontent.com/hypar-io/Elements/representation-add-representations/Schemas/Geometry/Line.json",
-=======
     "$id": "https://raw.githubusercontent.com/hypar-io/Elements/master/Schemas/Geometry/Line.json",
->>>>>>> 7c8de1c8
     "$schema": "http://json-schema.org/draft-07/schema#",
     "title": "Arc",
     "x-namespace": "Elements.Geometry",
@@ -14,11 +10,7 @@
     "description": "An arc defined by a CCW rotation around a center between a start angle and an end angle.",
     "allOf": [
         {
-<<<<<<< HEAD
-            "$ref": "https://raw.githubusercontent.com/hypar-io/Elements/representation-add-representations/Schemas/Geometry/Curve.json"
-=======
             "$ref": "https://raw.githubusercontent.com/hypar-io/Elements/master/Schemas/Geometry/Curve.json"
->>>>>>> 7c8de1c8
         }
     ],
     "required": [
@@ -30,11 +22,7 @@
     "properties": {
         "Center": {
             "description": "The center of the arc.",
-<<<<<<< HEAD
-            "$ref": "https://raw.githubusercontent.com/hypar-io/Elements/representation-add-representations/Schemas/Geometry/Vector3.json"
-=======
             "$ref": "https://raw.githubusercontent.com/hypar-io/Elements/master/Schemas/Geometry/Vector3.json"
->>>>>>> 7c8de1c8
         },
         "Radius": {
             "description": "The radius of the arc.",
