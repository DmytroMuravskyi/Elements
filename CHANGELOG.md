# Changelog

## 1.0.2

### Added
- `Material` now supports a `DrawInFront` property.
- `TiledCeiling.GetTileCells()`

### Changed

- `AdaptiveGraphRouting` how recognizes edges as affected by hint line of the same direction if part of it is close enough.
- `Vector3.AreCollinear` are renamed into `Vector3.AreCollinearByDistance` and added `tolerance` parameter.
- `Line.Trim` - added `infinite` for the cases when line needs to be treated as infinite.
<<<<<<< HEAD
- `Grid2d.IsTrimmed` would occasionally return `true` for cells that were not actually trimmed.
=======
- `Vector3.ClosestPointOn` - added `infinite` for the cases when line needs to be treated as infinite.

>>>>>>> b0abda22
### Fixed

- `Profile.Split` would sometimes fail if the profile being split contained voids.
- `Line.Intersects(BBox3 box, out List<Vector> results, bool infinite = false)` fix incomplete results when line misaligned with bounding box 
- Fixed a mathematical error in `MercatorProjection.MetersToLatLon`, which was returning longitude values that were skewed.
## 1.0.1

### Added
- `Dimension`
- `LinearDimension`
- `AlignedDimension`
- `ContinuousDimension`
- `Vector3.AreCollinearByAngle(Vector3 a, Vector3 b, Vector3 c, double tolerance)`


### Fixed

- #805

### Fixed

- `Line.IsCollinear(Line line)` would return `false` if lines are close to each other but not collinear
- `Vector3.AreCollinear(Vector3 a, Vector3 b, Vector3 c)` would return `false` if points coordinates difference is larger than `Vector3.EPSILON`
- `EdgeDisplaySettings` for materials to control the display of lines in supported viewers (like Hypar.io).
- `Line.GetUParameter(Vector 3)` - calculate U parameter for point on line
- `Line.MergeCollinearLine(Line line)` creates new line containing all four collinear vertices
- `Line.Projected(Plane plane)` create new line projected onto plane

### Changed

- Simplified `IEnumerable<Vector3>.ToGraphicsBuffers()`
- `TryToGraphicsBuffers` is now public

## 1.0.0

### Added

- `Mesh.Sphere(double radius, int divisions)`
- `Material.EmissiveTexture`
- `Material.EmissiveFactor`
- `PriorityQueue`
- `AdaptiveGraphRouting`
- `AdaptiveGrid` constructor with no parameters.
- `AdaptiveGrid.AddVertexStrip(IList<Vector3> points)`
- `AdaptiveGrid.CutEdge(Edge edge, Vector3 position)`
- `AdaptiveGrid.ClosestVertex(Vector3 location)` and `AdaptiveGrid.ClosestEdge(Vector3 location)`
- `AdaptiveGrid.RemoveEdge(Edge edge)`

### Changed

- Remove `removeCutEdges` from `AdaptiveGrid.SubtractBox` and always remove cut parts of intersected edges.
- `GenerateUserElementTypeFromUriAsync` now takes an optional `excludedTypes`
  argument.
- Remove `AdaptiveGrid` reference from `Edge` and `Vertex` Move `Edge.GetVertices` and `Edge.GetLine` to `AdaptiveGrid`.
- Rename `AdaptiveGrid.DeleteEdge(Edge edge)` into `RemoveEdge` and is not public.
- `AdaptiveGrid.AddEdge(ulong vertexId1, ulong vertexId2)` is now public.

### Fixed

- `Vector3.AreCollinear(Vector3 a, Vector3 b, Vector3 c)` would return `false` if two points are coincident but not exactly.
- `Line.TryGetOverlap(Line line, out Line overlap)` would return incorrect results due to wrong internal sorting.
- `Profile.UnionAll, Difference, Intersection, Offset` no longer produce internal loops in `Perimeter` or `Voids`.

## 0.9.9

### Added

- `Solid.Union(Solid a, Transform aTransform, Solid b, Transform bTransform)`
- `Solid.Union(SolidOperation a, SolidOperation b)`
- `Solid.Difference(Solid a, Transform aTransform, Solid b, Transform bTransform)`
- `Solid.Difference(SolidOperation a, SolidOperation b)`
- `Solid.Intersection(Solid a, Transform aTransform, Solid b, Transform bTransform)`
- `Solid.Intersection(SolidOperation a, SolidOperation b)`
- `Solid.Intersects(Plane p, out List<Polygon> result)`
- `SetClassification`
- `LocalClassification`
- `ModelLines`
- `AdaptiveGrid.AddVertex(Vector3 point, List<Vertex> connections)`
- `Color.SRGBToLinear(double c)`
- `Color.LinearToSRGB(double c)`
- `Line.IsCollinear(Line line)`
- `Line.GetOverlap(Line line)`

### Changed

- Add parameter `removeCutEdges` to `AdaptiveGrid.SubtractBox` that control if cut parts of intersected edges need to be inserted into the graph.
- Material colors are now exported to glTF using linear color space. Conversion from sRGB to linear color space happens during glTF export.

### Fixed

- Under some circumstances `Bezier.Length()` would return incorrect results

## 0.9.8

### Added

- `Polyline.Edges()`
- `Model.ToJson(string path)`
- `new Color(string hexOrName)`
- implicit conversion from string to Color

### Fixed

- Fix `GridLine` deserialization from obsoleted values of either `Line` or `Geometry`.

## 0.9.7

### Added

- `GridLine.GetCircleTransform()`
- `Network.ToModelText(List<Vector3> nodeLocations, Color color)`
- Content Elements can now use an optional disk cache when running locally for testing purposes, to speed up repeated tests or runs, by setting `GltfExtensions.GltfCachePath`.
- `Transform.Rotated()`
- `BBox3.PointAt`
- `BBox3.TransformAt`
- `BBox3.UVWAtPoint`
- `BBox3.XSize`, `BBox3.YSize`, `BBox3.ZSize`
- `BBox3.XDomain`, `BBox3.YDomain`, `BBox3.ZDomain`
- `Box` type, representing an oriented 3d box.
  - `Box.PointAt`
  - `Box.TransformAt`
  - `Box.UVWAtPoint`
  - `Box.UVWToBox`
  - `Box.BoxToUVW`
  - `Box.TransformBetween`
- `ModelCurve.SetSelectable(bool selectable)` can be used to disable selectability of a model curve in the Hypar UI.
- `Elements.Playground` project.

### Changed

- Support non-linear gridlines by deprecating `GridLine.Line` and replacing it with `GridLine.Curve`.
- Add use new CSG library and test it's effectiveness

### Fixed

- Under some circumstances when a line originated nearly within tolerance of a polygon, `Line.Trim` would return the wrong result.
- #722

## 0.9.6

### Added

- `Position.FromVectorMeters`
- `Elements.Geometry.Profiles.IProfileFactory`
- `Elements.Geometry.Profiles.ParametricProfile`
- `Elements.Geometry.Profiles.VectorExpression`
- `Elements.Geometry.Profiles.ProfileFactoryBase`
- `Elements.Geometry.Profiles.ParametricProfileFactory`
- `Elements.Geometry.Profiles.WTProfileType`
- `Elements.Geometry.Profiles.WTProfile`
- `Elements.Geometry.Profiles.WTProfileFactory`
- `Elements.Geometry.Profiles.LProfileType`
- `Elements.Geometry.Profiles.LProfile`
- `Elements.Geometry.Profiles.LProfileFactory`
- `Elements.Geometry.Profiles.MCProfileType`
- `Elements.Geometry.Profiles.MCProfile`
- `Elements.Geometry.Profiles.MCProfileFactory`
- `Elements.Geometry.Profiles.HSSProfileType`
- `Elements.Geometry.Profiles.HSSProfile`
- `Elements.Geometry.Profiles.HSSProfileFactory`
- `Elements.Geometry.Profiles.WProfileType`
- `Elements.Geometry.Profiles.WProfile`
- `Elements.Geometry.Profiles.WProfileFactory`
- `Grid2d.GetTrimmedCellProfiles`
- `Ceiling`
- `GridLine`
- `FitLine(IList<Point2d> points)`
- `HalfEdgeGraph.Construct(IEnumerable<Line> lines)`
- `Polyline.Project(Plane plane)`
- `new Mesh(Mesh mesh)`
- `new Topography(Mesh mesh, Material material, Transform transform, Guid id, string name)`
- `Ray.Intersects(Mesh mesh)`
- `Transform.CreateHorizontalFrameAlongCurve()`

### Changed

- Change default for `useReferenceOrientation` when generating content catalogs.
- Deprecate `CreateOrientedAlongCurve` (and add `CreateHorizontalFrameAlongCurve`) for clarity per [#687](https://github.com/hypar-io/Elements/issues/687) (Thanks @gytaco!)
- `Position.ToVectorMeters` now requires a `relativeToOrigin` Position, so that it will actually give meaningful measurements in meters.
- glTF generation now uses material IDs instead of names for material names, to prevent collisions.
- Line.PointAt does not round input values near 0 or 1 anymore.
- `Polygon` constructor throws error if there are less than 3 vertices provided.
- Decrease intersection tolerance for Grid2d polygon splitting.
- Added `includeCoincidenceAtEdge` parameter to `Line.Trim`.
- Improved the logic of `AreCollinear` to utilize perpendicular distance for tolerance checks.
- `BBox3` constructor now takes an `IEnumerable<Vector3>` instead of a `IList<Vector3>` as input.
- `Vector3Extensions.Unitized` no longer takes a tolerance for its zero-length check.
- `AdaptiveGrid` no longer inrsect new edges with all existing edges when new region is added to the grid.

## 0.9.5

### Added

- `Identity.AddOverrideIdentity(this Element element, dynamic overrideObject)`
- `GeometricElement.ModifyVertexAttributes`
- `Polygon.Contains3D` method for checking polygon containment in 3D.
- `WallByProfile.AddOpenings()`
- `Profile.Project(Plane)`

### Changed

- Wall doesn't have Height or Profile any more.
- WallByProfile deprecates `Profile` and has methods/constructors to use Perimeter and Openings only.
- `Polygon.Area()` will now calculate the area of a polygon in 3D.
- WallByProfile updated constructor options and `UpdateRepresentation` logic.
- Code generation includes an empty constructor for generated types.

### Fixed

- WallByProfile was failing to deserialize walls without openings.

## 0.9.4

### Added

- `LineSegmentExtensions.Intersections(this IList<Line> lines)`
- `Elements.Search.DistanceComparer`
- `Elements.Search.DirectionComparer`
- `Elements.Search.Network<T>`
- `Elements.ElementProxy<T>`
- `Identity.AddOverrideValue`
- `ModelExtensions.AllElementsOfType<T>(this Dictionary<string, Model> models, string modelName)`
- `Polygon RemoveVerticesNearCurve(Curve curve, double tolerance)`

### Changed

- `Identity.AddOverrideIdentity` is now an extension method.
- Profile operations throw fewer exceptions when some piece of the profile is invalid, preferring instead to return a partial result or a null.

### Fixed

- `Line.ExtendTo` would sometimes return erroneous results if any of the trimming segments crossed the origin.

### Fixed

## 0.9.3

### Added

- Support for DXF from many basic elements.
- `SetOperations.ClassifySegments2d(Polygon a, Polygon b, Func<(Vector3 from, Vector3 to, SetClassification classification), bool> filter = null)`
- `SetOperations.BuildGraph(List<(Vector3 from, Vector3 to, SetClassification classification)> set, SetClassification shared)`
- `RandomExtensions.NextRayInPlane(this Random random, Vector3 origin, Vector3 normal)`
- `RandomExtensions.NextRay(this Random random, Vector3 origin)`
- `ModelArrows`
- `ModelText`
- `Vector3.IsUnitized()`
- `Transform.Inverted()`
- `AdaptiveGrid`
- `Line.Intersects(BBox3 box, out List<Vector3> results, bool infinite = false)`
- `Vector3.AreCoplanar(Vector3 a, Vector3 b, Vector3 c, Vector3 d)`
- `Line.IsAlmostEqualTo(Line line)`
- `ConvexHull.FromPointsInPlane(IEnumerable<Vector3> points, Vector3 normalVectorOfFrame)`

### Changed

### Fixed

- Deduplicate catalog names during code generation.
- Fix some issues with code generation and deserialization of `Vector3` and `Mesh` types.
- Fixed an issue where gLTFs would occasionally be generated with incorrect vertex normals.

## 0.9.2

### Added

- `Polyline.Split(List<Vector3> point)`
- `Polygon.Split(List<Vector3> point)`
- `Polygon.TrimmedTo(List<Polygon> polygons)`
- `Vector3.>=`
- `Vector3.<=`
- `Plane.Intersects(Plane a, Plane b)`
- A handful of convenience operators and conversions:
  - implicit `(double X, double Y, double Z)` => `Vector3`
  - implicit `(double X, double Y)` => `Vector3`
  - implicit `(int X, int Y, int Z)` => `Vector3`
  - implicit `(int X, int Y)` => `Vector3`
  - implicit `(double R, double G, double B, double A)` => `Color`
  - implicit `(double R, double G, double B)` => `Color`
  - `new Polygon(params Vector3[] vertices)`
  - `new Polyline(params Vector3[] vertices)`
  - implicit `SolidOperation` => `Representation`
  - `new Representation(params SolidOperation[] solidOperations)`
  - `Polygon.Split(params Polyline[] polylines)`
  - `Polygon.UnionAll(params Polygon[] polygons)`
  - `Polygon.Difference(params Polygon[] polygons)`
  - `Polygon.Union(params Polygon[] polygons)`
- `Profile.Offset()`
- Overloads with `maxDistance` parameter for
  - `Line.ExtendTo(IEnumerable<Line>)`
  - `Line.ExtendTo(Polyline)`
  - `Line.ExtendTo(Polygon)`
  - `Line.ExtendTo(Profile)`
- Support for DXF from many basic elements.

### Changed

- Some changes to `ContentElement` instance glTF serialization to allow selectability and transformability in the Hypar UI.
- Added `Symbols` property to `ContentElement`.
- Introduce a `SkipCSGUnion` flag on Representation, as a hack to get around CSG failures.

### Fixed

- [#616](https://github.com/hypar-io/Elements/issues/616) Code generation from local files now supplies a directory path to help resolve local references.

## 0.9.1

### Added

- `Transform(Plane plane)`
- `Polygon.Trimmed(Plane plane, bool flip)`
- ~~`GetSolid()` method on GeometricElement that returns the Csg solid.~~
- `ToMesh()` method on GeometricElement that return the mesh of a processed solid.
- `Polygon.ToTransform()`
- `Elements.Anaysis.AnalysisImage`
- `Profile.CreateFromPolygons(IEnumerable<Polygon> polygons)`
- `CellComplex`:
  - `Cell.TraverseNeighbors(Vector3 target, double? completedRadius)`
  - `Edge.TraverseNeighbors(Vector3 target, double? completedRadius)`
  - `Face.TraverseNeighbors(Vector3 target, double? completedRadius)`
  - `Face.TraverseNeighbors(Vector3 target, bool? parallel, bool? includeSharedVertices, double? completedRadius)`
- Dxf creation framework with first Dxf converter.
- `new BBox3(Element element)`
- `Bbox3.Corners()`
- `Vector3.AreCollinear(Vector3 a, Vector3 b, Vector3 c)`
- `Polygon.CollinearPointsRemoved()`

### Changed

- `AnalysisMesh` now handles single valued analysis.
- `Polygon.Split()` can now handle polygons that are not in the XY plane.
- Leave the discriminator property during deserialization. It will go to AdditionalProperties.
- `Lamina` representations can now include voids/holes.

### Fixed

- Guard against missing transforms while generating CSGs.
- Fixed a bug ([#585](https://github.com/hypar-io/Elements/issues/585)) where CSG Booleans for certain representations (especially laminae) would fail.
- Guard against missing transforms while generating CSGs.
- In rare cases a `Line.Intersect(Line)` call would fail if there were near-duplicate vertices, this is fixed.
- `Grid1d.ClosestPosition` now does a better job finding points on polyline axes.
- Code-generated constructors now get default arguments for inherited properties.
- `IsDegenerate()` method was reversed.
- Adding content elements that contain multiple nodes used to only add the first mesh, now it adds all the nodes in the referenced glb hierarchy.
- `Transform.OfVector(Vector)` is not applying translation anymore as vector doesn't have a position by definition.

## 0.9.0

### Added

- `Grid2d.IsOutside()`
- `GraphicsBuffers`

### Removed

- `BuiltInMaterials.Dirt`
- `BuiltInMaterials.Grass`

### Changed

- `Grid2d.IsTrimmed()` now takes an optional boolean parameter `treatFullyOutsideAsTrimmed`
- `ConstructedSolid` serializes and deserializes correctly.
- `Solid.AddFace(Polygon, Polygon[])` can take an optional third `mergeVerticesAndEdges` argument which will automatically reuse existing edges + vertices in the solid.
- Adds optional `tolerance` parameter to `Line.ExtendTo(Polygon)`, `Line.ExtendTo(IEnumerable<Line>)`, `Vector3.IsParallelTo(Vector3)`.
- `Mesh.GetBuffers` now returns a `GraphicsBuffers` object.
- `Solid.Tessellate` now returns a `GraphicsBuffers` object.
- `CsgExtensions.Tessellate` now returns a `GraphicsBuffers` object.

### Fixed

- Fixed a bug in `ConvexHull.FromPoints` when multiple X coordinates are equal.
- Fixed a bug in `Grid2d(Polygon, Vector3, Vector3, Vector3)` where U or V directions skew slightly when they nearly parallel with a boundary edge.

## 0.8.5

### Added

- `Elements.Spatial.CellComplex`
- `Grid2d.ToModelCurves()`
- Alpha release of `Hypar.Elements.Components`
- `Polyline.OffsetOnSide`
- `Ray.Intersects(Polygon)`
- `Vector3.DistanceTo(Polygon)`
- `(double Cut, double Fill) Topography.CutAndFill(Polygon perimeter, double topElevation, out Mesh cutVolume, out Mesh fillVolume, double batterAngle)`
- `void Topography.Trim(Polygon perimeter)`

### Changed

- `ColorScale` no longer bands colors but returns smooth gradient interpolation. It additionally now supports a list of values that correspond with the provided colors, allowing intentionally skewed interpolation.
- `Solids.Import` is now public.
- `Polygon.Contains` was modified to better handle polygons that are not on the XY plane.

### Fixed

## 0.8.4

### Added

- `BBox3.IsValid()`
- `BBox3.IsDegenerate()`
- `Elements.Light`
- `Elements.PointLight`
- `Elements.SpotLight`
- `Identity.AddOverrideIdentity`
- `Material.NormalTexture`
- `Polygon.PointInternal()`
- `Topography.DepthMesh`
- `Topography.DepthBelowMinimumElevation`
- `Topography.AbsoluteMinimumElevation`
- `Material.RepeatTexture`
- `BBox3.IsValid()`
- `BBox3.IsDegenerate()`
- `Polygon.Split(Polyline)`
- `Polygon.Split(IEnumerable<Polyline> polylines)`
- `Profile.Split(IEnumerable<Profile>, IEnumerable<Polyline> p)`
- `Elements.Spatial.HalfEdgeGraph2d`
  - `.Construct()`
  - `.Polygonize()`
- Release helper github action

### Changed

- `Elements.DirectionalLight` now inherits from `Elements.Light`.
- `Elements.ContentCatalog` now has a `ReferenceConfiguration` property.
- `SHSProfile`
- `SHSProfileFactory`
- `RHSProfile`
- `RHSProfileFactory`
- `Spatial.WebMercatorProjection.GetTileSizeMeters` produces a much more accurate result and requires a latitude.
- Adding glb elements to a model uses a cache rather than fetching the stream every time.
- `ProfileServer` is now `ProfileFactory`
- `WideFlangeProfileServer` is now `WideFlangeProfileFactory`
- First alpha after minor release logic was fixed
- `HSSPipeProfileServer` is now `HSSPipeProfileFactory`
- TypeGeneratorTests weren't actually running.
- `Profile.Split(IEnumerable<Profile>, Polyline p)` now uses improved logic

## 0.8.3

### Added

- `Profile.ToModelCurves()`
- `Profile.Difference()`
- `Profile.Intersection()`
- `Profile.Split()`
- `Profile.Segments()`
- `Bbox3.ToModelCurves()`
- `Line.ExtendTo(IEnumerable<Line>)`
- `Line.ExtendTo(Polyline)`
- `Line.ExtendTo(Profile)`
- `Line.ExtendTo(Polygon)`
- `ConvexHull.FromPoints(IEnumerable<Vector3>)`
- `ConvexHull.FromPolyline(Polyline)`
- `ConvexHull.FromPolylines(IEnumerable<Polyline>)`
- `ConvexHull.FromProfile(Profile)`
- `Polygon.FromAlignedBoundingBox2d(IEnumerable<Vector3>)`
- `Grid2d(Polygon, Grid1d, Grid1d)`
- `Grid2d(IEnumerable<Polygon>, Grid1d, Grid1d)`
- `Grid2d(Polygon, Vector3, Vector3, Vector3)`
- `Grid2d(IEnumerable<Polygon>, Vector3, Vector3, Vector3)`
- `Random.NextColor()` and `Random.NextMaterial()`
- `Validator.DisableValidationOnConstruction`
- `Vector3.ComputeDefaultBasisVectors()`

### Changed

- Make MeshConverter deserialization more flexible to accommodate a schema used in function `input_schema`.
- Prevent the Polygon / Polyline constructors from throwing an exception on duplicate vertices, by removing duplicates automatically.
- Make `Grid1d` and `Grid2d` serializable
- `new Transform(Vector3 origin, Vector3 xAxis, Vector3 yAxis, Vector3 zAxis)` did not unitize its axes, this is fixed.
- All solids and csgs will now have planar texture coordinates.
- Triangles are now validated to check for 3 distinct vertex positions.

### Fixed

- Fixed a bug where `Polygon.UnionAll` was sometimes returning null when it shouldn't (Thanks @M-Juliani !)
- Fixed [#517](https://github.com/hypar-io/Elements/issues/517)
- Fixed a bug where Grid2d subcells would not split correctly with `SplitAtPoint`
- Fixed [#528](https://github.com/hypar-io/Elements/issues/528)

## 0.8.2

### Changed

- The errors parameter for Model.FromJson now has the out modifier. It no longer takes a default value.
- Model deserialization only refreshes type cache if the `forceTypeReload` parameter is set to true.

### Fixed

- Fixed #483 `Deserialization of profiles created in UpdateRepresentation`
- Fixed #484 `Failure to deserialize Model if any assembly can't be loaded.`
- Fixed an issue where updates to a `Grid2d`'s component `Grid1d` axes would not propagate to the `Grid2d`.

### Added

- `Profile.UnionAll(...)` - Create a new set of profiles, merging any overlapping profiles and preserving internal voids.
- `Polyline.SharedSegments()` - Enables search for segments shared between two polylines.
- `Polyline.TransformSegment(...)` - Allows transforms for individual polyline segments. May be optionally flagged as polygon and/or planar motion.

## 0.8.1

### Added

- `TypeGenerator.CoreTypeNames`
- `MeshConverter`
- Implicit conversion of `Curve` types to `ModelCurve`.
- `byte[] Model.ToGlb(...)`
- `Grid1d.ClosestPosition()`
- `Grid1d.DivideByFixedLengthFromPoint()`
- `Grid2d.GetCellNodes()`

### Changed

- Removed `JsonInheritanceAttribute` from `Element` base types.
- `Sweep` contstructor now takes a rotation. Transformation of the profile based on rotation happens internal to the sweep's construction.
- `Polyline` are no longer required to be planar.
- Modifies Grid1d.DivideByFixedLengthFromPosition() to be more flexible — supporting a "position" outside the grids domain.
- Modifies Grid2d.GetCellSeparators() to support returning trimmed separators

### Removed

- `TypeGenerator.GetCoreTypeNames()`
- `UserElementAttribute`
- `NumericProperty`

### Fixed

- `Ray.Intersects` now calls `UpdateRepresentations` internally for accurate intersections.
- Fixed #470
- Fixes a bug in `Line.Trim(Polygon p)` where lines that started on the polygon would not be treated as outside the polygon.
- Fixes a bug in `Grid2d.IsTrimmed()` that would ignore cases where a cell was trimmed by an inner hole.

## 0.8.0

### Added

- `Hypar.Elements.Serialization.IFC` - IFC serialization code has been moved to a new project.
- `Hypar.Elements.CodeGeneration` - Code generation has been moved to a new project.
- `Elements.DirectionalLight` - You can now create a directional light in the model which will be written to glTF using the `KHR_lights_punctual` extension.
- `Elements.ContentElement` - This new class represents a piece of content meant to be instanced throughout a model.
  - The ContentElement is also added to the model by first checking for an available gltf, and then using a bounding box representation as a fallback.
- `Transform.Scaled()` - This new method returns a scaled copy of the transform, allowing for a fluent like api.
- `Transform.Moved(...)` - Return a copy of a transform moved by the specified amount.
- `Transform.Concatenated(...)` - Return a copy of a transform with the specified transform concatenated with it.
- `IHasOpenings.AddOpening(...)` - `AddOpening` provides an API which hides the internals of creating openings.
- `Opening.DepthFront` & `Opening.DepthBack` enable the creation of openings which extrude different amounts above and below their XY plane.
- Solid operations which have `IsVoid=true` now use csg operations.

### Changed

- Updated ImageSharp to 1.0.0.
- The source code is now structured with the typical .NET project layout of `/src` and `/test` per folder.
- `Opening` now has two primary constructors. The ability to create an opening with a profile has been removed. All profiles are now defined with a polygon as the perimeter.
- `Opening.Profile` is now deprecated. Please use `Opening.Perimeter`.
- `Polygon.Normal()` has been moved to the base class `Polyline.Normal()`.

### Fixed

- Fixed #313.
- Fixed #322.
- Fixed #342.
- Fixed #392.
- Fixed #407.
- Fixed #408
- Fixed #416.
- Fixed #417.
- Fixed #441

## 0.7.3

### Fixed

- CodeGen was failing intermittently
- Elements schemas with Dictionary types were failing to serialize
- [#355](https://github.com/hypar-io/Elements/issues/355)

### Added

- Elements supports the [Hub beta](https://hypar-io.github.io/Elements/Hub.html)
- CodeGen supports `input_schema`
- Hypar.Revit is completely rewritten as an external application, two external commands, and an IDirectContext3D server.

### Changed

- some Tessellate method signatures are updated to allow assigning colors at the time of tessellation as Revit requires vertex colors.
- Updates are made to the type generator to support compiling multiple types into an assembly on disk.

## 0.7.2

### Fixed

- [#307](https://github.com/hypar-io/Elements/issues/307)
- `Mesh.ComputeNormals()` would fail if there were any unconnected vertices.
- `new Vertex()` would ignore supplied Normals.
- `Vector3.ClosestPointOn(Line)` would return points that were not on the line.
- `Line.Intersects(Line)` in infinite mode would sometimes return erroneous results.
- `Vector3.AreCollinear()` would return the wrong result if the first two vertices were coincident.

### Added

- Added `Plane.ClosestPoint(Vector3 p)`
- New methods for dynamic type generation in `TypeGeneration`, utilized by the Grasshopper plugin.
- `Line.Trim(Polygon)`
- `Line.PointOnLine(Vector3 point)`
- **Grid1d**
  - `Grid1d(Grid1d other)` constructor
  - Adds `IgnoreOutsideDomain` flag to `SplitAtOffset`
  - Adds `SplitAtPoint(point)` and `SplitAtPoints(points)` methods
  - Adds internal `Evaluate(t)` method
  - Adds internal `SpawnSubGrid(domain)` method
- **Grid2d**
  - Adds `Grid2d(Grid2d other)` constructor
  - Adds `Grid2d(Grid2d other, Grid1d u, Grid1d v)` constructor
  - Adds `SplitAtPoint(point)` and `SplitAtPoints(points)` methods to Grid2d
  - Adds `Grid2d(Grid1d u, Grid1d v)` constructor
  - Adds support for curved 1d Grid axes
  - Adds private `SpawnSubGrid(Grid1d uCell, Grid1d vCell)` method
- `Curve.Transformed(transform)` (and related `XXX.TransformedXXX()` methods for child types Arc, Bezier, Line, Polyline, Polygon)

### Changed

- Updates to Elements Docs including Grasshopper + Excel.
- `Line.Intersects(Plane p)` supports infinite lines
- `Line.Intersects(Line l)` supports 3d line intersections
- `Line.Intersects(Line l)` now has an optional flag indicating whether to include the line ends as intersections.
- `Line.PointOnLine(Point)` now has an optional flag indicating whether to include points at the ends as "on" the line.
- **Grid1d / Grid2d**
  - Removes "Parent/child" updating from 1d grids / 2d grids in favor of always recalculating the 2d grid every time its `Cells` are accessed. This may have a bit of a performance hit, but it's worth it to make 2d grid behavior easier to reason about.
  - Allows Grid2ds to support construction from Grid1ds that are not straight lines. Previously Grid1ds could support any sort of curve and Grid2ds were stuck as dumb rectangles.
- **JsonInheritanceConverter**
  - Makes the Type Cache on the JsonInheritanceConverter static, and exposes a public method to refresh it. In the grasshopper context, new types may have been dynamically loaded since the JsonInheritanceConverter was initialized, so it needs to be refreshed before deserializing a model.
- **TypeGenerator**
  - Enables external overriding of the Templates path, as in GH's case the `Templates` folder is not in the same place as the executing assembly.
  - Exposes a public, synchronous method `GetSchema` to get a `JsonSchema` from uri (wrapping `GetSchemaAsync`)
  - Refactors some of the internal processes of `GenerateInMemoryAssemblyFromUrisAndLoadAsync`:
    - `GenerateCodeFromSchema()` produces csharp from a schema, including generating the namespace, typename, and local excludes
    - `GenerateCompilation()` takes the csharp and compiles it, using a new optional flag `frameworkBuild` to designate whether it should load netstandard or net framework reference assemblies.
    - `EmitAndLoad()` generates the assembly in memory and loads it into the app domain.
  - Adds an `EmitAndSave()` method that generates the assembly and writes it to a .dll on disk
  - Adds a public `GenerateAndSaveDllForSchema()` method used by grasshopper that generates code from a schema, generates a compilation, and saves it to disk as a DLL.
  - Adds a public `GetLoadedElementTypes()` method used by grasshopper to list all the currently loaded element types.

### Deprecated

- `Transform.OfXXX(xxx)` curve methods have been deprecated in favor of `XXX.Transformed(Transform)` and `XXX.TransformedXXX(Transform)`.

## 0.7.0

### Fixed

- [#271](https://github.com/hypar-io/Elements/issues/271)
- [#284](https://github.com/hypar-io/Elements/issues/284)
- [#285](https://github.com/hypar-io/Elements/issues/285)
- [#265](https://github.com/hypar-io/Elements/issues/265)
- [#221](https://github.com/hypar-io/Elements/issues/221)
- [#229](https://github.com/hypar-io/Elements/issues/229)
- [#189](https://github.com/hypar-io/Elements/issues/189)

### Added

- `Curve.ToPolyline(int divisions = 10)`
- `Circle.ToPolygon(int divisions = 10)`
- `Transform.Move(double x, double y, double z)`
- `Transform.Rotate(double angle)`
- `TypeGenerator.GenerateUserElementTypesFromUrisAsync(string[] uris, string outputBaseDir, bool isUserElement = false)`

### Changed

- Updated documentation to reflect the use of .NET Core 3.1.

### Deprecated

- `Polygon.Circle(...)`

## 0.6.2

### Added

- `Material.Unlit`
- `Material.DoubleSided`
- `Units.LengthUnit`
- `Elements.MeshImportElement`

## Changed

- `Mesh.AddVertex(...)` is now public.
- `Mesh.AddTriangle(...)` is now public.

### Removed

- `SolidOperation.GetSolid()`.

### Fixed

- #262
- Fixed an error where `Transform.OfPlane(...)` would not solve correctly if the plane was not at the world origin.

### Changed

- `Grid2d` now supports grids that are not parallel to the XY plane

## 0.6.0

### Added

- `ColorScale`
- `AnalysisMesh`
- `Ray.Intersects(...)` for `Plane`, `Face`, `Solid`, and `SolidOperation`

### Fixed

- Fix #253

## 0.5.2

### Fixed

- `Grid2d` constructors accepting a Transform interpreted the transform incorrectly.

## 0.5.1

### Added

- `Grid1d`
- `Grid2d`
- `Domain1d`
- `GeometricElement.IsElementDefinition`
- A `drawEdges` optional parameter to `Model.ToGlTF(...)` to enable edge rendering.
- `Polyline` and `Profile` now implement `IEquatable`.
- `Polygon.Union(IList<Polygon> firstSet, IList<Polygon> secondSet)`
- `Polygon.Difference(IList<Polygon> firstSet, IList<Polygon> secondSet)`
- `Polygon.XOR(IList<Polygon> firstSet, IList<Polygon> secondSet)`
- `Polygon.Intersection(IList<Polygon> firstSet, IList<Polygon> secondSet)`

### Changed

- `Vector.Normalized()` is now `Vector.Unitized()`
- `Color.ToString()` now returns a useful description

### Fixed

- Fixed an error with `Transform.OfVector(...)` where the translation of the transform was not applied.
- Fixed an error where `Mesh.ComputeNormals(...)` was not set to a unitized vector.
- Fixed an error with `BBox3`'s solver for Polygons

## 0.4.4

### Added

- `Contour`
- `Transform.Reflect(Vector3 n)`
- `ElementInstance`
- `Vector3.ClosestPointOn(Line line)`
- `Line.TrimTo(Line line)`
- `Line.ExtendTo(Line line)`
- `Line.Offset(double distance, bool flip = false)`
- `Line.DivideByLengthFromCenter(double l)`
- `Ray.Intersects(Ray ray, out Vector3 result, bool ignoreRayDirection)`
- `Polygon.Fillet(double radius)`
- `Arc.Complement()`
- `Polygons.Star(double outerRadius, double innerRadius, int points)`
- `Units.CardinalDirections`
- `Mesh.ComputeNormals`
- `Topography.AverageEdges(Topography target, Units.CardinalDirection edgeToAverage)`
- `Topography.GetEdgeVertices(Units.CardinalDirection direction)`
- `WebMercatorProjection`

### Fixed

- Fixed [#125](https://github.com/hypar-io/Hypar/issues/125).
- Fixed one Transform constructor whose computed axes were not unit length, causing the transform to scale.
- Topography is now written to IFC.

## 0.4.2

### Changed

- `Vector3` is now a struct.
- `Color` is now a struct.
- `ProfileServer.GetProfileByName(...)` is now deprecated in favor of `ProfileServer.GetProfileByType(...)`

### Added

- `Bezier`
- `WideFlangeProfileType`
- `HSSPipeProfileType`
- `Curve.MinimumChordLength` static property to allow the user to set the minimum chord length for subdivision of all curves for rendering.
- `Circle`
- `FrameType` Bezier curves can have their frames calculated using Frenet frames or "road like" frames.

## 0.4.0

### Changed

- All element types are partial classes with one part of the class generated from its JSON schema.
- `Polygon.Rectangle` constructor no longer takes an origin.
- `Polygon.Clip` now takes an optional additional set of holes.
- `Wall` and `Floor` constructors no longer take collections of `Opening`s.
  - Openings can be added using `wall.Openings.Add(...)`.
- `Polygon` now has more robust checks during construction.
  - All vertices must be coplanar.
  - Zero length segments are not allowed.
  - Self-intersecting segments are not allowed.
- `Solid`, `Face`, `Vertex`, `Edge`, `HalfEdge`, and `Loop` are now marked `internal`.
- `Quaternion` is now marked `internal`.
- `Matrix` is now marked `internal`.
- `SolidConverter` is now marked `internal`.
- `Elements.Serialization.IFC.ModelExtensions` is now marked `internal`.
- All core type property setters are now `public`.
- The `elevation` parameter has been removed from `Floor`. Floor elevation is now set by passing a `Transform` with a Z coordinate.

### Added

- `ModelCurve` - Draw curves in 3D.
- `ModelPoints` - Draw collections of points in 3D.
- `Elements.Generate.TypeGenerator` class.
- `/Schemas` directory.
- Optional `rotation` on `StructuralFraming` constructors.
- `Model` now has Elements property which is `IDictionary<Guid,Element>`.
- `double Vector3.CCW(Vector3 a, Vector3 b, Vector3 c)`
- `bool Line.Intersects(Line l)`
- `Elements.Validators.IValidator` and the `Elements.Validators.Validator` singleton to provide argument validation during construction of user elements.
- `Line.DivideByLength()`
- `Line.DivideByCount()`
- `Ray` class.
- `Vector3.IsZero()`

### Removed

- The empty Dynamo project.
- `ElementType`, `WallType`, `FloorType`, `StructuralFramingType`
- `MaterialLayer`
- `Transform` constructor taking `start` and `end` parameters. The `Transform` constructor which takes an X and a Z axis should now be used.

### Fixed

- Transforms are now consistently right-handed.
- Transforms on curves are now consistently oriented with the +X axis oriented to the "right" and the +Z axis oriented along the inverse of the tangent of the curve.
- Built in materials for displaying transforms are now red, green, and blue. Previously they were all red.
- All classes deriving from `Element` now pass their `id`, `transform`, and `name` to the base constructor.
- Line/plane intersections now return null if the intersection is "behind" the start of the line.
- Beams whose setbacks total more than the length of the beam no longer fail.
- Plane construction no longer fails when the normal vector and the origin vector are "parallel".
- Fixed #209.
- Topography is now serialized to JSON.
- Built in materials now have an assigned Id.

## 0.3.8

### Changed

- Elements representing building components now return positive areas.
- Added Area property to:
  Panel
  Space
  Added Volume property to:
- Floor
- Space
  Added positive area calculation to:
- Floor
- Mass
- Added positive Volume calculation to:
- StructuralFraming
- Beam.Volume() throws an InvalidOperationException for non-linear beams.
- Added TODO to support Volume() for all beam curves.

## 0.3.6

### Changed

- Edges are no longer written to the glTF file.
- Large performance improvements made to glTF writing using `Buffer.BlockCopy` and writing buffers directly from tesselation to glTF buffer.

### Fixed

- Fix #177.

## 0.3.4

### Changed

- Numerous comments were updated for clarity.
- Numerous styling changes were made to the documentation to align with the Hypar brand.

### Fixed

- Fixed an error where vertex colors were not correctly encoded in the glTF.

## 0.3.3

### Fixed

- Fix #173.
- Fix #7.

## 0.3.0

### Changed

- `Element.Id` is now a `Guid`.

### Fixed

- Fix #107.
- Fix #132.
- Fix #137.
- Fix #144.
- Fix #142.

## 0.2.17

### Added

- The `Kernel` singleton has been added to contain all geometry methods for creating solids.

### Fixed

- Fixed an error where, when writing edges to gltf, ushort would be overflowed and wrap back to 0 causing a loop not to terminate.

## 0.2.16

### Added

- Materials are now serialized to IFC using `IfcStyledItem`.

### Fixed

- Fixed an error where we returned directly after processing child Elements of an `IAggregateElements`, before we could process the parent element.
- Fixed writing of gltf files so that the `.bin` file is located adjacent to the `.gltf`.

## 0.2.15

### Added

- `Space` elements are now serialized to IFC as `IfcSpace`.

## 0.2.5

### Changed

- `IHasOpenings.Openings[]` is now `IHasOpenings.List<Opening>[]`.

### Fixed

- `Opening` elements are now serialized to IFC as `IfcOpeningElement`.

## 0.2.4.4

### Changed

- `Solid.Slice()` has been made internal. It's not yet ready for consumers. See [#103](https://github.com/hypar-io/elements/issues/103)

## 0.2.4.3

### Fixed

- Spaces are now correctly colored. See [#134](https://github.com/hypar-io/elements/issues/134).

## 0.2.4.2

### Added

- Added `ToIfcWall()` extension method to save a `Wall` to an `IfcWall`.

### Fixed

- `Space.Profile` is set in the constructor when a `Space` is constructed with a profile. [#132](https://github.com/hypar-io/elements/pull/132)
- Sub-elements of `IAggregateElements` are now added to the `Model`. [#137](https://github.com/hypar-io/elements/pull/137)

## 0.2.4.1

### Added

- Added `StandardWall`, for walls defined along a curve. `Wall` continues to be for walls defined by a planar profile extruded to a height.
- Added `Polygon.L`.

### Changed

- `Floor` constructors no longer have `material` parameter. Materials are now specified through the `FloorType`.
- `IAggregateElement` is now `IAggregateElements`.
- `Panel` now takes `Polygon` instead of `Vector3[]`.

## 0.2.4

### Changed

- `IGeometry3D` is now `ISolid`.
- `ISolid` (formerly `IGeometry3D`) now contains one solid, not an array of solids.

### Removed

- `Solid.Material`. Elements are now expected to implement the `IMaterial` interface or have an `IElementType<T>` which specifies a material.

## 0.2.3

### Added

- `MaterialLayer`
- `StructuralFramingType` - `StructuralFramingType` combines a `Profile` and a `Material` to define a type for framing elements.

### Changed

- `IProfileProvider` is now `IProfile`
- `IElementTypeProvider` is now `IElementType`
- All structural framing type constructors now take a `StructuralFramingType` in place of a `Profile` and a `Material`.
- All properties serialize to JSON using camel case.
- Many expensive properties were converted to methods.
- A constructor has been added to `WallType` that takes a collection of `MaterialLayer`.

## 0.2.2

### Added

- `Matrix.Determinant()`
- `Matrix.Inverse()`
- `Transform.Invert()`
- `Model.ToIFC()`
- `Elements.Serialization.JSON` namespace.
- `Elements.Serialization.IFC` namespace.
- `Elements.Serialization.glTF` namespace.

### Changed

- Wall constructor which uses a center line can now have a Transform specified.
- `Profile.ComputeTransform()` now finds the first 3 non-collinear points for calculating its plane. Previously, this function would break when two of the first three vertices were co-linear.
- Using Hypar.IFC2X3 for interaction with IFC.
- `Line.Thicken()` now throws an exception when the line does not have the same elevation for both end points.
- `Model.SaveGlb()` is now `Model.ToGlTF()`.

## 0.2.1

### Added

- The `Topography` class has been added.
- `Transform.OfPoint(Vector3 vector)` has been added to transform a vector as a point with translation. This was previously `Transform.OfVector(Vector3 vector)`. All sites previously using `OfVector(...)` are now using `OfPoint(...)`.
- `Material.DoubleSided`
- `Loop.InsertEdgeAfter()`
- `Solid.Slice()`
- `Model.Extensions`

### Changed

- `Transform.OfVector(Vector3 vector)` now does proper vector transformation without translation.
- Attempting to construct a `Vector3` with NaN or Infinite arguments will throw an `ArgumentOutOfRangeException`.

## 0.2.0

### Added

- IFC implementation has begun with `Model.FromIFC(...)`. Support includes reading of Walls, Slabs, Spaces, Beams, and Columns. Brep booleans required for Wall and Slab openings are not yet supported and are instead converted to Polygon openings in Wall and Floor profiles.
- The `Elements.Geometry.Profiles` namespace has been added. All profile servers can now be found here.
- The `Elements.Geometry.Solids` namespace has been added.
- The Frame type has been added to represent a continuous extrusion of a profile around a polygonal perimeter.
- The `ModelTest` base class has been added. Inheriting from this test class enables a test to automatically write its `Model` to a `.glb` file and to serialize and deserialize to/from JSON to ensure the stability of serialization.
- The `Solid.ToGlb` extension method has been added to enable serializing one `Solid` to glTF for testing.

### Changed

- Element identifiers are now of type `long`.
- Breps have been re-implemented in the `Solid` class. Currently only planar trimmed faces are supported.
- Many improvements to JSON serialization have been added, including the ability to serialize breps.
- '{element}.AddParameter' has been renamed to '{element}.AddProperty'.
- The `Hypar.Geometry` namespace is now `Elements.Geometry`.
- The `Hypar.Elements` namespace is now `Elements`.

### Removed

- The `IProfile` interface has been removed.
- The `Extrusion` class and `IBrep` have been replaced with the `Solid` class. The IGeometry interface now returns a `Solid[]`.
- Many uses of `System.Linq` have been removed.
- Many uses of `IEnumerable<T>` have been replaced with `T[]`.<|MERGE_RESOLUTION|>--- conflicted
+++ resolved
@@ -11,17 +11,14 @@
 - `AdaptiveGraphRouting` how recognizes edges as affected by hint line of the same direction if part of it is close enough.
 - `Vector3.AreCollinear` are renamed into `Vector3.AreCollinearByDistance` and added `tolerance` parameter.
 - `Line.Trim` - added `infinite` for the cases when line needs to be treated as infinite.
-<<<<<<< HEAD
-- `Grid2d.IsTrimmed` would occasionally return `true` for cells that were not actually trimmed.
-=======
 - `Vector3.ClosestPointOn` - added `infinite` for the cases when line needs to be treated as infinite.
 
->>>>>>> b0abda22
 ### Fixed
 
 - `Profile.Split` would sometimes fail if the profile being split contained voids.
 - `Line.Intersects(BBox3 box, out List<Vector> results, bool infinite = false)` fix incomplete results when line misaligned with bounding box 
 - Fixed a mathematical error in `MercatorProjection.MetersToLatLon`, which was returning longitude values that were skewed.
+- `Grid2d.IsTrimmed` would occasionally return `true` for cells that were not actually trimmed.
 ## 1.0.1
 
 ### Added
