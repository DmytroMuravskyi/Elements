# Changelog

## 1.4.0

### Added

- `AdaptiveGraphRouting.ErrorMessages`
- `EdgeInfo.Flags`
- `Elements.Spatial.WeightModifier`
- `AdaptiveGraphRouting.GetWeightModifier(string name)`
- `AdaptiveGraphRouting.AddWeightModifier`,
- `AdaptiveGraphRouting.RemoveWeightModifier`
- `AdaptiveGraphRouting.ClearWeightModifiers`,
- `AdaptiveGraphRouting.AddPlaneModifier(string name, Plane plane, double factor)`
- `SvgSection.SaveAsSvg`, `SvgSection.SaveAsPdf`
- `Network.TraverseLeftWithoutLeaves()`
- `Message.FromCurve`

### Changed

- Remove the BBox3 validator.
- `RoutingConfiguration.MainLayer` and `RoutingConfiguration.LayerPenalty` are set obsolete.
- `EdgeInfo.HasVerticalChange` is set obsolete.
- `AdaptiveGraphRouting.RenderElements` is no longer paint hint lines in two different colors. Instead regular edges are paint into three groups. Weights are included to additional properties of produced elements.
- Removed rule exception from `AdaptiveGraphRouting` that prevented vertical edges turn cost being discounter.
<<<<<<< HEAD
- `Message.FromLine` is set obsolete.
=======
- In `AdaptiveGridRouting`, if there are several connection points with the same cost - choose one that is closer to the trunk.
>>>>>>> 0f90f538

### Fixed

- Fix `Obstacle.FromLine` if line is vertical and start point is positioned higher than end.
- Materials exported to glTF now have their `RoughnessFactor` set correctly.
- Materials exported to glTF no longer use the `KHR_materials_pbrSpecularGlossiness` extension, as this extension is being sunset in favor of `KHR_materials_specular` and `KHR_materials_ior`.
- Gltfs that are merged that require additional extensions will also merge their extensions.
- Don't try to save test models that have no name, they can interfere with each other because they want to save to the same file.
- Fixed an issue where `Grid2d.GetCells()` multiple times could fail to return the correct results on subsequent calls, because changes to the axis grids were not invalidating the grid's computed cells.

## 1.3.0

### Added

- `AdaptiveGrid.AddVerticesWithCustomExtension(IList<Vector3> points, double extendDistance)`
- `AdaptiveGrid.HintExtendDistance`
- `AdaptiveGrid.SnapshotEdgesOnPlane(Plane plane, IEnumerable<Edge> edgesToCheck)`
- `AdaptiveGrid.InsertSnapshot(List<(Vector3 Start, Vector3 End)> storedEdges, Transform transform, bool connect)`
- `RoutingHintLine.Is2D`
- `Obstacle.Orientation`
- `Elements.Spatial.AdaptiveGrid.EdgeInfo`
- `Elements.Spatial.AdaptiveGrid.TreeNode`
- `IEnumerable<Vector3>.UniqueWithinTolerance(double tolerance = Vector3.EPSILON)`
- `Plane.XY`, `Plane.XZ`, and `Plane.YZ` static properties
- `Vector3.DistanceTo(Ray ray)`
- `Ray.Intersects(Ray ray, out Vector3 result, out RayIntersectionResult intersectionResult, bool ignoreRayDirection = false)`
- `RayIntersectionResult`

### Changed

- `Line.PointOnLine` - added `tolerance` parameter.
- `AdaptiveGrid.AddVertices` with `ConnectCutAndExtend` now extends only up to `HintExtendDistance` distance and inserts not exttended points as is otherwise ever if they are not touching the grid.
- Created `EdgeInfo` structure in `AdaptiveGraphRouting` instead of a value pair. Added `HasVerticalChange` parameter to it.
- Moved `BranchSide`, `RoutingVertex`, `RoutingConfiguration`, `RoutingHintLine`, `TreeOrder` from `AdaptiveGraphRouting` to their own files.
- `RoutingVertex` - removed `Guides`.
- `AdaptiveGraphRouting.BuildSpanningTree` functions are simplified. Also, they use only single `tailPoint` now.
- `AdaptiveGraphRouting.BuildSpanningTree` no longer require to have at least one hint line.
- `AdaptiveGraphRouting.BuildSpanningTree` and `AdaptiveGraphRouting.BuildSimpleNetwork` now return `IDictionary<ulong, TreeNode>`.
- Don't log all vertex creation actions during Debug mode geometry generation.
- `Polyline.GetSubsegment` changes direction of output polyline when parameters reversed
- `Line.IsCollinear` - added `tolerance` parameter.
- `Polygon.CollinearPointsRemoved` - added `tolerance` parameter.
- `Line.TryGetOverlap` - added `tolerance` parameter.
- `CatalogGenerator` always uses en-US culture.

### Fixed

- `Line.Intersects` for `BBox3` - better detection of line with one intersection that just touches box corner.
- `Obstacle.FromWall` and `Obstacle.FromLine` produced wrong `Points` when diagonal.
- `AdaptiveGridRouting.BuildSimpleNetwork` now correctly uses `RoutingVertex.IsolationRadius`.
- Fix #898
- `Polyline.Intersects(Polygon polygon, out List<Polyline> sharedSegments)` fix bug when odd number of intersections between polyline and polygon

## 1.2.0

### Added

- `Polygon(IList<Vector3> @vertices, bool disableValidation = false)`
- `Polygon(bool disableValidation, params Vector3[] vertices)`
- `Polyline(IList<Vector3> @vertices, bool disableValidation = false)`
- `Polyline(bool disableValidation, params Vector3[] vertices)`
- `Mesh.Intersects(Ray)` (same as `Ray.Intersects(Mesh)`)
- `Ray.NearbyPoints()`
- `PointOctree<T>`
- `Message` class along with helper creation methods.
- `AdaptiveGrid.Obstacle.AllowOutsideBoundary` property
- `AdaptiveGrid.Obstacle.Intersects(Polyline polyline, double tolerance = 1e-05)` method
- `AdaptiveGrid.Obstacle.Intersects(Line line, double tolerance = 1e-05)` method
- `AdaptiveGrid.Obstacle.IsInside(Vector3 point, double tolerance = 1e-05)` method
- `Elements.SVG.SvgSection.CreatePlanFromFromModels(IList<Model> models, double elevation, SvgContext frontContext, SvgContext backContext, string path, bool showGrid = true, double gridHeadExtension = 2.0, double gridHeadRadius = 0.5, PlanRotation planRotation = PlanRotation.Angle, double planRotationDegrees = 0.0)`
- `Polygons.U`
- `Network.FindAllClosedRegions(List<Vector3> allNodeLocations)`
- `Network.TraverseSmallestPlaneAngle((int currentIndex, int previousIndex, IEnumerable<int> edgeIndices) traversalData, List<Vector3> allNodeLocations, List<LocalEdge> visitedEdges, Network<T> network)`
- `GeometricElement.Intersects(Plane plane, out Dictionary<Guid, List<Polygon>> intersectionPolygons, out Dictionary<Guid, List<Polygon>> beyondPolygons, out Dictionary<Guid, List<Line>> lines)`

### Changed

- MeshElement constructor signature modified to be compatible with code generation.
- Improved performance of mesh/ray intersection
- `BBox3.Extend` method is public now
- `AdaptiveGrid.Boundary` can be left null.
- `Obstacle` properties `Points`, `Offset`, `Perimeter` and `Transform` can be modified from outside.
- `LinearDimension`s now support `IOverrideLinked` behavior.

### Fixed

- Fixed a bug where `Polyline.Frames` would return inconsistently-oriented transforms.
- `Obstacle.FromBox` works properly with `AdaptiveGrid` transformation.
- `AdaptiveGrid.SubtractObstacle` worked incorrectly in `AdaptiveGrid.Boundary` had elevation.
- #805
- `Polyline.Intersects(Polygon polygon, out List<Polyline> sharedSegments)` bug when polyline start/end is on polygon perimeter
- `GltfBufferExtensions.CombineBufferAndFixRefs` bug when combining buffers from multiple gltf files.
- `Obstacle.FromWall` was failing when producing a polygon.
- `Network` incorrect tree building and search of intersections

## 1.1.0

### Added

- `Material` now supports a `DrawInFront` property.
- `Model.Intersect(Plane plane, out List<Geometry.Polygon> intersectionPolygons, out List<Geometry.Polygon> beyondPolygons)`
- `GeometricElement.UpdateBoundsAndCsg()`
- `EdgeExtensions.Intersects(this (Vector3 from, Vector3 to) edge, Plane plane, out Vector3 result)`
- `RelationToPlane` enum.
- `BBox3.Intersects(Plane plane, out RelationToPlane relationToPlane)`
- `BBox3.Extend(Vector3 point)`
- `BBox3.Extend(params Vector3[] points)`
- `TiledCeiling.GetTileCells()`
- `AdaptiveGridRouting.AddRoutingFilter(RoutingFilter f)`
- `AdaptiveGraphRouting.RoutingConfiguration.SupportedAngles` property.
- Default values for `AdaptiveGraphRouting.RoutingConfiguration` constructor.
- `Line.BestFit(IList<Vector3> points)`
- `Vector3Extensions.BestFitLine(this IList<Vector3> points)`
- `Polygon.FromAlignedBoundingBox2d(IEnumerable<Vector3> points, Vector3 axis, double minSideSize = 0.1)`
- `Transform.RotateAboutPoint` and `Transform.RotatedAboutPoint` convenience methods.
- `Solid.ToCSG()` extension method is now an instance method on `Solid`.
- `DoubleToleranceComparer`
- `Line.IsOnPlane()` method
- `Polyline.Intersects(Line line, out List<Vector3> intersections, bool infinite = false, bool includeEnds = false)` method
- `Polyline.GetParameterAt(Vector3 point)` method
- `Polyline.GetSubsegment(Vector3 start, Vector3 end)` method
- `Polygon.GetSharedSegments(Polyline polyline)` method
- `BBox3.Offset(double amount)`
- `Obstacle` in `Elements.Spatial.AdaptiveGrid`
- `IAddVertexStrategy` with `Connect` and `ConnectWithAngle` implementations in `Elements.Spatial.AdaptiveGrid`
- `AdaptiveGrid.Boundaries`
- `AdaptiveGrid.AddVertex(Vector3 point)`
- `AdaptiveGrid.AddVertex(Vector3 point, IAddVertexStrategy strategy, bool cut = true)`
- `AdaptiveGrid.AddEdge(Vertex a, Vertex b, bool cut = true)`
- `AdaptiveGrid.AddEdge(Vector3 a, Vector3 b, bool cut = true)`

### Changed

- `AdaptiveGraphRouting` how recognizes edges as affected by hint line of the same direction if part of it is close enough.
- `Vector3.AreCollinear` are renamed into `Vector3.AreCollinearByDistance` and added `tolerance` parameter.
- `Line.Trim` - added `infinite` for the cases when line needs to be treated as infinite.
- `Vector3.ClosestPointOn` - added `infinite` for the cases when line needs to be treated as infinite.
- `Elements.Geometry.Solids.Edge` public constructor
- `Elements.Geometry.Solids.Vertex` public constructor
- `Line.PointOnLine` now uses distance to line instead of dot product.

### Fixed

- `Profile.Split` would sometimes fail if the profile being split contained voids.
- `Line.Intersects(BBox3 box, out List<Vector> results, bool infinite = false)` fix incomplete results when line misaligned with bounding box
- Fixed a mathematical error in `MercatorProjection.MetersToLatLon`, which was returning longitude values that were skewed.
- `Grid2d.IsTrimmed` would occasionally return `true` for cells that were not actually trimmed.
- `Vector3[].AreCoplanar()` computed its tolerance for deviation incorrectly, this is fixed.
- `Polyline.Intersects(Line line, out List<Vector3> intersections, bool infinite = false, bool includeEnds = false)` fix wrong results when infinite flag is set, fix for overlapping points when include ends is set.

## 1.0.1

### Added

- `Dimension`
- `LinearDimension`
- `AlignedDimension`
- `ContinuousDimension`
- `Vector3.AreCollinearByAngle(Vector3 a, Vector3 b, Vector3 c, double tolerance)`

### Fixed

- `Line.IsCollinear(Line line)` would return `false` if lines are close to each other but not collinear
- `Vector3.AreCollinear(Vector3 a, Vector3 b, Vector3 c)` would return `false` if points coordinates difference is larger than `Vector3.EPSILON`
- `EdgeDisplaySettings` for materials to control the display of lines in supported viewers (like Hypar.io).
- `Line.GetUParameter(Vector 3)` - calculate U parameter for point on line
- `Line.MergeCollinearLine(Line line)` creates new line containing all four collinear vertices
- `Line.Projected(Plane plane)` create new line projected onto plane
- `Profile.Split` would sometimes fail if the profile being split contained voids.

### Changed

- Simplified `IEnumerable<Vector3>.ToGraphicsBuffers()`
- `TryToGraphicsBuffers` is now public
- `Solid SweepFaceAlongCurve` now has an additional parameter, `profileRotation`, which enables the caller to pass a profile rotation into sweep creation.

## 1.0.0

### Added

- `Mesh.Sphere(double radius, int divisions)`
- `Material.EmissiveTexture`
- `Material.EmissiveFactor`
- `PriorityQueue`
- `AdaptiveGraphRouting`
- `AdaptiveGrid` constructor with no parameters.
- `AdaptiveGrid.AddVertexStrip(IList<Vector3> points)`
- `AdaptiveGrid.CutEdge(Edge edge, Vector3 position)`
- `AdaptiveGrid.ClosestVertex(Vector3 location)` and `AdaptiveGrid.ClosestEdge(Vector3 location)`
- `AdaptiveGrid.RemoveEdge(Edge edge)`

### Changed

- Remove `removeCutEdges` from `AdaptiveGrid.SubtractBox` and always remove cut parts of intersected edges.
- `GenerateUserElementTypeFromUriAsync` now takes an optional `excludedTypes`
  argument.
- Remove `AdaptiveGrid` reference from `Edge` and `Vertex` Move `Edge.GetVertices` and `Edge.GetLine` to `AdaptiveGrid`.
- Rename `AdaptiveGrid.DeleteEdge(Edge edge)` into `RemoveEdge` and is not public.
- `AdaptiveGrid.AddEdge(ulong vertexId1, ulong vertexId2)` is now public.

### Fixed

- `Vector3.AreCollinear(Vector3 a, Vector3 b, Vector3 c)` would return `false` if two points are coincident but not exactly.
- `Line.TryGetOverlap(Line line, out Line overlap)` would return incorrect results due to wrong internal sorting.
- `Profile.UnionAll, Difference, Intersection, Offset` no longer produce internal loops in `Perimeter` or `Voids`.

## 0.9.9

### Added

- `Solid.Union(Solid a, Transform aTransform, Solid b, Transform bTransform)`
- `Solid.Union(SolidOperation a, SolidOperation b)`
- `Solid.Difference(Solid a, Transform aTransform, Solid b, Transform bTransform)`
- `Solid.Difference(SolidOperation a, SolidOperation b)`
- `Solid.Intersection(Solid a, Transform aTransform, Solid b, Transform bTransform)`
- `Solid.Intersection(SolidOperation a, SolidOperation b)`
- `Solid.Intersects(Plane p, out List<Polygon> result)`
- `SetClassification`
- `LocalClassification`
- `ModelLines`
- `AdaptiveGrid.AddVertex(Vector3 point, List<Vertex> connections)`
- `Color.SRGBToLinear(double c)`
- `Color.LinearToSRGB(double c)`
- `Line.IsCollinear(Line line)`
- `Line.GetOverlap(Line line)`

### Changed

- Add parameter `removeCutEdges` to `AdaptiveGrid.SubtractBox` that control if cut parts of intersected edges need to be inserted into the graph.
- Material colors are now exported to glTF using linear color space. Conversion from sRGB to linear color space happens during glTF export.

### Fixed

- Under some circumstances `Bezier.Length()` would return incorrect results

## 0.9.8

### Added

- `Polyline.Edges()`
- `Model.ToJson(string path)`
- `new Color(string hexOrName)`
- implicit conversion from string to Color

### Fixed

- Fix `GridLine` deserialization from obsoleted values of either `Line` or `Geometry`.

## 0.9.7

### Added

- `GridLine.GetCircleTransform()`
- `Network.ToModelText(List<Vector3> nodeLocations, Color color)`
- Content Elements can now use an optional disk cache when running locally for testing purposes, to speed up repeated tests or runs, by setting `GltfExtensions.GltfCachePath`.
- `Transform.Rotated()`
- `BBox3.PointAt`
- `BBox3.TransformAt`
- `BBox3.UVWAtPoint`
- `BBox3.XSize`, `BBox3.YSize`, `BBox3.ZSize`
- `BBox3.XDomain`, `BBox3.YDomain`, `BBox3.ZDomain`
- `Box` type, representing an oriented 3d box.
  - `Box.PointAt`
  - `Box.TransformAt`
  - `Box.UVWAtPoint`
  - `Box.UVWToBox`
  - `Box.BoxToUVW`
  - `Box.TransformBetween`
- `ModelCurve.SetSelectable(bool selectable)` can be used to disable selectability of a model curve in the Hypar UI.
- `Elements.Playground` project.

### Changed

- Support non-linear gridlines by deprecating `GridLine.Line` and replacing it with `GridLine.Curve`.
- Add use new CSG library and test it's effectiveness

### Fixed

- Under some circumstances when a line originated nearly within tolerance of a polygon, `Line.Trim` would return the wrong result.
- #722

## 0.9.6

### Added

- `Position.FromVectorMeters`
- `Elements.Geometry.Profiles.IProfileFactory`
- `Elements.Geometry.Profiles.ParametricProfile`
- `Elements.Geometry.Profiles.VectorExpression`
- `Elements.Geometry.Profiles.ProfileFactoryBase`
- `Elements.Geometry.Profiles.ParametricProfileFactory`
- `Elements.Geometry.Profiles.WTProfileType`
- `Elements.Geometry.Profiles.WTProfile`
- `Elements.Geometry.Profiles.WTProfileFactory`
- `Elements.Geometry.Profiles.LProfileType`
- `Elements.Geometry.Profiles.LProfile`
- `Elements.Geometry.Profiles.LProfileFactory`
- `Elements.Geometry.Profiles.MCProfileType`
- `Elements.Geometry.Profiles.MCProfile`
- `Elements.Geometry.Profiles.MCProfileFactory`
- `Elements.Geometry.Profiles.HSSProfileType`
- `Elements.Geometry.Profiles.HSSProfile`
- `Elements.Geometry.Profiles.HSSProfileFactory`
- `Elements.Geometry.Profiles.WProfileType`
- `Elements.Geometry.Profiles.WProfile`
- `Elements.Geometry.Profiles.WProfileFactory`
- `Grid2d.GetTrimmedCellProfiles`
- `Ceiling`
- `GridLine`
- `FitLine(IList<Point2d> points)`
- `HalfEdgeGraph.Construct(IEnumerable<Line> lines)`
- `Polyline.Project(Plane plane)`
- `new Mesh(Mesh mesh)`
- `new Topography(Mesh mesh, Material material, Transform transform, Guid id, string name)`
- `Ray.Intersects(Mesh mesh)`
- `Transform.CreateHorizontalFrameAlongCurve()`

### Changed

- Change default for `useReferenceOrientation` when generating content catalogs.
- Deprecate `CreateOrientedAlongCurve` (and add `CreateHorizontalFrameAlongCurve`) for clarity per [#687](https://github.com/hypar-io/Elements/issues/687) (Thanks @gytaco!)
- `Position.ToVectorMeters` now requires a `relativeToOrigin` Position, so that it will actually give meaningful measurements in meters.
- glTF generation now uses material IDs instead of names for material names, to prevent collisions.
- Line.PointAt does not round input values near 0 or 1 anymore.
- `Polygon` constructor throws error if there are less than 3 vertices provided.
- Decrease intersection tolerance for Grid2d polygon splitting.
- Added `includeCoincidenceAtEdge` parameter to `Line.Trim`.
- Improved the logic of `AreCollinear` to utilize perpendicular distance for tolerance checks.
- `BBox3` constructor now takes an `IEnumerable<Vector3>` instead of a `IList<Vector3>` as input.
- `Vector3Extensions.Unitized` no longer takes a tolerance for its zero-length check.
- `AdaptiveGrid` no longer inrsect new edges with all existing edges when new region is added to the grid.

## 0.9.5

### Added

- `Identity.AddOverrideIdentity(this Element element, dynamic overrideObject)`
- `GeometricElement.ModifyVertexAttributes`
- `Polygon.Contains3D` method for checking polygon containment in 3D.
- `WallByProfile.AddOpenings()`
- `Profile.Project(Plane)`

### Changed

- Wall doesn't have Height or Profile any more.
- WallByProfile deprecates `Profile` and has methods/constructors to use Perimeter and Openings only.
- `Polygon.Area()` will now calculate the area of a polygon in 3D.
- WallByProfile updated constructor options and `UpdateRepresentation` logic.
- Code generation includes an empty constructor for generated types.

### Fixed

- WallByProfile was failing to deserialize walls without openings.

## 0.9.4

### Added

- `LineSegmentExtensions.Intersections(this IList<Line> lines)`
- `Elements.Search.DistanceComparer`
- `Elements.Search.DirectionComparer`
- `Elements.Search.Network<T>`
- `Elements.ElementProxy<T>`
- `Identity.AddOverrideValue`
- `ModelExtensions.AllElementsOfType<T>(this Dictionary<string, Model> models, string modelName)`
- `Polygon RemoveVerticesNearCurve(Curve curve, double tolerance)`

### Changed

- `Identity.AddOverrideIdentity` is now an extension method.
- Profile operations throw fewer exceptions when some piece of the profile is invalid, preferring instead to return a partial result or a null.

### Fixed

- `Line.ExtendTo` would sometimes return erroneous results if any of the trimming segments crossed the origin.

### Fixed

## 0.9.3

### Added

- Support for DXF from many basic elements.
- `SetOperations.ClassifySegments2d(Polygon a, Polygon b, Func<(Vector3 from, Vector3 to, SetClassification classification), bool> filter = null)`
- `SetOperations.BuildGraph(List<(Vector3 from, Vector3 to, SetClassification classification)> set, SetClassification shared)`
- `RandomExtensions.NextRayInPlane(this Random random, Vector3 origin, Vector3 normal)`
- `RandomExtensions.NextRay(this Random random, Vector3 origin)`
- `ModelArrows`
- `ModelText`
- `Vector3.IsUnitized()`
- `Transform.Inverted()`
- `AdaptiveGrid`
- `Line.Intersects(BBox3 box, out List<Vector3> results, bool infinite = false)`
- `Vector3.AreCoplanar(Vector3 a, Vector3 b, Vector3 c, Vector3 d)`
- `Line.IsAlmostEqualTo(Line line)`
- `ConvexHull.FromPointsInPlane(IEnumerable<Vector3> points, Vector3 normalVectorOfFrame)`

### Changed

### Fixed

- Deduplicate catalog names during code generation.
- Fix some issues with code generation and deserialization of `Vector3` and `Mesh` types.
- Fixed an issue where gLTFs would occasionally be generated with incorrect vertex normals.

## 0.9.2

### Added

- `Polyline.Split(List<Vector3> point)`
- `Polygon.Split(List<Vector3> point)`
- `Polygon.TrimmedTo(List<Polygon> polygons)`
- `Vector3.>=`
- `Vector3.<=`
- `Plane.Intersects(Plane a, Plane b)`
- A handful of convenience operators and conversions:
  - implicit `(double X, double Y, double Z)` => `Vector3`
  - implicit `(double X, double Y)` => `Vector3`
  - implicit `(int X, int Y, int Z)` => `Vector3`
  - implicit `(int X, int Y)` => `Vector3`
  - implicit `(double R, double G, double B, double A)` => `Color`
  - implicit `(double R, double G, double B)` => `Color`
  - `new Polygon(params Vector3[] vertices)`
  - `new Polyline(params Vector3[] vertices)`
  - implicit `SolidOperation` => `Representation`
  - `new Representation(params SolidOperation[] solidOperations)`
  - `Polygon.Split(params Polyline[] polylines)`
  - `Polygon.UnionAll(params Polygon[] polygons)`
  - `Polygon.Difference(params Polygon[] polygons)`
  - `Polygon.Union(params Polygon[] polygons)`
- `Profile.Offset()`
- Overloads with `maxDistance` parameter for
  - `Line.ExtendTo(IEnumerable<Line>)`
  - `Line.ExtendTo(Polyline)`
  - `Line.ExtendTo(Polygon)`
  - `Line.ExtendTo(Profile)`
- Support for DXF from many basic elements.

### Changed

- Some changes to `ContentElement` instance glTF serialization to allow selectability and transformability in the Hypar UI.
- Added `Symbols` property to `ContentElement`.
- Introduce a `SkipCSGUnion` flag on Representation, as a hack to get around CSG failures.

### Fixed

- [#616](https://github.com/hypar-io/Elements/issues/616) Code generation from local files now supplies a directory path to help resolve local references.

## 0.9.1

### Added

- `Transform(Plane plane)`
- `Polygon.Trimmed(Plane plane, bool flip)`
- ~~`GetSolid()` method on GeometricElement that returns the Csg solid.~~
- `ToMesh()` method on GeometricElement that return the mesh of a processed solid.
- `Polygon.ToTransform()`
- `Elements.Anaysis.AnalysisImage`
- `Profile.CreateFromPolygons(IEnumerable<Polygon> polygons)`
- `CellComplex`:
  - `Cell.TraverseNeighbors(Vector3 target, double? completedRadius)`
  - `Edge.TraverseNeighbors(Vector3 target, double? completedRadius)`
  - `Face.TraverseNeighbors(Vector3 target, double? completedRadius)`
  - `Face.TraverseNeighbors(Vector3 target, bool? parallel, bool? includeSharedVertices, double? completedRadius)`
- Dxf creation framework with first Dxf converter.
- `new BBox3(Element element)`
- `Bbox3.Corners()`
- `Vector3.AreCollinear(Vector3 a, Vector3 b, Vector3 c)`
- `Polygon.CollinearPointsRemoved()`

### Changed

- `AnalysisMesh` now handles single valued analysis.
- `Polygon.Split()` can now handle polygons that are not in the XY plane.
- Leave the discriminator property during deserialization. It will go to AdditionalProperties.
- `Lamina` representations can now include voids/holes.

### Fixed

- Guard against missing transforms while generating CSGs.
- Fixed a bug ([#585](https://github.com/hypar-io/Elements/issues/585)) where CSG Booleans for certain representations (especially laminae) would fail.
- Guard against missing transforms while generating CSGs.
- In rare cases a `Line.Intersect(Line)` call would fail if there were near-duplicate vertices, this is fixed.
- `Grid1d.ClosestPosition` now does a better job finding points on polyline axes.
- Code-generated constructors now get default arguments for inherited properties.
- `IsDegenerate()` method was reversed.
- Adding content elements that contain multiple nodes used to only add the first mesh, now it adds all the nodes in the referenced glb hierarchy.
- `Transform.OfVector(Vector)` is not applying translation anymore as vector doesn't have a position by definition.

## 0.9.0

### Added

- `Grid2d.IsOutside()`
- `GraphicsBuffers`

### Removed

- `BuiltInMaterials.Dirt`
- `BuiltInMaterials.Grass`

### Changed

- `Grid2d.IsTrimmed()` now takes an optional boolean parameter `treatFullyOutsideAsTrimmed`
- `ConstructedSolid` serializes and deserializes correctly.
- `Solid.AddFace(Polygon, Polygon[])` can take an optional third `mergeVerticesAndEdges` argument which will automatically reuse existing edges + vertices in the solid.
- Adds optional `tolerance` parameter to `Line.ExtendTo(Polygon)`, `Line.ExtendTo(IEnumerable<Line>)`, `Vector3.IsParallelTo(Vector3)`.
- `Mesh.GetBuffers` now returns a `GraphicsBuffers` object.
- `Solid.Tessellate` now returns a `GraphicsBuffers` object.
- `CsgExtensions.Tessellate` now returns a `GraphicsBuffers` object.

### Fixed

- Fixed a bug in `ConvexHull.FromPoints` when multiple X coordinates are equal.
- Fixed a bug in `Grid2d(Polygon, Vector3, Vector3, Vector3)` where U or V directions skew slightly when they nearly parallel with a boundary edge.

## 0.8.5

### Added

- `Elements.Spatial.CellComplex`
- `Grid2d.ToModelCurves()`
- Alpha release of `Hypar.Elements.Components`
- `Polyline.OffsetOnSide`
- `Ray.Intersects(Polygon)`
- `Vector3.DistanceTo(Polygon)`
- `(double Cut, double Fill) Topography.CutAndFill(Polygon perimeter, double topElevation, out Mesh cutVolume, out Mesh fillVolume, double batterAngle)`
- `void Topography.Trim(Polygon perimeter)`

### Changed

- `ColorScale` no longer bands colors but returns smooth gradient interpolation. It additionally now supports a list of values that correspond with the provided colors, allowing intentionally skewed interpolation.
- `Solids.Import` is now public.
- `Polygon.Contains` was modified to better handle polygons that are not on the XY plane.

### Fixed

## 0.8.4

### Added

- `BBox3.IsValid()`
- `BBox3.IsDegenerate()`
- `Elements.Light`
- `Elements.PointLight`
- `Elements.SpotLight`
- `Identity.AddOverrideIdentity`
- `Material.NormalTexture`
- `Polygon.PointInternal()`
- `Topography.DepthMesh`
- `Topography.DepthBelowMinimumElevation`
- `Topography.AbsoluteMinimumElevation`
- `Material.RepeatTexture`
- `BBox3.IsValid()`
- `BBox3.IsDegenerate()`
- `Polygon.Split(Polyline)`
- `Polygon.Split(IEnumerable<Polyline> polylines)`
- `Profile.Split(IEnumerable<Profile>, IEnumerable<Polyline> p)`
- `Elements.Spatial.HalfEdgeGraph2d`
  - `.Construct()`
  - `.Polygonize()`
- Release helper github action

### Changed

- `Elements.DirectionalLight` now inherits from `Elements.Light`.
- `Elements.ContentCatalog` now has a `ReferenceConfiguration` property.
- `SHSProfile`
- `SHSProfileFactory`
- `RHSProfile`
- `RHSProfileFactory`
- `Spatial.WebMercatorProjection.GetTileSizeMeters` produces a much more accurate result and requires a latitude.
- Adding glb elements to a model uses a cache rather than fetching the stream every time.
- `ProfileServer` is now `ProfileFactory`
- `WideFlangeProfileServer` is now `WideFlangeProfileFactory`
- First alpha after minor release logic was fixed
- `HSSPipeProfileServer` is now `HSSPipeProfileFactory`
- TypeGeneratorTests weren't actually running.
- `Profile.Split(IEnumerable<Profile>, Polyline p)` now uses improved logic

## 0.8.3

### Added

- `Profile.ToModelCurves()`
- `Profile.Difference()`
- `Profile.Intersection()`
- `Profile.Split()`
- `Profile.Segments()`
- `Bbox3.ToModelCurves()`
- `Line.ExtendTo(IEnumerable<Line>)`
- `Line.ExtendTo(Polyline)`
- `Line.ExtendTo(Profile)`
- `Line.ExtendTo(Polygon)`
- `ConvexHull.FromPoints(IEnumerable<Vector3>)`
- `ConvexHull.FromPolyline(Polyline)`
- `ConvexHull.FromPolylines(IEnumerable<Polyline>)`
- `ConvexHull.FromProfile(Profile)`
- `Polygon.FromAlignedBoundingBox2d(IEnumerable<Vector3>)`
- `Grid2d(Polygon, Grid1d, Grid1d)`
- `Grid2d(IEnumerable<Polygon>, Grid1d, Grid1d)`
- `Grid2d(Polygon, Vector3, Vector3, Vector3)`
- `Grid2d(IEnumerable<Polygon>, Vector3, Vector3, Vector3)`
- `Random.NextColor()` and `Random.NextMaterial()`
- `Validator.DisableValidationOnConstruction`
- `Vector3.ComputeDefaultBasisVectors()`

### Changed

- Make MeshConverter deserialization more flexible to accommodate a schema used in function `input_schema`.
- Prevent the Polygon / Polyline constructors from throwing an exception on duplicate vertices, by removing duplicates automatically.
- Make `Grid1d` and `Grid2d` serializable
- `new Transform(Vector3 origin, Vector3 xAxis, Vector3 yAxis, Vector3 zAxis)` did not unitize its axes, this is fixed.
- All solids and csgs will now have planar texture coordinates.
- Triangles are now validated to check for 3 distinct vertex positions.

### Fixed

- Fixed a bug where `Polygon.UnionAll` was sometimes returning null when it shouldn't (Thanks @M-Juliani !)
- Fixed [#517](https://github.com/hypar-io/Elements/issues/517)
- Fixed a bug where Grid2d subcells would not split correctly with `SplitAtPoint`
- Fixed [#528](https://github.com/hypar-io/Elements/issues/528)

## 0.8.2

### Changed

- The errors parameter for Model.FromJson now has the out modifier. It no longer takes a default value.
- Model deserialization only refreshes type cache if the `forceTypeReload` parameter is set to true.

### Fixed

- Fixed #483 `Deserialization of profiles created in UpdateRepresentation`
- Fixed #484 `Failure to deserialize Model if any assembly can't be loaded.`
- Fixed an issue where updates to a `Grid2d`'s component `Grid1d` axes would not propagate to the `Grid2d`.

### Added

- `Profile.UnionAll(...)` - Create a new set of profiles, merging any overlapping profiles and preserving internal voids.
- `Polyline.SharedSegments()` - Enables search for segments shared between two polylines.
- `Polyline.TransformSegment(...)` - Allows transforms for individual polyline segments. May be optionally flagged as polygon and/or planar motion.

## 0.8.1

### Added

- `TypeGenerator.CoreTypeNames`
- `MeshConverter`
- Implicit conversion of `Curve` types to `ModelCurve`.
- `byte[] Model.ToGlb(...)`
- `Grid1d.ClosestPosition()`
- `Grid1d.DivideByFixedLengthFromPoint()`
- `Grid2d.GetCellNodes()`

### Changed

- Removed `JsonInheritanceAttribute` from `Element` base types.
- `Sweep` contstructor now takes a rotation. Transformation of the profile based on rotation happens internal to the sweep's construction.
- `Polyline` are no longer required to be planar.
- Modifies Grid1d.DivideByFixedLengthFromPosition() to be more flexible — supporting a "position" outside the grids domain.
- Modifies Grid2d.GetCellSeparators() to support returning trimmed separators

### Removed

- `TypeGenerator.GetCoreTypeNames()`
- `UserElementAttribute`
- `NumericProperty`

### Fixed

- `Ray.Intersects` now calls `UpdateRepresentations` internally for accurate intersections.
- Fixed #470
- Fixes a bug in `Line.Trim(Polygon p)` where lines that started on the polygon would not be treated as outside the polygon.
- Fixes a bug in `Grid2d.IsTrimmed()` that would ignore cases where a cell was trimmed by an inner hole.

## 0.8.0

### Added

- `Hypar.Elements.Serialization.IFC` - IFC serialization code has been moved to a new project.
- `Hypar.Elements.CodeGeneration` - Code generation has been moved to a new project.
- `Elements.DirectionalLight` - You can now create a directional light in the model which will be written to glTF using the `KHR_lights_punctual` extension.
- `Elements.ContentElement` - This new class represents a piece of content meant to be instanced throughout a model.
  - The ContentElement is also added to the model by first checking for an available gltf, and then using a bounding box representation as a fallback.
- `Transform.Scaled()` - This new method returns a scaled copy of the transform, allowing for a fluent like api.
- `Transform.Moved(...)` - Return a copy of a transform moved by the specified amount.
- `Transform.Concatenated(...)` - Return a copy of a transform with the specified transform concatenated with it.
- `IHasOpenings.AddOpening(...)` - `AddOpening` provides an API which hides the internals of creating openings.
- `Opening.DepthFront` & `Opening.DepthBack` enable the creation of openings which extrude different amounts above and below their XY plane.
- Solid operations which have `IsVoid=true` now use csg operations.

### Changed

- Updated ImageSharp to 1.0.0.
- The source code is now structured with the typical .NET project layout of `/src` and `/test` per folder.
- `Opening` now has two primary constructors. The ability to create an opening with a profile has been removed. All profiles are now defined with a polygon as the perimeter.
- `Opening.Profile` is now deprecated. Please use `Opening.Perimeter`.
- `Polygon.Normal()` has been moved to the base class `Polyline.Normal()`.

### Fixed

- Fixed #313.
- Fixed #322.
- Fixed #342.
- Fixed #392.
- Fixed #407.
- Fixed #408
- Fixed #416.
- Fixed #417.
- Fixed #441

## 0.7.3

### Fixed

- CodeGen was failing intermittently
- Elements schemas with Dictionary types were failing to serialize
- [#355](https://github.com/hypar-io/Elements/issues/355)

### Added

- Elements supports the [Hub beta](https://hypar-io.github.io/Elements/Hub.html)
- CodeGen supports `input_schema`
- Hypar.Revit is completely rewritten as an external application, two external commands, and an IDirectContext3D server.

### Changed

- some Tessellate method signatures are updated to allow assigning colors at the time of tessellation as Revit requires vertex colors.
- Updates are made to the type generator to support compiling multiple types into an assembly on disk.

## 0.7.2

### Fixed

- [#307](https://github.com/hypar-io/Elements/issues/307)
- `Mesh.ComputeNormals()` would fail if there were any unconnected vertices.
- `new Vertex()` would ignore supplied Normals.
- `Vector3.ClosestPointOn(Line)` would return points that were not on the line.
- `Line.Intersects(Line)` in infinite mode would sometimes return erroneous results.
- `Vector3.AreCollinear()` would return the wrong result if the first two vertices were coincident.

### Added

- Added `Plane.ClosestPoint(Vector3 p)`
- New methods for dynamic type generation in `TypeGeneration`, utilized by the Grasshopper plugin.
- `Line.Trim(Polygon)`
- `Line.PointOnLine(Vector3 point)`
- **Grid1d**
  - `Grid1d(Grid1d other)` constructor
  - Adds `IgnoreOutsideDomain` flag to `SplitAtOffset`
  - Adds `SplitAtPoint(point)` and `SplitAtPoints(points)` methods
  - Adds internal `Evaluate(t)` method
  - Adds internal `SpawnSubGrid(domain)` method
- **Grid2d**
  - Adds `Grid2d(Grid2d other)` constructor
  - Adds `Grid2d(Grid2d other, Grid1d u, Grid1d v)` constructor
  - Adds `SplitAtPoint(point)` and `SplitAtPoints(points)` methods to Grid2d
  - Adds `Grid2d(Grid1d u, Grid1d v)` constructor
  - Adds support for curved 1d Grid axes
  - Adds private `SpawnSubGrid(Grid1d uCell, Grid1d vCell)` method
- `Curve.Transformed(transform)` (and related `XXX.TransformedXXX()` methods for child types Arc, Bezier, Line, Polyline, Polygon)

### Changed

- Updates to Elements Docs including Grasshopper + Excel.
- `Line.Intersects(Plane p)` supports infinite lines
- `Line.Intersects(Line l)` supports 3d line intersections
- `Line.Intersects(Line l)` now has an optional flag indicating whether to include the line ends as intersections.
- `Line.PointOnLine(Point)` now has an optional flag indicating whether to include points at the ends as "on" the line.
- **Grid1d / Grid2d**
  - Removes "Parent/child" updating from 1d grids / 2d grids in favor of always recalculating the 2d grid every time its `Cells` are accessed. This may have a bit of a performance hit, but it's worth it to make 2d grid behavior easier to reason about.
  - Allows Grid2ds to support construction from Grid1ds that are not straight lines. Previously Grid1ds could support any sort of curve and Grid2ds were stuck as dumb rectangles.
- **JsonInheritanceConverter**
  - Makes the Type Cache on the JsonInheritanceConverter static, and exposes a public method to refresh it. In the grasshopper context, new types may have been dynamically loaded since the JsonInheritanceConverter was initialized, so it needs to be refreshed before deserializing a model.
- **TypeGenerator**
  - Enables external overriding of the Templates path, as in GH's case the `Templates` folder is not in the same place as the executing assembly.
  - Exposes a public, synchronous method `GetSchema` to get a `JsonSchema` from uri (wrapping `GetSchemaAsync`)
  - Refactors some of the internal processes of `GenerateInMemoryAssemblyFromUrisAndLoadAsync`:
    - `GenerateCodeFromSchema()` produces csharp from a schema, including generating the namespace, typename, and local excludes
    - `GenerateCompilation()` takes the csharp and compiles it, using a new optional flag `frameworkBuild` to designate whether it should load netstandard or net framework reference assemblies.
    - `EmitAndLoad()` generates the assembly in memory and loads it into the app domain.
  - Adds an `EmitAndSave()` method that generates the assembly and writes it to a .dll on disk
  - Adds a public `GenerateAndSaveDllForSchema()` method used by grasshopper that generates code from a schema, generates a compilation, and saves it to disk as a DLL.
  - Adds a public `GetLoadedElementTypes()` method used by grasshopper to list all the currently loaded element types.

### Deprecated

- `Transform.OfXXX(xxx)` curve methods have been deprecated in favor of `XXX.Transformed(Transform)` and `XXX.TransformedXXX(Transform)`.

## 0.7.0

### Fixed

- [#271](https://github.com/hypar-io/Elements/issues/271)
- [#284](https://github.com/hypar-io/Elements/issues/284)
- [#285](https://github.com/hypar-io/Elements/issues/285)
- [#265](https://github.com/hypar-io/Elements/issues/265)
- [#221](https://github.com/hypar-io/Elements/issues/221)
- [#229](https://github.com/hypar-io/Elements/issues/229)
- [#189](https://github.com/hypar-io/Elements/issues/189)

### Added

- `Curve.ToPolyline(int divisions = 10)`
- `Circle.ToPolygon(int divisions = 10)`
- `Transform.Move(double x, double y, double z)`
- `Transform.Rotate(double angle)`
- `TypeGenerator.GenerateUserElementTypesFromUrisAsync(string[] uris, string outputBaseDir, bool isUserElement = false)`

### Changed

- Updated documentation to reflect the use of .NET Core 3.1.

### Deprecated

- `Polygon.Circle(...)`

## 0.6.2

### Added

- `Material.Unlit`
- `Material.DoubleSided`
- `Units.LengthUnit`
- `Elements.MeshImportElement`

## Changed

- `Mesh.AddVertex(...)` is now public.
- `Mesh.AddTriangle(...)` is now public.

### Removed

- `SolidOperation.GetSolid()`.

### Fixed

- #262
- Fixed an error where `Transform.OfPlane(...)` would not solve correctly if the plane was not at the world origin.

### Changed

- `Grid2d` now supports grids that are not parallel to the XY plane

## 0.6.0

### Added

- `ColorScale`
- `AnalysisMesh`
- `Ray.Intersects(...)` for `Plane`, `Face`, `Solid`, and `SolidOperation`

### Fixed

- Fix #253

## 0.5.2

### Fixed

- `Grid2d` constructors accepting a Transform interpreted the transform incorrectly.

## 0.5.1

### Added

- `Grid1d`
- `Grid2d`
- `Domain1d`
- `GeometricElement.IsElementDefinition`
- A `drawEdges` optional parameter to `Model.ToGlTF(...)` to enable edge rendering.
- `Polyline` and `Profile` now implement `IEquatable`.
- `Polygon.Union(IList<Polygon> firstSet, IList<Polygon> secondSet)`
- `Polygon.Difference(IList<Polygon> firstSet, IList<Polygon> secondSet)`
- `Polygon.XOR(IList<Polygon> firstSet, IList<Polygon> secondSet)`
- `Polygon.Intersection(IList<Polygon> firstSet, IList<Polygon> secondSet)`

### Changed

- `Vector.Normalized()` is now `Vector.Unitized()`
- `Color.ToString()` now returns a useful description

### Fixed

- Fixed an error with `Transform.OfVector(...)` where the translation of the transform was not applied.
- Fixed an error where `Mesh.ComputeNormals(...)` was not set to a unitized vector.
- Fixed an error with `BBox3`'s solver for Polygons

## 0.4.4

### Added

- `Contour`
- `Transform.Reflect(Vector3 n)`
- `ElementInstance`
- `Vector3.ClosestPointOn(Line line)`
- `Line.TrimTo(Line line)`
- `Line.ExtendTo(Line line)`
- `Line.Offset(double distance, bool flip = false)`
- `Line.DivideByLengthFromCenter(double l)`
- `Ray.Intersects(Ray ray, out Vector3 result, bool ignoreRayDirection)`
- `Polygon.Fillet(double radius)`
- `Arc.Complement()`
- `Polygons.Star(double outerRadius, double innerRadius, int points)`
- `Units.CardinalDirections`
- `Mesh.ComputeNormals`
- `Topography.AverageEdges(Topography target, Units.CardinalDirection edgeToAverage)`
- `Topography.GetEdgeVertices(Units.CardinalDirection direction)`
- `WebMercatorProjection`

### Fixed

- Fixed [#125](https://github.com/hypar-io/Hypar/issues/125).
- Fixed one Transform constructor whose computed axes were not unit length, causing the transform to scale.
- Topography is now written to IFC.

## 0.4.2

### Changed

- `Vector3` is now a struct.
- `Color` is now a struct.
- `ProfileServer.GetProfileByName(...)` is now deprecated in favor of `ProfileServer.GetProfileByType(...)`

### Added

- `Bezier`
- `WideFlangeProfileType`
- `HSSPipeProfileType`
- `Curve.MinimumChordLength` static property to allow the user to set the minimum chord length for subdivision of all curves for rendering.
- `Circle`
- `FrameType` Bezier curves can have their frames calculated using Frenet frames or "road like" frames.

## 0.4.0

### Changed

- All element types are partial classes with one part of the class generated from its JSON schema.
- `Polygon.Rectangle` constructor no longer takes an origin.
- `Polygon.Clip` now takes an optional additional set of holes.
- `Wall` and `Floor` constructors no longer take collections of `Opening`s.
  - Openings can be added using `wall.Openings.Add(...)`.
- `Polygon` now has more robust checks during construction.
  - All vertices must be coplanar.
  - Zero length segments are not allowed.
  - Self-intersecting segments are not allowed.
- `Solid`, `Face`, `Vertex`, `Edge`, `HalfEdge`, and `Loop` are now marked `internal`.
- `Quaternion` is now marked `internal`.
- `Matrix` is now marked `internal`.
- `SolidConverter` is now marked `internal`.
- `Elements.Serialization.IFC.ModelExtensions` is now marked `internal`.
- All core type property setters are now `public`.
- The `elevation` parameter has been removed from `Floor`. Floor elevation is now set by passing a `Transform` with a Z coordinate.

### Added

- `ModelCurve` - Draw curves in 3D.
- `ModelPoints` - Draw collections of points in 3D.
- `Elements.Generate.TypeGenerator` class.
- `/Schemas` directory.
- Optional `rotation` on `StructuralFraming` constructors.
- `Model` now has Elements property which is `IDictionary<Guid,Element>`.
- `double Vector3.CCW(Vector3 a, Vector3 b, Vector3 c)`
- `bool Line.Intersects(Line l)`
- `Elements.Validators.IValidator` and the `Elements.Validators.Validator` singleton to provide argument validation during construction of user elements.
- `Line.DivideByLength()`
- `Line.DivideByCount()`
- `Ray` class.
- `Vector3.IsZero()`

### Removed

- The empty Dynamo project.
- `ElementType`, `WallType`, `FloorType`, `StructuralFramingType`
- `MaterialLayer`
- `Transform` constructor taking `start` and `end` parameters. The `Transform` constructor which takes an X and a Z axis should now be used.

### Fixed

- Transforms are now consistently right-handed.
- Transforms on curves are now consistently oriented with the +X axis oriented to the "right" and the +Z axis oriented along the inverse of the tangent of the curve.
- Built in materials for displaying transforms are now red, green, and blue. Previously they were all red.
- All classes deriving from `Element` now pass their `id`, `transform`, and `name` to the base constructor.
- Line/plane intersections now return null if the intersection is "behind" the start of the line.
- Beams whose setbacks total more than the length of the beam no longer fail.
- Plane construction no longer fails when the normal vector and the origin vector are "parallel".
- Fixed #209.
- Topography is now serialized to JSON.
- Built in materials now have an assigned Id.

## 0.3.8

### Changed

- Elements representing building components now return positive areas.
- Added Area property to:
  Panel
  Space
  Added Volume property to:
- Floor
- Space
  Added positive area calculation to:
- Floor
- Mass
- Added positive Volume calculation to:
- StructuralFraming
- Beam.Volume() throws an InvalidOperationException for non-linear beams.
- Added TODO to support Volume() for all beam curves.

## 0.3.6

### Changed

- Edges are no longer written to the glTF file.
- Large performance improvements made to glTF writing using `Buffer.BlockCopy` and writing buffers directly from tesselation to glTF buffer.

### Fixed

- Fix #177.

## 0.3.4

### Changed

- Numerous comments were updated for clarity.
- Numerous styling changes were made to the documentation to align with the Hypar brand.

### Fixed

- Fixed an error where vertex colors were not correctly encoded in the glTF.

## 0.3.3

### Fixed

- Fix #173.
- Fix #7.

## 0.3.0

### Changed

- `Element.Id` is now a `Guid`.

### Fixed

- Fix #107.
- Fix #132.
- Fix #137.
- Fix #144.
- Fix #142.

## 0.2.17

### Added

- The `Kernel` singleton has been added to contain all geometry methods for creating solids.

### Fixed

- Fixed an error where, when writing edges to gltf, ushort would be overflowed and wrap back to 0 causing a loop not to terminate.

## 0.2.16

### Added

- Materials are now serialized to IFC using `IfcStyledItem`.

### Fixed

- Fixed an error where we returned directly after processing child Elements of an `IAggregateElements`, before we could process the parent element.
- Fixed writing of gltf files so that the `.bin` file is located adjacent to the `.gltf`.

## 0.2.15

### Added

- `Space` elements are now serialized to IFC as `IfcSpace`.

## 0.2.5

### Changed

- `IHasOpenings.Openings[]` is now `IHasOpenings.List<Opening>[]`.

### Fixed

- `Opening` elements are now serialized to IFC as `IfcOpeningElement`.

## 0.2.4.4

### Changed

- `Solid.Slice()` has been made internal. It's not yet ready for consumers. See [#103](https://github.com/hypar-io/elements/issues/103)

## 0.2.4.3

### Fixed

- Spaces are now correctly colored. See [#134](https://github.com/hypar-io/elements/issues/134).

## 0.2.4.2

### Added

- Added `ToIfcWall()` extension method to save a `Wall` to an `IfcWall`.

### Fixed

- `Space.Profile` is set in the constructor when a `Space` is constructed with a profile. [#132](https://github.com/hypar-io/elements/pull/132)
- Sub-elements of `IAggregateElements` are now added to the `Model`. [#137](https://github.com/hypar-io/elements/pull/137)

## 0.2.4.1

### Added

- Added `StandardWall`, for walls defined along a curve. `Wall` continues to be for walls defined by a planar profile extruded to a height.
- Added `Polygon.L`.

### Changed

- `Floor` constructors no longer have `material` parameter. Materials are now specified through the `FloorType`.
- `IAggregateElement` is now `IAggregateElements`.
- `Panel` now takes `Polygon` instead of `Vector3[]`.

## 0.2.4

### Changed

- `IGeometry3D` is now `ISolid`.
- `ISolid` (formerly `IGeometry3D`) now contains one solid, not an array of solids.

### Removed

- `Solid.Material`. Elements are now expected to implement the `IMaterial` interface or have an `IElementType<T>` which specifies a material.

## 0.2.3

### Added

- `MaterialLayer`
- `StructuralFramingType` - `StructuralFramingType` combines a `Profile` and a `Material` to define a type for framing elements.

### Changed

- `IProfileProvider` is now `IProfile`
- `IElementTypeProvider` is now `IElementType`
- All structural framing type constructors now take a `StructuralFramingType` in place of a `Profile` and a `Material`.
- All properties serialize to JSON using camel case.
- Many expensive properties were converted to methods.
- A constructor has been added to `WallType` that takes a collection of `MaterialLayer`.

## 0.2.2

### Added

- `Matrix.Determinant()`
- `Matrix.Inverse()`
- `Transform.Invert()`
- `Model.ToIFC()`
- `Elements.Serialization.JSON` namespace.
- `Elements.Serialization.IFC` namespace.
- `Elements.Serialization.glTF` namespace.

### Changed

- Wall constructor which uses a center line can now have a Transform specified.
- `Profile.ComputeTransform()` now finds the first 3 non-collinear points for calculating its plane. Previously, this function would break when two of the first three vertices were co-linear.
- Using Hypar.IFC2X3 for interaction with IFC.
- `Line.Thicken()` now throws an exception when the line does not have the same elevation for both end points.
- `Model.SaveGlb()` is now `Model.ToGlTF()`.

## 0.2.1

### Added

- The `Topography` class has been added.
- `Transform.OfPoint(Vector3 vector)` has been added to transform a vector as a point with translation. This was previously `Transform.OfVector(Vector3 vector)`. All sites previously using `OfVector(...)` are now using `OfPoint(...)`.
- `Material.DoubleSided`
- `Loop.InsertEdgeAfter()`
- `Solid.Slice()`
- `Model.Extensions`

### Changed

- `Transform.OfVector(Vector3 vector)` now does proper vector transformation without translation.
- Attempting to construct a `Vector3` with NaN or Infinite arguments will throw an `ArgumentOutOfRangeException`.

## 0.2.0

### Added

- IFC implementation has begun with `Model.FromIFC(...)`. Support includes reading of Walls, Slabs, Spaces, Beams, and Columns. Brep booleans required for Wall and Slab openings are not yet supported and are instead converted to Polygon openings in Wall and Floor profiles.
- The `Elements.Geometry.Profiles` namespace has been added. All profile servers can now be found here.
- The `Elements.Geometry.Solids` namespace has been added.
- The Frame type has been added to represent a continuous extrusion of a profile around a polygonal perimeter.
- The `ModelTest` base class has been added. Inheriting from this test class enables a test to automatically write its `Model` to a `.glb` file and to serialize and deserialize to/from JSON to ensure the stability of serialization.
- The `Solid.ToGlb` extension method has been added to enable serializing one `Solid` to glTF for testing.

### Changed

- Element identifiers are now of type `long`.
- Breps have been re-implemented in the `Solid` class. Currently only planar trimmed faces are supported.
- Many improvements to JSON serialization have been added, including the ability to serialize breps.
- '{element}.AddParameter' has been renamed to '{element}.AddProperty'.
- The `Hypar.Geometry` namespace is now `Elements.Geometry`.
- The `Hypar.Elements` namespace is now `Elements`.

### Removed

- The `IProfile` interface has been removed.
- The `Extrusion` class and `IBrep` have been replaced with the `Solid` class. The IGeometry interface now returns a `Solid[]`.
- Many uses of `System.Linq` have been removed.
- Many uses of `IEnumerable<T>` have been replaced with `T[]`.<|MERGE_RESOLUTION|>--- conflicted
+++ resolved
@@ -23,11 +23,8 @@
 - `EdgeInfo.HasVerticalChange` is set obsolete.
 - `AdaptiveGraphRouting.RenderElements` is no longer paint hint lines in two different colors. Instead regular edges are paint into three groups. Weights are included to additional properties of produced elements.
 - Removed rule exception from `AdaptiveGraphRouting` that prevented vertical edges turn cost being discounter.
-<<<<<<< HEAD
 - `Message.FromLine` is set obsolete.
-=======
 - In `AdaptiveGridRouting`, if there are several connection points with the same cost - choose one that is closer to the trunk.
->>>>>>> 0f90f538
 
 ### Fixed
 
