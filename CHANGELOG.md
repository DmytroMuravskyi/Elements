--- conflicted
+++ resolved
@@ -14,7 +14,11 @@
 - `Polygon.FromAlignedBoundingBox2d(IEnumerable<Vector3> points, Vector3 axis, double minSideSize = 0.1)`
 - `Transform.RotateAboutPoint` and `Transform.RotatedAboutPoint` convenience methods.
 - `DoubleToleranceComparer`
-<<<<<<< HEAD
+- `Line.IsOnPlane()` method
+- `Polyline.Intersects(Line line, out List<Vector3> intersections, bool infinite = false, bool includeEnds = false)` method
+- `Polyline.GetParameterAt(Vector3 point)` method
+- `Polyline.GetSubsegment(Vector3 start, Vector3 end)` method
+- `Polygon.GetSharedSegments(Polyline polyline)` method 
 - `BBox3.Offset(double amount)`
 - `Obstacle` in `Elements.Spatial.AdaptiveGrid`
 - `IAddVertexStrategy` with `Connect` and `ConnectWithAngle` implementations in `Elements.Spatial.AdaptiveGrid`
@@ -23,13 +27,6 @@
 - `AdaptiveGrid.AddVertex(Vector3 point, IAddVertexStrategy strategy, bool cut = true)`
 - `AdaptiveGrid.AddEdge(Vertex a, Vertex b, bool cut = true)`
 - `AdaptiveGrid.AddEdge(Vector3 a, Vector3 b, bool cut = true)`
-=======
-- `Line.IsOnPlane()` method
-- `Polyline.Intersects(Line line, out List<Vector3> intersections, bool infinite = false, bool includeEnds = false)` method
-- `Polyline.GetParameterAt(Vector3 point)` method
-- `Polyline.GetSubsegment(Vector3 start, Vector3 end)` method
-- `Polygon.GetSharedSegments(Polyline polyline)` method 
->>>>>>> c7adde7d
 
 ### Changed
 
