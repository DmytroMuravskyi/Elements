# Changelog

## 0.9.3

### Added

- Support for DXF from many basic elements.
- `SetClassification`
- `SetOperations.ClassifySegments2d(Polygon a, Polygon b, Func<(Vector3 from, Vector3 to, SetClassification classification), bool> filter = null)`
- `SetOperations.BuildGraph(List<(Vector3 from, Vector3 to, SetClassification classification)> set, SetClassification shared)`
- `RandomExtensions.NextRayInPlane(this Random random, Vector3 origin, Vector3 normal)`
- `RandomExtensions.NextRay(this Random random, Vector3 origin)`
- `Solid.Union(Solid a, Transform aTransform, Solid b, Transform bTransform)`
- `Solid.Union(SolidOperation a, SolidOperation b)`
- `Solid.Difference(Solid a, Transform aTransform, Solid b, Transform bTransform)`
- `Solid.Difference(SolidOperation a, SolidOperation b)`
- `Solid.Intersection(Solid a, Transform aTransform, Solid b, Transform bTransform)`
- `Solid.Intersection(SolidOperation a, SolidOperation b)`
- `SetClassification`
- `LocalClassification`
- `ModelArrows`
- `ModelText`
<<<<<<< HEAD
=======
- `Solid.Intersects(Plane p, out List<Polygon> result)`
- `Vector3.IsUnitized()`
- `Transform.Inverse()`
>>>>>>> 0c4c2749

### Changed

### Fixed

- Deduplicate catalog names during code generation.

## 0.9.2

### Added

- `Polyline.Split(List<Vector3> point)`
- `Polygon.Split(List<Vector3> point)`
- `Polygon.TrimmedTo(List<Polygon> polygons)`
- `Vector3.>=`
- `Vector3.<=`
- `Plane.Intersects(Plane a, Plane b)`
- A handful of convenience operators and conversions:
  - implicit `(double X, double Y, double Z)` => `Vector3`
  - implicit `(double X, double Y)` => `Vector3`
  - implicit `(int X, int Y, int Z)` => `Vector3`
  - implicit `(int X, int Y)` => `Vector3`
  - implicit `(double R, double G, double B, double A)` => `Color`
  - implicit `(double R, double G, double B)` => `Color`
  - `new Polygon(params Vector3[] vertices)`
  - `new Polyline(params Vector3[] vertices)`
  - implicit `SolidOperation` => `Representation`
  - `new Representation(params SolidOperation[] solidOperations)`
  - `Polygon.Split(params Polyline[] polylines)`
  - `Polygon.UnionAll(params Polygon[] polygons)`
  - `Polygon.Difference(params Polygon[] polygons)`
  - `Polygon.Union(params Polygon[] polygons)`
- `Profile.Offset()`
- Overloads with `maxDistance` parameter for
  - `Line.ExtendTo(IEnumerable<Line>)`
  - `Line.ExtendTo(Polyline)`
  - `Line.ExtendTo(Polygon)`
  - `Line.ExtendTo(Profile)`
- Support for DXF from many basic elements.

### Changed

- Some changes to `ContentElement` instance glTF serialization to allow selectability and transformability in the Hypar UI.
- Added `Symbols` property to `ContentElement`.
- Introduce a `SkipCSGUnion` flag on Representation, as a hack to get around CSG failures.

### Fixed

- [#616](https://github.com/hypar-io/Elements/issues/616) Code generation from local files now supplies a directory path to help resolve local references.

## 0.9.1

### Added

- `Transform(Plane plane)`
- `Polygon.Trimmed(Plane plane, bool flip)`
- ~~`GetSolid()` method on GeometricElement that returns the Csg solid.~~
- `ToMesh()` method on GeometricElement that return the mesh of a processed solid.
- `Polygon.ToTransform()`
- `Elements.Anaysis.AnalysisImage`
- `Profile.CreateFromPolygons(IEnumerable<Polygon> polygons)`
- `CellComplex`:
  - `Cell.TraverseNeighbors(Vector3 target, double? completedRadius)`
  - `Edge.TraverseNeighbors(Vector3 target, double? completedRadius)`
  - `Face.TraverseNeighbors(Vector3 target, double? completedRadius)`
  - `Face.TraverseNeighbors(Vector3 target, bool? parallel, bool? includeSharedVertices, double? completedRadius)`
- Dxf creation framework with first Dxf converter.
- `new BBox3(Element element)`
- `Bbox3.Corners()`
- `Vector3.AreCollinear(Vector3 a, Vector3 b, Vector3 c)`
- `Polygon.CollinearPointsRemoved()`

### Changed

- `AnalysisMesh` now handles single valued analysis.
- `Polygon.Split()` can now handle polygons that are not in the XY plane.
- Leave the discriminator property during deserialization. It will go to AdditionalProperties.
- `Lamina` representations can now include voids/holes.

### Fixed

- Guard against missing transforms while generating CSGs.
- Fixed a bug ([#585](https://github.com/hypar-io/Elements/issues/585)) where CSG Booleans for certain representations (especially laminae) would fail.
- Guard against missing transforms while generating CSGs.
- In rare cases a `Line.Intersect(Line)` call would fail if there were near-duplicate vertices, this is fixed.
- `Grid1d.ClosestPosition` now does a better job finding points on polyline axes.
- Code-generated constructors now get default arguments for inherited properties.
- `IsDegenerate()` method was reversed.
- Adding content elements that contain multiple nodes used to only add the first mesh, now it adds all the nodes in the referenced glb hierarchy.
- `Transform.OfVector(Vector)` is not applying translation anymore as vector doesn't have a position by definition.

## 0.9.0

### Added

- `Grid2d.IsOutside()`
- `GraphicsBuffers`

### Removed

- `BuiltInMaterials.Dirt`
- `BuiltInMaterials.Grass`

### Changed

- `Grid2d.IsTrimmed()` now takes an optional boolean parameter `treatFullyOutsideAsTrimmed`
- `ConstructedSolid` serializes and deserializes correctly.
- `Solid.AddFace(Polygon, Polygon[])` can take an optional third `mergeVerticesAndEdges` argument which will automatically reuse existing edges + vertices in the solid.
- Adds optional `tolerance` parameter to `Line.ExtendTo(Polygon)`, `Line.ExtendTo(IEnumerable<Line>)`, `Vector3.IsParallelTo(Vector3)`.
- `Mesh.GetBuffers` now returns a `GraphicsBuffers` object.
- `Solid.Tessellate` now returns a `GraphicsBuffers` object.
- `CsgExtensions.Tessellate` now returns a `GraphicsBuffers` object.

### Fixed

- Fixed a bug in `ConvexHull.FromPoints` when multiple X coordinates are equal.
- Fixed a bug in `Grid2d(Polygon, Vector3, Vector3, Vector3)` where U or V directions skew slightly when they nearly parallel with a boundary edge.

## 0.8.5

### Added

- `Elements.Spatial.CellComplex`
- `Grid2d.ToModelCurves()`
- Alpha release of `Hypar.Elements.Components`
- `Polyline.OffsetOnSide`
- `Ray.Intersects(Polygon)`
- `Vector3.DistanceTo(Polygon)`
- `(double Cut, double Fill) Topography.CutAndFill(Polygon perimeter, double topElevation, out Mesh cutVolume, out Mesh fillVolume, double batterAngle)`
- `void Topography.Trim(Polygon perimeter)`

### Changed

- `ColorScale` no longer bands colors but returns smooth gradient interpolation. It additionally now supports a list of values that correspond with the provided colors, allowing intentionally skewed interpolation.
- `Solids.Import` is now public.
- `Polygon.Contains` was modified to better handle polygons that are not on the XY plane.

### Fixed

## 0.8.4

### Added

- `BBox3.IsValid()`
- `BBox3.IsDegenerate()`
- `Elements.Light`
- `Elements.PointLight`
- `Elements.SpotLight`
- `Identity.AddOverrideIdentity`
- `Material.NormalTexture`
- `Polygon.PointInternal()`
- `Topography.DepthMesh`
- `Topography.DepthBelowMinimumElevation`
- `Topography.AbsoluteMinimumElevation`
- `Material.RepeatTexture`
- `BBox3.IsValid()`
- `BBox3.IsDegenerate()`
- `Polygon.Split(Polyline)`
- `Polygon.Split(IEnumerable<Polyline> polylines)`
- `Profile.Split(IEnumerable<Profile>, IEnumerable<Polyline> p)`
- `Elements.Spatial.HalfEdgeGraph2d`
  - `.Construct()`
  - `.Polygonize()`
- Release helper github action

### Changed

- `Elements.DirectionalLight` now inherits from `Elements.Light`.
- `Elements.ContentCatalog` now has a `ReferenceConfiguration` property.
- `SHSProfile`
- `SHSProfileFactory`
- `RHSProfile`
- `RHSProfileFactory`
- `Spatial.WebMercatorProjection.GetTileSizeMeters` produces a much more accurate result and requires a latitude.
- Adding glb elements to a model uses a cache rather than fetching the stream every time.
- `ProfileServer` is now `ProfileFactory`
- `WideFlangeProfileServer` is now `WideFlangeProfileFactory`
- First alpha after minor release logic was fixed
- `HSSPipeProfileServer` is now `HSSPipeProfileFactory`
- TypeGeneratorTests weren't actually running.
- `Profile.Split(IEnumerable<Profile>, Polyline p)` now uses improved logic

## 0.8.3

### Added

- `Profile.ToModelCurves()`
- `Profile.Difference()`
- `Profile.Intersection()`
- `Profile.Split()`
- `Profile.Segments()`
- `Bbox3.ToModelCurves()`
- `Line.ExtendTo(IEnumerable<Line>)`
- `Line.ExtendTo(Polyline)`
- `Line.ExtendTo(Profile)`
- `Line.ExtendTo(Polygon)`
- `ConvexHull.FromPoints(IEnumerable<Vector3>)`
- `ConvexHull.FromPolyline(Polyline)`
- `ConvexHull.FromPolylines(IEnumerable<Polyline>)`
- `ConvexHull.FromProfile(Profile)`
- `Polygon.FromAlignedBoundingBox2d(IEnumerable<Vector3>)`
- `Grid2d(Polygon, Grid1d, Grid1d)`
- `Grid2d(IEnumerable<Polygon>, Grid1d, Grid1d)`
- `Grid2d(Polygon, Vector3, Vector3, Vector3)`
- `Grid2d(IEnumerable<Polygon>, Vector3, Vector3, Vector3)`
- `Random.NextColor()` and `Random.NextMaterial()`
- `Validator.DisableValidationOnConstruction`
- `Vector3.ComputeDefaultBasisVectors()`

### Changed

- Make MeshConverter deserialization more flexible to accommodate a schema used in function `input_schema`.
- Prevent the Polygon / Polyline constructors from throwing an exception on duplicate vertices, by removing duplicates automatically.
- Make `Grid1d` and `Grid2d` serializable
- `new Transform(Vector3 origin, Vector3 xAxis, Vector3 yAxis, Vector3 zAxis)` did not unitize its axes, this is fixed.
- All solids and csgs will now have planar texture coordinates.
- Triangles are now validated to check for 3 distinct vertex positions.

### Fixed

- Fixed a bug where `Polygon.UnionAll` was sometimes returning null when it shouldn't (Thanks @M-Juliani !)
- Fixed [#517](https://github.com/hypar-io/Elements/issues/517)
- Fixed a bug where Grid2d subcells would not split correctly with `SplitAtPoint`
- Fixed [#528](https://github.com/hypar-io/Elements/issues/528)

## 0.8.2

### Changed

- The errors parameter for Model.FromJson now has the out modifier. It no longer takes a default value.
- Model deserialization only refreshes type cache if the `forceTypeReload` parameter is set to true.

### Fixed

- Fixed #483 `Deserialization of profiles created in UpdateRepresentation`
- Fixed #484 `Failure to deserialize Model if any assembly can't be loaded.`
- Fixed an issue where updates to a `Grid2d`'s component `Grid1d` axes would not propagate to the `Grid2d`.

### Added

- `Profile.UnionAll(...)` - Create a new set of profiles, merging any overlapping profiles and preserving internal voids.
- `Polyline.SharedSegments()` - Enables search for segments shared between two polylines.
- `Polyline.TransformSegment(...)` - Allows transforms for individual polyline segments. May be optionally flagged as polygon and/or planar motion.

## 0.8.1

### Added

- `TypeGenerator.CoreTypeNames`
- `MeshConverter`
- Implicit conversion of `Curve` types to `ModelCurve`.
- `byte[] Model.ToGlb(...)`
- `Grid1d.ClosestPosition()`
- `Grid1d.DivideByFixedLengthFromPoint()`
- `Grid2d.GetCellNodes()`

### Changed

- Removed `JsonInheritanceAttribute` from `Element` base types.
- `Sweep` contstructor now takes a rotation. Transformation of the profile based on rotation happens internal to the sweep's construction.
- `Polyline` are no longer required to be planar.
- Modifies Grid1d.DivideByFixedLengthFromPosition() to be more flexible — supporting a "position" outside the grids domain.
- Modifies Grid2d.GetCellSeparators() to support returning trimmed separators

### Removed

- `TypeGenerator.GetCoreTypeNames()`
- `UserElementAttribute`
- `NumericProperty`

### Fixed

- `Ray.Intersects` now calls `UpdateRepresentations` internally for accurate intersections.
- Fixed #470
- Fixes a bug in `Line.Trim(Polygon p)` where lines that started on the polygon would not be treated as outside the polygon.
- Fixes a bug in `Grid2d.IsTrimmed()` that would ignore cases where a cell was trimmed by an inner hole.

## 0.8.0

### Added

- `Hypar.Elements.Serialization.IFC` - IFC serialization code has been moved to a new project.
- `Hypar.Elements.CodeGeneration` - Code generation has been moved to a new project.
- `Elements.DirectionalLight` - You can now create a directional light in the model which will be written to glTF using the `KHR_lights_punctual` extension.
- `Elements.ContentElement` - This new class represents a piece of content meant to be instanced throughout a model.
  - The ContentElement is also added to the model by first checking for an available gltf, and then using a bounding box representation as a fallback.
- `Transform.Scaled()` - This new method returns a scaled copy of the transform, allowing for a fluent like api.
- `Transform.Moved(...)` - Return a copy of a transform moved by the specified amount.
- `Transform.Concatenated(...)` - Return a copy of a transform with the specified transform concatenated with it.
- `IHasOpenings.AddOpening(...)` - `AddOpening` provides an API which hides the internals of creating openings.
- `Opening.DepthFront` & `Opening.DepthBack` enable the creation of openings which extrude different amounts above and below their XY plane.
- Solid operations which have `IsVoid=true` now use csg operations.

### Changed

- Updated ImageSharp to 1.0.0.
- The source code is now structured with the typical .NET project layout of `/src` and `/test` per folder.
- `Opening` now has two primary constructors. The ability to create an opening with a profile has been removed. All profiles are now defined with a polygon as the perimeter.
- `Opening.Profile` is now deprecated. Please use `Opening.Perimeter`.
- `Polygon.Normal()` has been moved to the base class `Polyline.Normal()`.

### Fixed

- Fixed #313.
- Fixed #322.
- Fixed #342.
- Fixed #392.
- Fixed #407.
- Fixed #408
- Fixed #416.
- Fixed #417.
- Fixed #441

## 0.7.3

### Fixed

- CodeGen was failing intermittently
- Elements schemas with Dictionary types were failing to serialize
- [#355](https://github.com/hypar-io/Elements/issues/355)

### Added

- Elements supports the [Hub beta](https://hypar-io.github.io/Elements/Hub.html)
- CodeGen supports `input_schema`
- Hypar.Revit is completely rewritten as an external application, two external commands, and an IDirectContext3D server.

### Changed

- some Tessellate method signatures are updated to allow assigning colors at the time of tessellation as Revit requires vertex colors.
- Updates are made to the type generator to support compiling multiple types into an assembly on disk.

## 0.7.2

### Fixed

- [#307](https://github.com/hypar-io/Elements/issues/307)
- `Mesh.ComputeNormals()` would fail if there were any unconnected vertices.
- `new Vertex()` would ignore supplied Normals.
- `Vector3.ClosestPointOn(Line)` would return points that were not on the line.
- `Line.Intersects(Line)` in infinite mode would sometimes return erroneous results.
- `Vector3.AreCollinear()` would return the wrong result if the first two vertices were coincident.

### Added

- Added `Plane.ClosestPoint(Vector3 p)`
- New methods for dynamic type generation in `TypeGeneration`, utilized by the Grasshopper plugin.
- `Line.Trim(Polygon)`
- `Line.PointOnLine(Vector3 point)`
- **Grid1d**
  - `Grid1d(Grid1d other)` constructor
  - Adds `IgnoreOutsideDomain` flag to `SplitAtOffset`
  - Adds `SplitAtPoint(point)` and `SplitAtPoints(points)` methods
  - Adds internal `Evaluate(t)` method
  - Adds internal `SpawnSubGrid(domain)` method
- **Grid2d**
  - Adds `Grid2d(Grid2d other)` constructor
  - Adds `Grid2d(Grid2d other, Grid1d u, Grid1d v)` constructor
  - Adds `SplitAtPoint(point)` and `SplitAtPoints(points)` methods to Grid2d
  - Adds `Grid2d(Grid1d u, Grid1d v)` constructor
  - Adds support for curved 1d Grid axes
  - Adds private `SpawnSubGrid(Grid1d uCell, Grid1d vCell)` method
- `Curve.Transformed(transform)` (and related `XXX.TransformedXXX()` methods for child types Arc, Bezier, Line, Polyline, Polygon)

### Changed

- Updates to Elements Docs including Grasshopper + Excel.
- `Line.Intersects(Plane p)` supports infinite lines
- `Line.Intersects(Line l)` supports 3d line intersections
- `Line.Intersects(Line l)` now has an optional flag indicating whether to include the line ends as intersections.
- `Line.PointOnLine(Point)` now has an optional flag indicating whether to include points at the ends as "on" the line.
- **Grid1d / Grid2d**
  - Removes "Parent/child" updating from 1d grids / 2d grids in favor of always recalculating the 2d grid every time its `Cells` are accessed. This may have a bit of a performance hit, but it's worth it to make 2d grid behavior easier to reason about.
  - Allows Grid2ds to support construction from Grid1ds that are not straight lines. Previously Grid1ds could support any sort of curve and Grid2ds were stuck as dumb rectangles.
- **JsonInheritanceConverter**
  - Makes the Type Cache on the JsonInheritanceConverter static, and exposes a public method to refresh it. In the grasshopper context, new types may have been dynamically loaded since the JsonInheritanceConverter was initialized, so it needs to be refreshed before deserializing a model.
- **TypeGenerator**
  - Enables external overriding of the Templates path, as in GH's case the `Templates` folder is not in the same place as the executing assembly.
  - Exposes a public, synchronous method `GetSchema` to get a `JsonSchema` from uri (wrapping `GetSchemaAsync`)
  - Refactors some of the internal processes of `GenerateInMemoryAssemblyFromUrisAndLoadAsync`:
    - `GenerateCodeFromSchema()` produces csharp from a schema, including generating the namespace, typename, and local excludes
    - `GenerateCompilation()` takes the csharp and compiles it, using a new optional flag `frameworkBuild` to designate whether it should load netstandard or net framework reference assemblies.
    - `EmitAndLoad()` generates the assembly in memory and loads it into the app domain.
  - Adds an `EmitAndSave()` method that generates the assembly and writes it to a .dll on disk
  - Adds a public `GenerateAndSaveDllForSchema()` method used by grasshopper that generates code from a schema, generates a compilation, and saves it to disk as a DLL.
  - Adds a public `GetLoadedElementTypes()` method used by grasshopper to list all the currently loaded element types.

### Deprecated

- `Transform.OfXXX(xxx)` curve methods have been deprecated in favor of `XXX.Transformed(Transform)` and `XXX.TransformedXXX(Transform)`.

## 0.7.0

### Fixed

- [#271](https://github.com/hypar-io/Elements/issues/271)
- [#284](https://github.com/hypar-io/Elements/issues/284)
- [#285](https://github.com/hypar-io/Elements/issues/285)
- [#265](https://github.com/hypar-io/Elements/issues/265)
- [#221](https://github.com/hypar-io/Elements/issues/221)
- [#229](https://github.com/hypar-io/Elements/issues/229)
- [#189](https://github.com/hypar-io/Elements/issues/189)

### Added

- `Curve.ToPolyline(int divisions = 10)`
- `Circle.ToPolygon(int divisions = 10)`
- `Transform.Move(double x, double y, double z)`
- `Transform.Rotate(double angle)`
- `TypeGenerator.GenerateUserElementTypesFromUrisAsync(string[] uris, string outputBaseDir, bool isUserElement = false)`

### Changed

- Updated documentation to reflect the use of .NET Core 3.1.

### Deprecated

- `Polygon.Circle(...)`

## 0.6.2

### Added

- `Material.Unlit`
- `Material.DoubleSided`
- `Units.LengthUnit`
- `Elements.MeshImportElement`

## Changed

- `Mesh.AddVertex(...)` is now public.
- `Mesh.AddTriangle(...)` is now public.

### Removed

- `SolidOperation.GetSolid()`.

### Fixed

- #262
- Fixed an error where `Transform.OfPlane(...)` would not solve correctly if the plane was not at the world origin.

### Changed

- `Grid2d` now supports grids that are not parallel to the XY plane

## 0.6.0

### Added

- `ColorScale`
- `AnalysisMesh`
- `Ray.Intersects(...)` for `Plane`, `Face`, `Solid`, and `SolidOperation`

### Fixed

- Fix #253

## 0.5.2

### Fixed

- `Grid2d` constructors accepting a Transform interpreted the transform incorrectly.

## 0.5.1

### Added

- `Grid1d`
- `Grid2d`
- `Domain1d`
- `GeometricElement.IsElementDefinition`
- A `drawEdges` optional parameter to `Model.ToGlTF(...)` to enable edge rendering.
- `Polyline` and `Profile` now implement `IEquatable`.
- `Polygon.Union(IList<Polygon> firstSet, IList<Polygon> secondSet)`
- `Polygon.Difference(IList<Polygon> firstSet, IList<Polygon> secondSet)`
- `Polygon.XOR(IList<Polygon> firstSet, IList<Polygon> secondSet)`
- `Polygon.Intersection(IList<Polygon> firstSet, IList<Polygon> secondSet)`

### Changed

- `Vector.Normalized()` is now `Vector.Unitized()`
- `Color.ToString()` now returns a useful description

### Fixed

- Fixed an error with `Transform.OfVector(...)` where the translation of the transform was not applied.
- Fixed an error where `Mesh.ComputeNormals(...)` was not set to a unitized vector.
- Fixed an error with `BBox3`'s solver for Polygons

## 0.4.4

### Added

- `Contour`
- `Transform.Reflect(Vector3 n)`
- `ElementInstance`
- `Vector3.ClosestPointOn(Line line)`
- `Line.TrimTo(Line line)`
- `Line.ExtendTo(Line line)`
- `Line.Offset(double distance, bool flip = false)`
- `Line.DivideByLengthFromCenter(double l)`
- `Ray.Intersects(Ray ray, out Vector3 result, bool ignoreRayDirection)`
- `Polygon.Fillet(double radius)`
- `Arc.Complement()`
- `Polygons.Star(double outerRadius, double innerRadius, int points)`
- `Units.CardinalDirections`
- `Mesh.ComputeNormals`
- `Topography.AverageEdges(Topography target, Units.CardinalDirection edgeToAverage)`
- `Topography.GetEdgeVertices(Units.CardinalDirection direction)`
- `WebMercatorProjection`

### Fixed

- Fixed [#125](https://github.com/hypar-io/Hypar/issues/125).
- Fixed one Transform constructor whose computed axes were not unit length, causing the transform to scale.
- Topography is now written to IFC.

## 0.4.2

### Changed

- `Vector3` is now a struct.
- `Color` is now a struct.
- `ProfileServer.GetProfileByName(...)` is now deprecated in favor of `ProfileServer.GetProfileByType(...)`

### Added

- `Bezier`
- `WideFlangeProfileType`
- `HSSPipeProfileType`
- `Curve.MinimumChordLength` static property to allow the user to set the minimum chord length for subdivision of all curves for rendering.
- `Circle`
- `FrameType` Bezier curves can have their frames calculated using Frenet frames or "road like" frames.

## 0.4.0

### Changed

- All element types are partial classes with one part of the class generated from its JSON schema.
- `Polygon.Rectangle` constructor no longer takes an origin.
- `Polygon.Clip` now takes an optional additional set of holes.
- `Wall` and `Floor` constructors no longer take collections of `Opening`s.
  - Openings can be added using `wall.Openings.Add(...)`.
- `Polygon` now has more robust checks during construction.
  - All vertices must be coplanar.
  - Zero length segments are not allowed.
  - Self-intersecting segments are not allowed.
- `Solid`, `Face`, `Vertex`, `Edge`, `HalfEdge`, and `Loop` are now marked `internal`.
- `Quaternion` is now marked `internal`.
- `Matrix` is now marked `internal`.
- `SolidConverter` is now marked `internal`.
- `Elements.Serialization.IFC.ModelExtensions` is now marked `internal`.
- All core type property setters are now `public`.
- The `elevation` parameter has been removed from `Floor`. Floor elevation is now set by passing a `Transform` with a Z coordinate.

### Added

- `ModelCurve` - Draw curves in 3D.
- `ModelPoints` - Draw collections of points in 3D.
- `Elements.Generate.TypeGenerator` class.
- `/Schemas` directory.
- Optional `rotation` on `StructuralFraming` constructors.
- `Model` now has Elements property which is `IDictionary<Guid,Element>`.
- `double Vector3.CCW(Vector3 a, Vector3 b, Vector3 c)`
- `bool Line.Intersects(Line l)`
- `Elements.Validators.IValidator` and the `Elements.Validators.Validator` singleton to provide argument validation during construction of user elements.
- `Line.DivideByLength()`
- `Line.DivideByCount()`
- `Ray` class.
- `Vector3.IsZero()`

### Removed

- The empty Dynamo project.
- `ElementType`, `WallType`, `FloorType`, `StructuralFramingType`
- `MaterialLayer`
- `Transform` constructor taking `start` and `end` parameters. The `Transform` constructor which takes an X and a Z axis should now be used.

### Fixed

- Transforms are now consistently right-handed.
- Transforms on curves are now consistently oriented with the +X axis oriented to the "right" and the +Z axis oriented along the inverse of the tangent of the curve.
- Built in materials for displaying transforms are now red, green, and blue. Previously they were all red.
- All classes deriving from `Element` now pass their `id`, `transform`, and `name` to the base constructor.
- Line/plane intersections now return null if the intersection is "behind" the start of the line.
- Beams whose setbacks total more than the length of the beam no longer fail.
- Plane construction no longer fails when the normal vector and the origin vector are "parallel".
- Fixed #209.
- Topography is now serialized to JSON.
- Built in materials now have an assigned Id.

## 0.3.8

### Changed

- Elements representing building components now return positive areas.
- Added Area property to:
  Panel
  Space
  Added Volume property to:
- Floor
- Space
  Added positive area calculation to:
- Floor
- Mass
- Added positive Volume calculation to:
- StructuralFraming
- Beam.Volume() throws an InvalidOperationException for non-linear beams.
- Added TODO to support Volume() for all beam curves.

## 0.3.6

### Changed

- Edges are no longer written to the glTF file.
- Large performance improvements made to glTF writing using `Buffer.BlockCopy` and writing buffers directly from tesselation to glTF buffer.

### Fixed

- Fix #177.

## 0.3.4

### Changed

- Numerous comments were updated for clarity.
- Numerous styling changes were made to the documentation to align with the Hypar brand.

### Fixed

- Fixed an error where vertex colors were not correctly encoded in the glTF.

## 0.3.3

### Fixed

- Fix #173.
- Fix #7.

## 0.3.0

### Changed

- `Element.Id` is now a `Guid`.

### Fixed

- Fix #107.
- Fix #132.
- Fix #137.
- Fix #144.
- Fix #142.

## 0.2.17

### Added

- The `Kernel` singleton has been added to contain all geometry methods for creating solids.

### Fixed

- Fixed an error where, when writing edges to gltf, ushort would be overflowed and wrap back to 0 causing a loop not to terminate.

## 0.2.16

### Added

- Materials are now serialized to IFC using `IfcStyledItem`.

### Fixed

- Fixed an error where we returned directly after processing child Elements of an `IAggregateElements`, before we could process the parent element.
- Fixed writing of gltf files so that the `.bin` file is located adjacent to the `.gltf`.

## 0.2.15

### Added

- `Space` elements are now serialized to IFC as `IfcSpace`.

## 0.2.5

### Changed

- `IHasOpenings.Openings[]` is now `IHasOpenings.List<Opening>[]`.

### Fixed

- `Opening` elements are now serialized to IFC as `IfcOpeningElement`.

## 0.2.4.4

### Changed

- `Solid.Slice()` has been made internal. It's not yet ready for consumers. See [#103](https://github.com/hypar-io/elements/issues/103)

## 0.2.4.3

### Fixed

- Spaces are now correctly colored. See [#134](https://github.com/hypar-io/elements/issues/134).

## 0.2.4.2

### Added

- Added `ToIfcWall()` extension method to save a `Wall` to an `IfcWall`.

### Fixed

- `Space.Profile` is set in the constructor when a `Space` is constructed with a profile. [#132](https://github.com/hypar-io/elements/pull/132)
- Sub-elements of `IAggregateElements` are now added to the `Model`. [#137](https://github.com/hypar-io/elements/pull/137)

## 0.2.4.1

### Added

- Added `StandardWall`, for walls defined along a curve. `Wall` continues to be for walls defined by a planar profile extruded to a height.
- Added `Polygon.L`.

### Changed

- `Floor` constructors no longer have `material` parameter. Materials are now specified through the `FloorType`.
- `IAggregateElement` is now `IAggregateElements`.
- `Panel` now takes `Polygon` instead of `Vector3[]`.

## 0.2.4

### Changed

- `IGeometry3D` is now `ISolid`.
- `ISolid` (formerly `IGeometry3D`) now contains one solid, not an array of solids.

### Removed

- `Solid.Material`. Elements are now expected to implement the `IMaterial` interface or have an `IElementType<T>` which specifies a material.

## 0.2.3

### Added

- `MaterialLayer`
- `StructuralFramingType` - `StructuralFramingType` combines a `Profile` and a `Material` to define a type for framing elements.

### Changed

- `IProfileProvider` is now `IProfile`
- `IElementTypeProvider` is now `IElementType`
- All structural framing type constructors now take a `StructuralFramingType` in place of a `Profile` and a `Material`.
- All properties serialize to JSON using camel case.
- Many expensive properties were converted to methods.
- A constructor has been added to `WallType` that takes a collection of `MaterialLayer`.

## 0.2.2

### Added

- `Matrix.Determinant()`
- `Matrix.Inverse()`
- `Transform.Invert()`
- `Model.ToIFC()`
- `Elements.Serialization.JSON` namespace.
- `Elements.Serialization.IFC` namespace.
- `Elements.Serialization.glTF` namespace.

### Changed

- Wall constructor which uses a center line can now have a Transform specified.
- `Profile.ComputeTransform()` now finds the first 3 non-collinear points for calculating its plane. Previously, this function would break when two of the first three vertices were co-linear.
- Using Hypar.IFC2X3 for interaction with IFC.
- `Line.Thicken()` now throws an exception when the line does not have the same elevation for both end points.
- `Model.SaveGlb()` is now `Model.ToGlTF()`.

## 0.2.1

### Added

- The `Topography` class has been added.
- `Transform.OfPoint(Vector3 vector)` has been added to transform a vector as a point with translation. This was previously `Transform.OfVector(Vector3 vector)`. All sites previously using `OfVector(...)` are now using `OfPoint(...)`.
- `Material.DoubleSided`
- `Loop.InsertEdgeAfter()`
- `Solid.Slice()`
- `Model.Extensions`

### Changed

- `Transform.OfVector(Vector3 vector)` now does proper vector transformation without translation.
- Attempting to construct a `Vector3` with NaN or Infinite arguments will throw an `ArgumentOutOfRangeException`.

## 0.2.0

### Added

- IFC implementation has begun with `Model.FromIFC(...)`. Support includes reading of Walls, Slabs, Spaces, Beams, and Columns. Brep booleans required for Wall and Slab openings are not yet supported and are instead converted to Polygon openings in Wall and Floor profiles.
- The `Elements.Geometry.Profiles` namespace has been added. All profile servers can now be found here.
- The `Elements.Geometry.Solids` namespace has been added.
- The Frame type has been added to represent a continuous extrusion of a profile around a polygonal perimeter.
- The `ModelTest` base class has been added. Inheriting from this test class enables a test to automatically write its `Model` to a `.glb` file and to serialize and deserialize to/from JSON to ensure the stability of serialization.
- The `Solid.ToGlb` extension method has been added to enable serializing one `Solid` to glTF for testing.

### Changed

- Element identifiers are now of type `long`.
- Breps have been re-implemented in the `Solid` class. Currently only planar trimmed faces are supported.
- Many improvements to JSON serialization have been added, including the ability to serialize breps.
- '{element}.AddParameter' has been renamed to '{element}.AddProperty'.
- The `Hypar.Geometry` namespace is now `Elements.Geometry`.
- The `Hypar.Elements` namespace is now `Elements`.

### Removed

- The `IProfile` interface has been removed.
- The `Extrusion` class and `IBrep` have been replaced with the `Solid` class. The IGeometry interface now returns a `Solid[]`.
- Many uses of `System.Linq` have been removed.
- Many uses of `IEnumerable<T>` have been replaced with `T[]`.<|MERGE_RESOLUTION|>--- conflicted
+++ resolved
@@ -20,12 +20,9 @@
 - `LocalClassification`
 - `ModelArrows`
 - `ModelText`
-<<<<<<< HEAD
-=======
 - `Solid.Intersects(Plane p, out List<Polygon> result)`
 - `Vector3.IsUnitized()`
 - `Transform.Inverse()`
->>>>>>> 0c4c2749
 
 ### Changed
 
