--- conflicted
+++ resolved
@@ -10,9 +10,6 @@
 - `Vector3.>=`
 - `Vector3.<=`
 - `Plane.Intersects(Plane a, Plane b)`
-<<<<<<< HEAD
-- [#616](https://github.com/hypar-io/Elements/issues/616) Code generation from local files now supplies a directory path to help resolve local references
-=======
 - A handful of convenience operators and conversions:
   - implicit `(double X, double Y, double Z)` => `Vector3`
   - implicit `(double X, double Y)` => `Vector3`
@@ -34,7 +31,8 @@
 - Some changes to `ContentElement` instance glTF serialization to allow selectability and transformability in the Hypar UI.
 
 ### Fixed
->>>>>>> 62a67860
+
+- [#616](https://github.com/hypar-io/Elements/issues/616) Code generation from local files now supplies a directory path to help resolve local references.
 
 ## 0.9.1
 
