--- conflicted
+++ resolved
@@ -1,32 +1,27 @@
 # Changelog
 
-<<<<<<< HEAD
 ## 0.6.2
-### Changed
-- `Grid2d` now supports grids that are not parallel to the XY plane
-
-### Fixed
-- Fixed an error where `Transform.OfPlane(...)` would not solve correctly if the plane was not at the world origin. 
-=======
-### 0.6.2
-## Added
+### Added
 - `Material.Unlit`
 - `Material.DoubleSided`
 
-## Removed
+### Removed
 - `SolidOperation.GetSolid()`.
 
-## Fixed
+### Fixed
 - #262
->>>>>>> ccc07135
-
-### 0.6.0
-## Added
+- Fixed an error where `Transform.OfPlane(...)` would not solve correctly if the plane was not at the world origin. 
+
+### Changed
+- `Grid2d` now supports grids that are not parallel to the XY plane
+
+## 0.6.0
+### Added
 - `ColorScale`
 - `AnalysisMesh`
 - `Ray.Intersects(...)` for `Plane`, `Face`, `Solid`, and `SolidOperation`
 
-## Fixed
+### Fixed
 - Fix #253
 
 ## 0.5.2
