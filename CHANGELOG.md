--- conflicted
+++ resolved
@@ -3,32 +3,26 @@
 ## 0.9.9
 
 ### Added
-
-### Changed
-
-### Fixed
-- Under some circumstances `Bezier.Length()` would return incorrect results
-
-## 0.9.8
-
-### Added
-
-- `Polyline.Edges()`
 - `Solid.Union(Solid a, Transform aTransform, Solid b, Transform bTransform)`
 - `Solid.Union(SolidOperation a, SolidOperation b)`
 - `Solid.Difference(Solid a, Transform aTransform, Solid b, Transform bTransform)`
 - `Solid.Difference(SolidOperation a, SolidOperation b)`
 - `Solid.Intersection(Solid a, Transform aTransform, Solid b, Transform bTransform)`
 - `Solid.Intersection(SolidOperation a, SolidOperation b)`
-<<<<<<< HEAD
 - `Solid.Intersects(Plane p, out List<Polygon> result)`
+
+### Changed
+
+### Fixed
+- Under some circumstances `Bezier.Length()` would return incorrect results
+
+## 0.9.8
+
+### Added
+
+- `Polyline.Edges()`
 - `SetClassification`
 - `LocalClassification`
-=======
-- `SetClassification`
-- `LocalClassification`
-- `Solid.Intersects(Plane p, out List<Polygon> result)`
->>>>>>> 2fa2e0a3
 - `new Color(string hexOrName)`
 - implicit conversion from string to Color
 
