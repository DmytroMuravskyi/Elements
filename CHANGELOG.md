# Changelog

## 0.9.2

### Added

<<<<<<< HEAD
### Changed

- Some changes to `ContentElement` instance glTF serialization to allow selectability and transformability in the Hypar UI.

### Fixed

- `Polyline.Split(List<Vector3> point)`
- `Polygon.Split(List<Vector3> point)`
- `Polygon.TrimmedTo(List<Polygon> polygons)`
- `Vector3.>=`
- `Vector3.<=`
- `Plane.Intersects(Plane a, Plane b)`
=======
- A handful of convenience operators and conversions:
  - implicit `(double X, double Y, double Z)` => `Vector3`
  - implicit `(double X, double Y)` => `Vector3`
  - implicit `(int X, int Y, int Z)` => `Vector3`
  - implicit `(int X, int Y)` => `Vector3`
  - implicit `(double R, double G, double B, double A)` => `Color`
  - implicit `(double R, double G, double B)` => `Color`
  - `new Polygon(params Vector3[] vertices)`
  - `new Polyline(params Vector3[] vertices)`
  - implicit `SolidOperation` => `Representation`
  - `new Representation(params SolidOperation[] solidOperations)`
  - `Polygon.Split(params Polyline[] polylines)`
  - `Polygon.UnionAll(params Polygon[] polygons)`
  - `Polygon.Difference(params Polygon[] polygons)`
  - `Polygon.Union(params Polygon[] polygons)`
>>>>>>> 6128ec35

## 0.9.1

### Added

- `Transform(Plane plane)`
- `Polygon.Trimmed(Plane plane, bool flip)`
- ~~`GetSolid()` method on GeometricElement that returns the Csg solid.~~
- `ToMesh()` method on GeometricElement that return the mesh of a processed solid.
- `Polygon.ToTransform()`
- `Elements.Anaysis.AnalysisImage`
- `Profile.CreateFromPolygons(IEnumerable<Polygon> polygons)`
- `CellComplex`:
  - `Cell.TraverseNeighbors(Vector3 target, double? completedRadius)`
  - `Edge.TraverseNeighbors(Vector3 target, double? completedRadius)`
  - `Face.TraverseNeighbors(Vector3 target, double? completedRadius)`
  - `Face.TraverseNeighbors(Vector3 target, bool? parallel, bool? includeSharedVertices, double? completedRadius)`
- Dxf creation framework with first Dxf converter.
- `new BBox3(Element element)`
- `Bbox3.Corners()`
- `Vector3.AreCollinear(Vector3 a, Vector3 b, Vector3 c)`
- `Polygon.CollinearPointsRemoved()`

### Changed

- `AnalysisMesh` now handles single valued analysis.
- `Polygon.Split()` can now handle polygons that are not in the XY plane.
- Leave the discriminator property during deserialization. It will go to AdditionalProperties.
- `Lamina` representations can now include voids/holes.

### Fixed

- Guard against missing transforms while generating CSGs.
- Fixed a bug ([#585](https://github.com/hypar-io/Elements/issues/585)) where CSG Booleans for certain representations (especially laminae) would fail.
- Guard against missing transforms while generating CSGs.
- In rare cases a `Line.Intersect(Line)` call would fail if there were near-duplicate vertices, this is fixed.
- `Grid1d.ClosestPosition` now does a better job finding points on polyline axes.
- Code-generated constructors now get default arguments for inherited properties.
- `IsDegenerate()` method was reversed.
- Adding content elements that contain multiple nodes used to only add the first mesh, now it adds all the nodes in the referenced glb hierarchy.
- `Transform.OfVector(Vector)` is not applying translation anymore as vector doesn't have a position by definition.

## 0.9.0

### Added

- `Grid2d.IsOutside()`
- `GraphicsBuffers`

### Removed

- `BuiltInMaterials.Dirt`
- `BuiltInMaterials.Grass`

### Changed

- `Grid2d.IsTrimmed()` now takes an optional boolean parameter `treatFullyOutsideAsTrimmed`
- `ConstructedSolid` serializes and deserializes correctly.
- `Solid.AddFace(Polygon, Polygon[])` can take an optional third `mergeVerticesAndEdges` argument which will automatically reuse existing edges + vertices in the solid.
- Adds optional `tolerance` parameter to `Line.ExtendTo(Polygon)`, `Line.ExtendTo(IEnumerable<Line>)`, `Vector3.IsParallelTo(Vector3)`.
- `Mesh.GetBuffers` now returns a `GraphicsBuffers` object.
- `Solid.Tessellate` now returns a `GraphicsBuffers` object.
- `CsgExtensions.Tessellate` now returns a `GraphicsBuffers` object.

### Fixed

- Fixed a bug in `ConvexHull.FromPoints` when multiple X coordinates are equal.
- Fixed a bug in `Grid2d(Polygon, Vector3, Vector3, Vector3)` where U or V directions skew slightly when they nearly parallel with a boundary edge.

## 0.8.5

### Added

- `Elements.Spatial.CellComplex`
- `Grid2d.ToModelCurves()`
- Alpha release of `Hypar.Elements.Components`
- `Polyline.OffsetOnSide`
- `Ray.Intersects(Polygon)`
- `Vector3.DistanceTo(Polygon)`
- `(double Cut, double Fill) Topography.CutAndFill(Polygon perimeter, double topElevation, out Mesh cutVolume, out Mesh fillVolume, double batterAngle)`
- `void Topography.Trim(Polygon perimeter)`

### Changed

- `ColorScale` no longer bands colors but returns smooth gradient interpolation. It additionally now supports a list of values that correspond with the provided colors, allowing intentionally skewed interpolation.
- `Solids.Import` is now public.
- `Polygon.Contains` was modified to better handle polygons that are not on the XY plane.

### Fixed

## 0.8.4

### Added

- `BBox3.IsValid()`
- `BBox3.IsDegenerate()`
- `Elements.Light`
- `Elements.PointLight`
- `Elements.SpotLight`
- `Identity.AddOverrideIdentity`
- `Material.NormalTexture`
- `Polygon.PointInternal()`
- `Topography.DepthMesh`
- `Topography.DepthBelowMinimumElevation`
- `Topography.AbsoluteMinimumElevation`
- `Material.RepeatTexture`
- `BBox3.IsValid()`
- `BBox3.IsDegenerate()`
- `Polygon.Split(Polyline)`
- `Polygon.Split(IEnumerable<Polyline> polylines)`
- `Profile.Split(IEnumerable<Profile>, IEnumerable<Polyline> p)`
- `Elements.Spatial.HalfEdgeGraph2d`
  - `.Construct()`
  - `.Polygonize()`
- Release helper github action

### Changed

- `Elements.DirectionalLight` now inherits from `Elements.Light`.
- `Elements.ContentCatalog` now has a `ReferenceConfiguration` property.
- `SHSProfile`
- `SHSProfileFactory`
- `RHSProfile`
- `RHSProfileFactory`
- `Spatial.WebMercatorProjection.GetTileSizeMeters` produces a much more accurate result and requires a latitude.
- Adding glb elements to a model uses a cache rather than fetching the stream every time.
- `ProfileServer` is now `ProfileFactory`
- `WideFlangeProfileServer` is now `WideFlangeProfileFactory`
- First alpha after minor release logic was fixed
- `HSSPipeProfileServer` is now `HSSPipeProfileFactory`
- TypeGeneratorTests weren't actually running.
- `Profile.Split(IEnumerable<Profile>, Polyline p)` now uses improved logic

## 0.8.3

### Added

- `Profile.ToModelCurves()`
- `Profile.Difference()`
- `Profile.Intersection()`
- `Profile.Split()`
- `Profile.Segments()`
- `Bbox3.ToModelCurves()`
- `Line.ExtendTo(IEnumerable<Line>)`
- `Line.ExtendTo(Polyline)`
- `Line.ExtendTo(Profile)`
- `Line.ExtendTo(Polygon)`
- `ConvexHull.FromPoints(IEnumerable<Vector3>)`
- `ConvexHull.FromPolyline(Polyline)`
- `ConvexHull.FromPolylines(IEnumerable<Polyline>)`
- `ConvexHull.FromProfile(Profile)`
- `Polygon.FromAlignedBoundingBox2d(IEnumerable<Vector3>)`
- `Grid2d(Polygon, Grid1d, Grid1d)`
- `Grid2d(IEnumerable<Polygon>, Grid1d, Grid1d)`
- `Grid2d(Polygon, Vector3, Vector3, Vector3)`
- `Grid2d(IEnumerable<Polygon>, Vector3, Vector3, Vector3)`
- `Random.NextColor()` and `Random.NextMaterial()`
- `Validator.DisableValidationOnConstruction`
- `Vector3.ComputeDefaultBasisVectors()`

### Changed

- Make MeshConverter deserialization more flexible to accommodate a schema used in function `input_schema`.
- Prevent the Polygon / Polyline constructors from throwing an exception on duplicate vertices, by removing duplicates automatically.
- Make `Grid1d` and `Grid2d` serializable
- `new Transform(Vector3 origin, Vector3 xAxis, Vector3 yAxis, Vector3 zAxis)` did not unitize its axes, this is fixed.
- All solids and csgs will now have planar texture coordinates.
- Triangles are now validated to check for 3 distinct vertex positions.

### Fixed

- Fixed a bug where `Polygon.UnionAll` was sometimes returning null when it shouldn't (Thanks @M-Juliani !)
- Fixed [#517](https://github.com/hypar-io/Elements/issues/517)
- Fixed a bug where Grid2d subcells would not split correctly with `SplitAtPoint`
- Fixed [#528](https://github.com/hypar-io/Elements/issues/528)

## 0.8.2

### Changed

- The errors parameter for Model.FromJson now has the out modifier. It no longer takes a default value.
- Model deserialization only refreshes type cache if the `forceTypeReload` parameter is set to true.

### Fixed

- Fixed #483 `Deserialization of profiles created in UpdateRepresentation`
- Fixed #484 `Failure to deserialize Model if any assembly can't be loaded.`
- Fixed an issue where updates to a `Grid2d`'s component `Grid1d` axes would not propagate to the `Grid2d`.

### Added

- `Profile.UnionAll(...)` - Create a new set of profiles, merging any overlapping profiles and preserving internal voids.
- `Polyline.SharedSegments()` - Enables search for segments shared between two polylines.
- `Polyline.TransformSegment(...)` - Allows transforms for individual polyline segments. May be optionally flagged as polygon and/or planar motion.

## 0.8.1

### Added

- `TypeGenerator.CoreTypeNames`
- `MeshConverter`
- Implicit conversion of `Curve` types to `ModelCurve`.
- `byte[] Model.ToGlb(...)`
- `Grid1d.ClosestPosition()`
- `Grid1d.DivideByFixedLengthFromPoint()`
- `Grid2d.GetCellNodes()`

### Changed

- Removed `JsonInheritanceAttribute` from `Element` base types.
- `Sweep` contstructor now takes a rotation. Transformation of the profile based on rotation happens internal to the sweep's construction.
- `Polyline` are no longer required to be planar.
- Modifies Grid1d.DivideByFixedLengthFromPosition() to be more flexible — supporting a "position" outside the grids domain.
- Modifies Grid2d.GetCellSeparators() to support returning trimmed separators

### Removed

- `TypeGenerator.GetCoreTypeNames()`
- `UserElementAttribute`
- `NumericProperty`

### Fixed

- `Ray.Intersects` now calls `UpdateRepresentations` internally for accurate intersections.
- Fixed #470
- Fixes a bug in `Line.Trim(Polygon p)` where lines that started on the polygon would not be treated as outside the polygon.
- Fixes a bug in `Grid2d.IsTrimmed()` that would ignore cases where a cell was trimmed by an inner hole.

## 0.8.0

### Added

- `Hypar.Elements.Serialization.IFC` - IFC serialization code has been moved to a new project.
- `Hypar.Elements.CodeGeneration` - Code generation has been moved to a new project.
- `Elements.DirectionalLight` - You can now create a directional light in the model which will be written to glTF using the `KHR_lights_punctual` extension.
- `Elements.ContentElement` - This new class represents a piece of content meant to be instanced throughout a model.
  - The ContentElement is also added to the model by first checking for an available gltf, and then using a bounding box representation as a fallback.
- `Transform.Scaled()` - This new method returns a scaled copy of the transform, allowing for a fluent like api.
- `Transform.Moved(...)` - Return a copy of a transform moved by the specified amount.
- `Transform.Concatenated(...)` - Return a copy of a transform with the specified transform concatenated with it.
- `IHasOpenings.AddOpening(...)` - `AddOpening` provides an API which hides the internals of creating openings.
- `Opening.DepthFront` & `Opening.DepthBack` enable the creation of openings which extrude different amounts above and below their XY plane.
- Solid operations which have `IsVoid=true` now use csg operations.

### Changed

- Updated ImageSharp to 1.0.0.
- The source code is now structured with the typical .NET project layout of `/src` and `/test` per folder.
- `Opening` now has two primary constructors. The ability to create an opening with a profile has been removed. All profiles are now defined with a polygon as the perimeter.
- `Opening.Profile` is now deprecated. Please use `Opening.Perimeter`.
- `Polygon.Normal()` has been moved to the base class `Polyline.Normal()`.

### Fixed

- Fixed #313.
- Fixed #322.
- Fixed #342.
- Fixed #392.
- Fixed #407.
- Fixed #408
- Fixed #416.
- Fixed #417.
- Fixed #441

## 0.7.3

### Fixed

- CodeGen was failing intermittently
- Elements schemas with Dictionary types were failing to serialize
- [#355](https://github.com/hypar-io/Elements/issues/355)

### Added

- Elements supports the [Hub beta](https://hypar-io.github.io/Elements/Hub.html)
- CodeGen supports `input_schema`
- Hypar.Revit is completely rewritten as an external application, two external commands, and an IDirectContext3D server.

### Changed

- some Tessellate method signatures are updated to allow assigning colors at the time of tessellation as Revit requires vertex colors.
- Updates are made to the type generator to support compiling multiple types into an assembly on disk.

## 0.7.2

### Fixed

- [#307](https://github.com/hypar-io/Elements/issues/307)
- `Mesh.ComputeNormals()` would fail if there were any unconnected vertices.
- `new Vertex()` would ignore supplied Normals.
- `Vector3.ClosestPointOn(Line)` would return points that were not on the line.
- `Line.Intersects(Line)` in infinite mode would sometimes return erroneous results.
- `Vector3.AreCollinear()` would return the wrong result if the first two vertices were coincident.

### Added

- Added `Plane.ClosestPoint(Vector3 p)`
- New methods for dynamic type generation in `TypeGeneration`, utilized by the Grasshopper plugin.
- `Line.Trim(Polygon)`
- `Line.PointOnLine(Vector3 point)`
- **Grid1d**
  - `Grid1d(Grid1d other)` constructor
  - Adds `IgnoreOutsideDomain` flag to `SplitAtOffset`
  - Adds `SplitAtPoint(point)` and `SplitAtPoints(points)` methods
  - Adds internal `Evaluate(t)` method
  - Adds internal `SpawnSubGrid(domain)` method
- **Grid2d**
  - Adds `Grid2d(Grid2d other)` constructor
  - Adds `Grid2d(Grid2d other, Grid1d u, Grid1d v)` constructor
  - Adds `SplitAtPoint(point)` and `SplitAtPoints(points)` methods to Grid2d
  - Adds `Grid2d(Grid1d u, Grid1d v)` constructor
  - Adds support for curved 1d Grid axes
  - Adds private `SpawnSubGrid(Grid1d uCell, Grid1d vCell)` method
- `Curve.Transformed(transform)` (and related `XXX.TransformedXXX()` methods for child types Arc, Bezier, Line, Polyline, Polygon)

### Changed

- Updates to Elements Docs including Grasshopper + Excel.
- `Line.Intersects(Plane p)` supports infinite lines
- `Line.Intersects(Line l)` supports 3d line intersections
- `Line.Intersects(Line l)` now has an optional flag indicating whether to include the line ends as intersections.
- `Line.PointOnLine(Point)` now has an optional flag indicating whether to include points at the ends as "on" the line.
- **Grid1d / Grid2d**
  - Removes "Parent/child" updating from 1d grids / 2d grids in favor of always recalculating the 2d grid every time its `Cells` are accessed. This may have a bit of a performance hit, but it's worth it to make 2d grid behavior easier to reason about.
  - Allows Grid2ds to support construction from Grid1ds that are not straight lines. Previously Grid1ds could support any sort of curve and Grid2ds were stuck as dumb rectangles.
- **JsonInheritanceConverter**
  - Makes the Type Cache on the JsonInheritanceConverter static, and exposes a public method to refresh it. In the grasshopper context, new types may have been dynamically loaded since the JsonInheritanceConverter was initialized, so it needs to be refreshed before deserializing a model.
- **TypeGenerator**
  - Enables external overriding of the Templates path, as in GH's case the `Templates` folder is not in the same place as the executing assembly.
  - Exposes a public, synchronous method `GetSchema` to get a `JsonSchema` from uri (wrapping `GetSchemaAsync`)
  - Refactors some of the internal processes of `GenerateInMemoryAssemblyFromUrisAndLoadAsync`:
    - `GenerateCodeFromSchema()` produces csharp from a schema, including generating the namespace, typename, and local excludes
    - `GenerateCompilation()` takes the csharp and compiles it, using a new optional flag `frameworkBuild` to designate whether it should load netstandard or net framework reference assemblies.
    - `EmitAndLoad()` generates the assembly in memory and loads it into the app domain.
  - Adds an `EmitAndSave()` method that generates the assembly and writes it to a .dll on disk
  - Adds a public `GenerateAndSaveDllForSchema()` method used by grasshopper that generates code from a schema, generates a compilation, and saves it to disk as a DLL.
  - Adds a public `GetLoadedElementTypes()` method used by grasshopper to list all the currently loaded element types.

### Deprecated

- `Transform.OfXXX(xxx)` curve methods have been deprecated in favor of `XXX.Transformed(Transform)` and `XXX.TransformedXXX(Transform)`.

## 0.7.0

### Fixed

- [#271](https://github.com/hypar-io/Elements/issues/271)
- [#284](https://github.com/hypar-io/Elements/issues/284)
- [#285](https://github.com/hypar-io/Elements/issues/285)
- [#265](https://github.com/hypar-io/Elements/issues/265)
- [#221](https://github.com/hypar-io/Elements/issues/221)
- [#229](https://github.com/hypar-io/Elements/issues/229)
- [#189](https://github.com/hypar-io/Elements/issues/189)

### Added

- `Curve.ToPolyline(int divisions = 10)`
- `Circle.ToPolygon(int divisions = 10)`
- `Transform.Move(double x, double y, double z)`
- `Transform.Rotate(double angle)`
- `TypeGenerator.GenerateUserElementTypesFromUrisAsync(string[] uris, string outputBaseDir, bool isUserElement = false)`

### Changed

- Updated documentation to reflect the use of .NET Core 3.1.

### Deprecated

- `Polygon.Circle(...)`

## 0.6.2

### Added

- `Material.Unlit`
- `Material.DoubleSided`
- `Units.LengthUnit`
- `Elements.MeshImportElement`

## Changed

- `Mesh.AddVertex(...)` is now public.
- `Mesh.AddTriangle(...)` is now public.

### Removed

- `SolidOperation.GetSolid()`.

### Fixed

- #262
- Fixed an error where `Transform.OfPlane(...)` would not solve correctly if the plane was not at the world origin.

### Changed

- `Grid2d` now supports grids that are not parallel to the XY plane

## 0.6.0

### Added

- `ColorScale`
- `AnalysisMesh`
- `Ray.Intersects(...)` for `Plane`, `Face`, `Solid`, and `SolidOperation`

### Fixed

- Fix #253

## 0.5.2

### Fixed

- `Grid2d` constructors accepting a Transform interpreted the transform incorrectly.

## 0.5.1

### Added

- `Grid1d`
- `Grid2d`
- `Domain1d`
- `GeometricElement.IsElementDefinition`
- A `drawEdges` optional parameter to `Model.ToGlTF(...)` to enable edge rendering.
- `Polyline` and `Profile` now implement `IEquatable`.
- `Polygon.Union(IList<Polygon> firstSet, IList<Polygon> secondSet)`
- `Polygon.Difference(IList<Polygon> firstSet, IList<Polygon> secondSet)`
- `Polygon.XOR(IList<Polygon> firstSet, IList<Polygon> secondSet)`
- `Polygon.Intersection(IList<Polygon> firstSet, IList<Polygon> secondSet)`

### Changed

- `Vector.Normalized()` is now `Vector.Unitized()`
- `Color.ToString()` now returns a useful description

### Fixed

- Fixed an error with `Transform.OfVector(...)` where the translation of the transform was not applied.
- Fixed an error where `Mesh.ComputeNormals(...)` was not set to a unitized vector.
- Fixed an error with `BBox3`'s solver for Polygons

## 0.4.4

### Added

- `Contour`
- `Transform.Reflect(Vector3 n)`
- `ElementInstance`
- `Vector3.ClosestPointOn(Line line)`
- `Line.TrimTo(Line line)`
- `Line.ExtendTo(Line line)`
- `Line.Offset(double distance, bool flip = false)`
- `Line.DivideByLengthFromCenter(double l)`
- `Ray.Intersects(Ray ray, out Vector3 result, bool ignoreRayDirection)`
- `Polygon.Fillet(double radius)`
- `Arc.Complement()`
- `Polygons.Star(double outerRadius, double innerRadius, int points)`
- `Units.CardinalDirections`
- `Mesh.ComputeNormals`
- `Topography.AverageEdges(Topography target, Units.CardinalDirection edgeToAverage)`
- `Topography.GetEdgeVertices(Units.CardinalDirection direction)`
- `WebMercatorProjection`

### Fixed

- Fixed [#125](https://github.com/hypar-io/Hypar/issues/125).
- Fixed one Transform constructor whose computed axes were not unit length, causing the transform to scale.
- Topography is now written to IFC.

## 0.4.2

### Changed

- `Vector3` is now a struct.
- `Color` is now a struct.
- `ProfileServer.GetProfileByName(...)` is now deprecated in favor of `ProfileServer.GetProfileByType(...)`

### Added

- `Bezier`
- `WideFlangeProfileType`
- `HSSPipeProfileType`
- `Curve.MinimumChordLength` static property to allow the user to set the minimum chord length for subdivision of all curves for rendering.
- `Circle`
- `FrameType` Bezier curves can have their frames calculated using Frenet frames or "road like" frames.

## 0.4.0

### Changed

- All element types are partial classes with one part of the class generated from its JSON schema.
- `Polygon.Rectangle` constructor no longer takes an origin.
- `Polygon.Clip` now takes an optional additional set of holes.
- `Wall` and `Floor` constructors no longer take collections of `Opening`s.
  - Openings can be added using `wall.Openings.Add(...)`.
- `Polygon` now has more robust checks during construction.
  - All vertices must be coplanar.
  - Zero length segments are not allowed.
  - Self-intersecting segments are not allowed.
- `Solid`, `Face`, `Vertex`, `Edge`, `HalfEdge`, and `Loop` are now marked `internal`.
- `Quaternion` is now marked `internal`.
- `Matrix` is now marked `internal`.
- `SolidConverter` is now marked `internal`.
- `Elements.Serialization.IFC.ModelExtensions` is now marked `internal`.
- All core type property setters are now `public`.
- The `elevation` parameter has been removed from `Floor`. Floor elevation is now set by passing a `Transform` with a Z coordinate.

### Added

- `ModelCurve` - Draw curves in 3D.
- `ModelPoints` - Draw collections of points in 3D.
- `Elements.Generate.TypeGenerator` class.
- `/Schemas` directory.
- Optional `rotation` on `StructuralFraming` constructors.
- `Model` now has Elements property which is `IDictionary<Guid,Element>`.
- `double Vector3.CCW(Vector3 a, Vector3 b, Vector3 c)`
- `bool Line.Intersects(Line l)`
- `Elements.Validators.IValidator` and the `Elements.Validators.Validator` singleton to provide argument validation during construction of user elements.
- `Line.DivideByLength()`
- `Line.DivideByCount()`
- `Ray` class.
- `Vector3.IsZero()`

### Removed

- The empty Dynamo project.
- `ElementType`, `WallType`, `FloorType`, `StructuralFramingType`
- `MaterialLayer`
- `Transform` constructor taking `start` and `end` parameters. The `Transform` constructor which takes an X and a Z axis should now be used.

### Fixed

- Transforms are now consistently right-handed.
- Transforms on curves are now consistently oriented with the +X axis oriented to the "right" and the +Z axis oriented along the inverse of the tangent of the curve.
- Built in materials for displaying transforms are now red, green, and blue. Previously they were all red.
- All classes deriving from `Element` now pass their `id`, `transform`, and `name` to the base constructor.
- Line/plane intersections now return null if the intersection is "behind" the start of the line.
- Beams whose setbacks total more than the length of the beam no longer fail.
- Plane construction no longer fails when the normal vector and the origin vector are "parallel".
- Fixed #209.
- Topography is now serialized to JSON.
- Built in materials now have an assigned Id.

## 0.3.8

### Changed

- Elements representing building components now return positive areas.
- Added Area property to:
  Panel
  Space
  Added Volume property to:
- Floor
- Space
  Added positive area calculation to:
- Floor
- Mass
- Added positive Volume calculation to:
- StructuralFraming
- Beam.Volume() throws an InvalidOperationException for non-linear beams.
- Added TODO to support Volume() for all beam curves.

## 0.3.6

### Changed

- Edges are no longer written to the glTF file.
- Large performance improvements made to glTF writing using `Buffer.BlockCopy` and writing buffers directly from tesselation to glTF buffer.

### Fixed

- Fix #177.

## 0.3.4

### Changed

- Numerous comments were updated for clarity.
- Numerous styling changes were made to the documentation to align with the Hypar brand.

### Fixed

- Fixed an error where vertex colors were not correctly encoded in the glTF.

## 0.3.3

### Fixed

- Fix #173.
- Fix #7.

## 0.3.0

### Changed

- `Element.Id` is now a `Guid`.

### Fixed

- Fix #107.
- Fix #132.
- Fix #137.
- Fix #144.
- Fix #142.

## 0.2.17

### Added

- The `Kernel` singleton has been added to contain all geometry methods for creating solids.

### Fixed

- Fixed an error where, when writing edges to gltf, ushort would be overflowed and wrap back to 0 causing a loop not to terminate.

## 0.2.16

### Added

- Materials are now serialized to IFC using `IfcStyledItem`.

### Fixed

- Fixed an error where we returned directly after processing child Elements of an `IAggregateElements`, before we could process the parent element.
- Fixed writing of gltf files so that the `.bin` file is located adjacent to the `.gltf`.

## 0.2.15

### Added

- `Space` elements are now serialized to IFC as `IfcSpace`.

## 0.2.5

### Changed

- `IHasOpenings.Openings[]` is now `IHasOpenings.List<Opening>[]`.

### Fixed

- `Opening` elements are now serialized to IFC as `IfcOpeningElement`.

## 0.2.4.4

### Changed

- `Solid.Slice()` has been made internal. It's not yet ready for consumers. See [#103](https://github.com/hypar-io/elements/issues/103)

## 0.2.4.3

### Fixed

- Spaces are now correctly colored. See [#134](https://github.com/hypar-io/elements/issues/134).

## 0.2.4.2

### Added

- Added `ToIfcWall()` extension method to save a `Wall` to an `IfcWall`.

### Fixed

- `Space.Profile` is set in the constructor when a `Space` is constructed with a profile. [#132](https://github.com/hypar-io/elements/pull/132)
- Sub-elements of `IAggregateElements` are now added to the `Model`. [#137](https://github.com/hypar-io/elements/pull/137)

## 0.2.4.1

### Added

- Added `StandardWall`, for walls defined along a curve. `Wall` continues to be for walls defined by a planar profile extruded to a height.
- Added `Polygon.L`.

### Changed

- `Floor` constructors no longer have `material` parameter. Materials are now specified through the `FloorType`.
- `IAggregateElement` is now `IAggregateElements`.
- `Panel` now takes `Polygon` instead of `Vector3[]`.

## 0.2.4

### Changed

- `IGeometry3D` is now `ISolid`.
- `ISolid` (formerly `IGeometry3D`) now contains one solid, not an array of solids.

### Removed

- `Solid.Material`. Elements are now expected to implement the `IMaterial` interface or have an `IElementType<T>` which specifies a material.

## 0.2.3

### Added

- `MaterialLayer`
- `StructuralFramingType` - `StructuralFramingType` combines a `Profile` and a `Material` to define a type for framing elements.

### Changed

- `IProfileProvider` is now `IProfile`
- `IElementTypeProvider` is now `IElementType`
- All structural framing type constructors now take a `StructuralFramingType` in place of a `Profile` and a `Material`.
- All properties serialize to JSON using camel case.
- Many expensive properties were converted to methods.
- A constructor has been added to `WallType` that takes a collection of `MaterialLayer`.

## 0.2.2

### Added

- `Matrix.Determinant()`
- `Matrix.Inverse()`
- `Transform.Invert()`
- `Model.ToIFC()`
- `Elements.Serialization.JSON` namespace.
- `Elements.Serialization.IFC` namespace.
- `Elements.Serialization.glTF` namespace.

### Changed

- Wall constructor which uses a center line can now have a Transform specified.
- `Profile.ComputeTransform()` now finds the first 3 non-collinear points for calculating its plane. Previously, this function would break when two of the first three vertices were co-linear.
- Using Hypar.IFC2X3 for interaction with IFC.
- `Line.Thicken()` now throws an exception when the line does not have the same elevation for both end points.
- `Model.SaveGlb()` is now `Model.ToGlTF()`.

## 0.2.1

### Added

- The `Topography` class has been added.
- `Transform.OfPoint(Vector3 vector)` has been added to transform a vector as a point with translation. This was previously `Transform.OfVector(Vector3 vector)`. All sites previously using `OfVector(...)` are now using `OfPoint(...)`.
- `Material.DoubleSided`
- `Loop.InsertEdgeAfter()`
- `Solid.Slice()`
- `Model.Extensions`

### Changed

- `Transform.OfVector(Vector3 vector)` now does proper vector transformation without translation.
- Attempting to construct a `Vector3` with NaN or Infinite arguments will throw an `ArgumentOutOfRangeException`.

## 0.2.0

### Added

- IFC implementation has begun with `Model.FromIFC(...)`. Support includes reading of Walls, Slabs, Spaces, Beams, and Columns. Brep booleans required for Wall and Slab openings are not yet supported and are instead converted to Polygon openings in Wall and Floor profiles.
- The `Elements.Geometry.Profiles` namespace has been added. All profile servers can now be found here.
- The `Elements.Geometry.Solids` namespace has been added.
- The Frame type has been added to represent a continuous extrusion of a profile around a polygonal perimeter.
- The `ModelTest` base class has been added. Inheriting from this test class enables a test to automatically write its `Model` to a `.glb` file and to serialize and deserialize to/from JSON to ensure the stability of serialization.
- The `Solid.ToGlb` extension method has been added to enable serializing one `Solid` to glTF for testing.

### Changed

- Element identifiers are now of type `long`.
- Breps have been re-implemented in the `Solid` class. Currently only planar trimmed faces are supported.
- Many improvements to JSON serialization have been added, including the ability to serialize breps.
- '{element}.AddParameter' has been renamed to '{element}.AddProperty'.
- The `Hypar.Geometry` namespace is now `Elements.Geometry`.
- The `Hypar.Elements` namespace is now `Elements`.

### Removed

- The `IProfile` interface has been removed.
- The `Extrusion` class and `IBrep` have been replaced with the `Solid` class. The IGeometry interface now returns a `Solid[]`.
- Many uses of `System.Linq` have been removed.
- Many uses of `IEnumerable<T>` have been replaced with `T[]`.<|MERGE_RESOLUTION|>--- conflicted
+++ resolved
@@ -4,20 +4,6 @@
 
 ### Added
 
-<<<<<<< HEAD
-### Changed
-
-- Some changes to `ContentElement` instance glTF serialization to allow selectability and transformability in the Hypar UI.
-
-### Fixed
-
-- `Polyline.Split(List<Vector3> point)`
-- `Polygon.Split(List<Vector3> point)`
-- `Polygon.TrimmedTo(List<Polygon> polygons)`
-- `Vector3.>=`
-- `Vector3.<=`
-- `Plane.Intersects(Plane a, Plane b)`
-=======
 - A handful of convenience operators and conversions:
   - implicit `(double X, double Y, double Z)` => `Vector3`
   - implicit `(double X, double Y)` => `Vector3`
@@ -33,7 +19,19 @@
   - `Polygon.UnionAll(params Polygon[] polygons)`
   - `Polygon.Difference(params Polygon[] polygons)`
   - `Polygon.Union(params Polygon[] polygons)`
->>>>>>> 6128ec35
+
+### Changed
+
+- Some changes to `ContentElement` instance glTF serialization to allow selectability and transformability in the Hypar UI.
+
+### Fixed
+
+- `Polyline.Split(List<Vector3> point)`
+- `Polygon.Split(List<Vector3> point)`
+- `Polygon.TrimmedTo(List<Polygon> polygons)`
+- `Vector3.>=`
+- `Vector3.<=`
+- `Plane.Intersects(Plane a, Plane b)`
 
 ## 0.9.1
 
