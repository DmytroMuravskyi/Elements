# Changelog

## 0.9.4

### Added

- `LineSegmentExtensions.Intersections(this IList<Line> lines)`
- `Elements.Search.DistanceComparer`
- `Elements.Search.DirectionComparer`
- `Elements.Search.Network<T>`
- `Elements.ElementProxy<T>`
- `Identity.AddOverrideValue`
- `ModelExtensions.AllElementsOfType<T>(this Dictionary<string, Model> models, string modelName)`
- `Polygon RemoveVerticesNearCurve(Curve curve, double tolerance)`

### Changed

- `Identity.AddOverrideIdentity` is now an extension method.
- Profile operations throw fewer exceptions when some piece of the profile is invalid, preferring instead to return a partial result or a null.

### Fixed

<<<<<<< HEAD
`Line.ExtendTo` would sometimes return erroneous results if any of the trimming segments crossed the origin.
=======
### Fixed
>>>>>>> 85f3ea38

## 0.9.3

### Added

- `ModelArrows`
- `ModelText`
- `Solid.Intersects(Plane p, out List<Polygon> result)`
- `Vector3.IsUnitized()`
- `Transform.Inverted()`
- `AdaptiveGrid`
- `Line.Intersects(BBox3 box, out List<Vector3> results, bool infinite = false)`
- `Vector3.AreCoplanar(Vector3 a, Vector3 b, Vector3 c, Vector3 d)`
- `Line.IsAlmostEqualTo(Line line)`
- `ConvexHull.FromPointsInPlane(IEnumerable<Vector3> points, Vector3 normalVectorOfFrame)`

### Changed

### Fixed

- Deduplicate catalog names during code generation.
- Fix some issues with code generation and deserialization of `Vector3` and `Mesh` types.
- Fixed an issue where GLTFs would occasionally be generated with incorrect vertex normals.

## 0.9.2

### Added

- `Polyline.Split(List<Vector3> point)`
- `Polygon.Split(List<Vector3> point)`
- `Polygon.TrimmedTo(List<Polygon> polygons)`
- `Vector3.>=`
- `Vector3.<=`
- `Plane.Intersects(Plane a, Plane b)`
- A handful of convenience operators and conversions:
  - implicit `(double X, double Y, double Z)` => `Vector3`
  - implicit `(double X, double Y)` => `Vector3`
  - implicit `(int X, int Y, int Z)` => `Vector3`
  - implicit `(int X, int Y)` => `Vector3`
  - implicit `(double R, double G, double B, double A)` => `Color`
  - implicit `(double R, double G, double B)` => `Color`
  - `new Polygon(params Vector3[] vertices)`
  - `new Polyline(params Vector3[] vertices)`
  - implicit `SolidOperation` => `Representation`
  - `new Representation(params SolidOperation[] solidOperations)`
  - `Polygon.Split(params Polyline[] polylines)`
  - `Polygon.UnionAll(params Polygon[] polygons)`
  - `Polygon.Difference(params Polygon[] polygons)`
  - `Polygon.Union(params Polygon[] polygons)`
- `Profile.Offset()`
- Overloads with `maxDistance` parameter for
  - `Line.ExtendTo(IEnumerable<Line>)`
  - `Line.ExtendTo(Polyline)`
  - `Line.ExtendTo(Polygon)`
  - `Line.ExtendTo(Profile)`
- Support for DXF from many basic elements.

### Changed

- Some changes to `ContentElement` instance glTF serialization to allow selectability and transformability in the Hypar UI.
- Added `Symbols` property to `ContentElement`.
- Introduce a `SkipCSGUnion` flag on Representation, as a hack to get around CSG failures.

### Fixed

- [#616](https://github.com/hypar-io/Elements/issues/616) Code generation from local files now supplies a directory path to help resolve local references.

## 0.9.1

### Added

- `Transform(Plane plane)`
- `Polygon.Trimmed(Plane plane, bool flip)`
- ~~`GetSolid()` method on GeometricElement that returns the Csg solid.~~
- `ToMesh()` method on GeometricElement that return the mesh of a processed solid.
- `Polygon.ToTransform()`
- `Elements.Anaysis.AnalysisImage`
- `Profile.CreateFromPolygons(IEnumerable<Polygon> polygons)`
- `CellComplex`:
  - `Cell.TraverseNeighbors(Vector3 target, double? completedRadius)`
  - `Edge.TraverseNeighbors(Vector3 target, double? completedRadius)`
  - `Face.TraverseNeighbors(Vector3 target, double? completedRadius)`
  - `Face.TraverseNeighbors(Vector3 target, bool? parallel, bool? includeSharedVertices, double? completedRadius)`
- Dxf creation framework with first Dxf converter.
- `new BBox3(Element element)`
- `Bbox3.Corners()`
- `Vector3.AreCollinear(Vector3 a, Vector3 b, Vector3 c)`
- `Polygon.CollinearPointsRemoved()`

### Changed

- `AnalysisMesh` now handles single valued analysis.
- `Polygon.Split()` can now handle polygons that are not in the XY plane.
- Leave the discriminator property during deserialization. It will go to AdditionalProperties.
- `Lamina` representations can now include voids/holes.

### Fixed

- Guard against missing transforms while generating CSGs.
- Fixed a bug ([#585](https://github.com/hypar-io/Elements/issues/585)) where CSG Booleans for certain representations (especially laminae) would fail.
- Guard against missing transforms while generating CSGs.
- In rare cases a `Line.Intersect(Line)` call would fail if there were near-duplicate vertices, this is fixed.
- `Grid1d.ClosestPosition` now does a better job finding points on polyline axes.
- Code-generated constructors now get default arguments for inherited properties.
- `IsDegenerate()` method was reversed.
- Adding content elements that contain multiple nodes used to only add the first mesh, now it adds all the nodes in the referenced glb hierarchy.
- `Transform.OfVector(Vector)` is not applying translation anymore as vector doesn't have a position by definition.

## 0.9.0

### Added

- `Grid2d.IsOutside()`
- `GraphicsBuffers`

### Removed

- `BuiltInMaterials.Dirt`
- `BuiltInMaterials.Grass`

### Changed

- `Grid2d.IsTrimmed()` now takes an optional boolean parameter `treatFullyOutsideAsTrimmed`
- `ConstructedSolid` serializes and deserializes correctly.
- `Solid.AddFace(Polygon, Polygon[])` can take an optional third `mergeVerticesAndEdges` argument which will automatically reuse existing edges + vertices in the solid.
- Adds optional `tolerance` parameter to `Line.ExtendTo(Polygon)`, `Line.ExtendTo(IEnumerable<Line>)`, `Vector3.IsParallelTo(Vector3)`.
- `Mesh.GetBuffers` now returns a `GraphicsBuffers` object.
- `Solid.Tessellate` now returns a `GraphicsBuffers` object.
- `CsgExtensions.Tessellate` now returns a `GraphicsBuffers` object.

### Fixed

- Fixed a bug in `ConvexHull.FromPoints` when multiple X coordinates are equal.
- Fixed a bug in `Grid2d(Polygon, Vector3, Vector3, Vector3)` where U or V directions skew slightly when they nearly parallel with a boundary edge.

## 0.8.5

### Added

- `Elements.Spatial.CellComplex`
- `Grid2d.ToModelCurves()`
- Alpha release of `Hypar.Elements.Components`
- `Polyline.OffsetOnSide`
- `Ray.Intersects(Polygon)`
- `Vector3.DistanceTo(Polygon)`
- `(double Cut, double Fill) Topography.CutAndFill(Polygon perimeter, double topElevation, out Mesh cutVolume, out Mesh fillVolume, double batterAngle)`
- `void Topography.Trim(Polygon perimeter)`

### Changed

- `ColorScale` no longer bands colors but returns smooth gradient interpolation. It additionally now supports a list of values that correspond with the provided colors, allowing intentionally skewed interpolation.
- `Solids.Import` is now public.
- `Polygon.Contains` was modified to better handle polygons that are not on the XY plane.

### Fixed

## 0.8.4

### Added

- `BBox3.IsValid()`
- `BBox3.IsDegenerate()`
- `Elements.Light`
- `Elements.PointLight`
- `Elements.SpotLight`
- `Identity.AddOverrideIdentity`
- `Material.NormalTexture`
- `Polygon.PointInternal()`
- `Topography.DepthMesh`
- `Topography.DepthBelowMinimumElevation`
- `Topography.AbsoluteMinimumElevation`
- `Material.RepeatTexture`
- `BBox3.IsValid()`
- `BBox3.IsDegenerate()`
- `Polygon.Split(Polyline)`
- `Polygon.Split(IEnumerable<Polyline> polylines)`
- `Profile.Split(IEnumerable<Profile>, IEnumerable<Polyline> p)`
- `Elements.Spatial.HalfEdgeGraph2d`
  - `.Construct()`
  - `.Polygonize()`
- Release helper github action

### Changed

- `Elements.DirectionalLight` now inherits from `Elements.Light`.
- `Elements.ContentCatalog` now has a `ReferenceConfiguration` property.
- `SHSProfile`
- `SHSProfileFactory`
- `RHSProfile`
- `RHSProfileFactory`
- `Spatial.WebMercatorProjection.GetTileSizeMeters` produces a much more accurate result and requires a latitude.
- Adding glb elements to a model uses a cache rather than fetching the stream every time.
- `ProfileServer` is now `ProfileFactory`
- `WideFlangeProfileServer` is now `WideFlangeProfileFactory`
- First alpha after minor release logic was fixed
- `HSSPipeProfileServer` is now `HSSPipeProfileFactory`
- TypeGeneratorTests weren't actually running.
- `Profile.Split(IEnumerable<Profile>, Polyline p)` now uses improved logic

## 0.8.3

### Added

- `Profile.ToModelCurves()`
- `Profile.Difference()`
- `Profile.Intersection()`
- `Profile.Split()`
- `Profile.Segments()`
- `Bbox3.ToModelCurves()`
- `Line.ExtendTo(IEnumerable<Line>)`
- `Line.ExtendTo(Polyline)`
- `Line.ExtendTo(Profile)`
- `Line.ExtendTo(Polygon)`
- `ConvexHull.FromPoints(IEnumerable<Vector3>)`
- `ConvexHull.FromPolyline(Polyline)`
- `ConvexHull.FromPolylines(IEnumerable<Polyline>)`
- `ConvexHull.FromProfile(Profile)`
- `Polygon.FromAlignedBoundingBox2d(IEnumerable<Vector3>)`
- `Grid2d(Polygon, Grid1d, Grid1d)`
- `Grid2d(IEnumerable<Polygon>, Grid1d, Grid1d)`
- `Grid2d(Polygon, Vector3, Vector3, Vector3)`
- `Grid2d(IEnumerable<Polygon>, Vector3, Vector3, Vector3)`
- `Random.NextColor()` and `Random.NextMaterial()`
- `Validator.DisableValidationOnConstruction`
- `Vector3.ComputeDefaultBasisVectors()`

### Changed

- Make MeshConverter deserialization more flexible to accommodate a schema used in function `input_schema`.
- Prevent the Polygon / Polyline constructors from throwing an exception on duplicate vertices, by removing duplicates automatically.
- Make `Grid1d` and `Grid2d` serializable
- `new Transform(Vector3 origin, Vector3 xAxis, Vector3 yAxis, Vector3 zAxis)` did not unitize its axes, this is fixed.
- All solids and csgs will now have planar texture coordinates.
- Triangles are now validated to check for 3 distinct vertex positions.

### Fixed

- Fixed a bug where `Polygon.UnionAll` was sometimes returning null when it shouldn't (Thanks @M-Juliani !)
- Fixed [#517](https://github.com/hypar-io/Elements/issues/517)
- Fixed a bug where Grid2d subcells would not split correctly with `SplitAtPoint`
- Fixed [#528](https://github.com/hypar-io/Elements/issues/528)

## 0.8.2

### Changed

- The errors parameter for Model.FromJson now has the out modifier. It no longer takes a default value.
- Model deserialization only refreshes type cache if the `forceTypeReload` parameter is set to true.

### Fixed

- Fixed #483 `Deserialization of profiles created in UpdateRepresentation`
- Fixed #484 `Failure to deserialize Model if any assembly can't be loaded.`
- Fixed an issue where updates to a `Grid2d`'s component `Grid1d` axes would not propagate to the `Grid2d`.

### Added

- `Profile.UnionAll(...)` - Create a new set of profiles, merging any overlapping profiles and preserving internal voids.
- `Polyline.SharedSegments()` - Enables search for segments shared between two polylines.
- `Polyline.TransformSegment(...)` - Allows transforms for individual polyline segments. May be optionally flagged as polygon and/or planar motion.

## 0.8.1

### Added

- `TypeGenerator.CoreTypeNames`
- `MeshConverter`
- Implicit conversion of `Curve` types to `ModelCurve`.
- `byte[] Model.ToGlb(...)`
- `Grid1d.ClosestPosition()`
- `Grid1d.DivideByFixedLengthFromPoint()`
- `Grid2d.GetCellNodes()`

### Changed

- Removed `JsonInheritanceAttribute` from `Element` base types.
- `Sweep` contstructor now takes a rotation. Transformation of the profile based on rotation happens internal to the sweep's construction.
- `Polyline` are no longer required to be planar.
- Modifies Grid1d.DivideByFixedLengthFromPosition() to be more flexible — supporting a "position" outside the grids domain.
- Modifies Grid2d.GetCellSeparators() to support returning trimmed separators

### Removed

- `TypeGenerator.GetCoreTypeNames()`
- `UserElementAttribute`
- `NumericProperty`

### Fixed

- `Ray.Intersects` now calls `UpdateRepresentations` internally for accurate intersections.
- Fixed #470
- Fixes a bug in `Line.Trim(Polygon p)` where lines that started on the polygon would not be treated as outside the polygon.
- Fixes a bug in `Grid2d.IsTrimmed()` that would ignore cases where a cell was trimmed by an inner hole.

## 0.8.0

### Added

- `Hypar.Elements.Serialization.IFC` - IFC serialization code has been moved to a new project.
- `Hypar.Elements.CodeGeneration` - Code generation has been moved to a new project.
- `Elements.DirectionalLight` - You can now create a directional light in the model which will be written to glTF using the `KHR_lights_punctual` extension.
- `Elements.ContentElement` - This new class represents a piece of content meant to be instanced throughout a model.
  - The ContentElement is also added to the model by first checking for an available gltf, and then using a bounding box representation as a fallback.
- `Transform.Scaled()` - This new method returns a scaled copy of the transform, allowing for a fluent like api.
- `Transform.Moved(...)` - Return a copy of a transform moved by the specified amount.
- `Transform.Concatenated(...)` - Return a copy of a transform with the specified transform concatenated with it.
- `IHasOpenings.AddOpening(...)` - `AddOpening` provides an API which hides the internals of creating openings.
- `Opening.DepthFront` & `Opening.DepthBack` enable the creation of openings which extrude different amounts above and below their XY plane.
- Solid operations which have `IsVoid=true` now use csg operations.

### Changed

- Updated ImageSharp to 1.0.0.
- The source code is now structured with the typical .NET project layout of `/src` and `/test` per folder.
- `Opening` now has two primary constructors. The ability to create an opening with a profile has been removed. All profiles are now defined with a polygon as the perimeter.
- `Opening.Profile` is now deprecated. Please use `Opening.Perimeter`.
- `Polygon.Normal()` has been moved to the base class `Polyline.Normal()`.

### Fixed

- Fixed #313.
- Fixed #322.
- Fixed #342.
- Fixed #392.
- Fixed #407.
- Fixed #408
- Fixed #416.
- Fixed #417.
- Fixed #441

## 0.7.3

### Fixed

- CodeGen was failing intermittently
- Elements schemas with Dictionary types were failing to serialize
- [#355](https://github.com/hypar-io/Elements/issues/355)

### Added

- Elements supports the [Hub beta](https://hypar-io.github.io/Elements/Hub.html)
- CodeGen supports `input_schema`
- Hypar.Revit is completely rewritten as an external application, two external commands, and an IDirectContext3D server.

### Changed

- some Tessellate method signatures are updated to allow assigning colors at the time of tessellation as Revit requires vertex colors.
- Updates are made to the type generator to support compiling multiple types into an assembly on disk.

## 0.7.2

### Fixed

- [#307](https://github.com/hypar-io/Elements/issues/307)
- `Mesh.ComputeNormals()` would fail if there were any unconnected vertices.
- `new Vertex()` would ignore supplied Normals.
- `Vector3.ClosestPointOn(Line)` would return points that were not on the line.
- `Line.Intersects(Line)` in infinite mode would sometimes return erroneous results.
- `Vector3.AreCollinear()` would return the wrong result if the first two vertices were coincident.

### Added

- Added `Plane.ClosestPoint(Vector3 p)`
- New methods for dynamic type generation in `TypeGeneration`, utilized by the Grasshopper plugin.
- `Line.Trim(Polygon)`
- `Line.PointOnLine(Vector3 point)`
- **Grid1d**
  - `Grid1d(Grid1d other)` constructor
  - Adds `IgnoreOutsideDomain` flag to `SplitAtOffset`
  - Adds `SplitAtPoint(point)` and `SplitAtPoints(points)` methods
  - Adds internal `Evaluate(t)` method
  - Adds internal `SpawnSubGrid(domain)` method
- **Grid2d**
  - Adds `Grid2d(Grid2d other)` constructor
  - Adds `Grid2d(Grid2d other, Grid1d u, Grid1d v)` constructor
  - Adds `SplitAtPoint(point)` and `SplitAtPoints(points)` methods to Grid2d
  - Adds `Grid2d(Grid1d u, Grid1d v)` constructor
  - Adds support for curved 1d Grid axes
  - Adds private `SpawnSubGrid(Grid1d uCell, Grid1d vCell)` method
- `Curve.Transformed(transform)` (and related `XXX.TransformedXXX()` methods for child types Arc, Bezier, Line, Polyline, Polygon)

### Changed

- Updates to Elements Docs including Grasshopper + Excel.
- `Line.Intersects(Plane p)` supports infinite lines
- `Line.Intersects(Line l)` supports 3d line intersections
- `Line.Intersects(Line l)` now has an optional flag indicating whether to include the line ends as intersections.
- `Line.PointOnLine(Point)` now has an optional flag indicating whether to include points at the ends as "on" the line.
- **Grid1d / Grid2d**
  - Removes "Parent/child" updating from 1d grids / 2d grids in favor of always recalculating the 2d grid every time its `Cells` are accessed. This may have a bit of a performance hit, but it's worth it to make 2d grid behavior easier to reason about.
  - Allows Grid2ds to support construction from Grid1ds that are not straight lines. Previously Grid1ds could support any sort of curve and Grid2ds were stuck as dumb rectangles.
- **JsonInheritanceConverter**
  - Makes the Type Cache on the JsonInheritanceConverter static, and exposes a public method to refresh it. In the grasshopper context, new types may have been dynamically loaded since the JsonInheritanceConverter was initialized, so it needs to be refreshed before deserializing a model.
- **TypeGenerator**
  - Enables external overriding of the Templates path, as in GH's case the `Templates` folder is not in the same place as the executing assembly.
  - Exposes a public, synchronous method `GetSchema` to get a `JsonSchema` from uri (wrapping `GetSchemaAsync`)
  - Refactors some of the internal processes of `GenerateInMemoryAssemblyFromUrisAndLoadAsync`:
    - `GenerateCodeFromSchema()` produces csharp from a schema, including generating the namespace, typename, and local excludes
    - `GenerateCompilation()` takes the csharp and compiles it, using a new optional flag `frameworkBuild` to designate whether it should load netstandard or net framework reference assemblies.
    - `EmitAndLoad()` generates the assembly in memory and loads it into the app domain.
  - Adds an `EmitAndSave()` method that generates the assembly and writes it to a .dll on disk
  - Adds a public `GenerateAndSaveDllForSchema()` method used by grasshopper that generates code from a schema, generates a compilation, and saves it to disk as a DLL.
  - Adds a public `GetLoadedElementTypes()` method used by grasshopper to list all the currently loaded element types.

### Deprecated

- `Transform.OfXXX(xxx)` curve methods have been deprecated in favor of `XXX.Transformed(Transform)` and `XXX.TransformedXXX(Transform)`.

## 0.7.0

### Fixed

- [#271](https://github.com/hypar-io/Elements/issues/271)
- [#284](https://github.com/hypar-io/Elements/issues/284)
- [#285](https://github.com/hypar-io/Elements/issues/285)
- [#265](https://github.com/hypar-io/Elements/issues/265)
- [#221](https://github.com/hypar-io/Elements/issues/221)
- [#229](https://github.com/hypar-io/Elements/issues/229)
- [#189](https://github.com/hypar-io/Elements/issues/189)

### Added

- `Curve.ToPolyline(int divisions = 10)`
- `Circle.ToPolygon(int divisions = 10)`
- `Transform.Move(double x, double y, double z)`
- `Transform.Rotate(double angle)`
- `TypeGenerator.GenerateUserElementTypesFromUrisAsync(string[] uris, string outputBaseDir, bool isUserElement = false)`

### Changed

- Updated documentation to reflect the use of .NET Core 3.1.

### Deprecated

- `Polygon.Circle(...)`

## 0.6.2

### Added

- `Material.Unlit`
- `Material.DoubleSided`
- `Units.LengthUnit`
- `Elements.MeshImportElement`

## Changed

- `Mesh.AddVertex(...)` is now public.
- `Mesh.AddTriangle(...)` is now public.

### Removed

- `SolidOperation.GetSolid()`.

### Fixed

- #262
- Fixed an error where `Transform.OfPlane(...)` would not solve correctly if the plane was not at the world origin.

### Changed

- `Grid2d` now supports grids that are not parallel to the XY plane

## 0.6.0

### Added

- `ColorScale`
- `AnalysisMesh`
- `Ray.Intersects(...)` for `Plane`, `Face`, `Solid`, and `SolidOperation`

### Fixed

- Fix #253

## 0.5.2

### Fixed

- `Grid2d` constructors accepting a Transform interpreted the transform incorrectly.

## 0.5.1

### Added

- `Grid1d`
- `Grid2d`
- `Domain1d`
- `GeometricElement.IsElementDefinition`
- A `drawEdges` optional parameter to `Model.ToGlTF(...)` to enable edge rendering.
- `Polyline` and `Profile` now implement `IEquatable`.
- `Polygon.Union(IList<Polygon> firstSet, IList<Polygon> secondSet)`
- `Polygon.Difference(IList<Polygon> firstSet, IList<Polygon> secondSet)`
- `Polygon.XOR(IList<Polygon> firstSet, IList<Polygon> secondSet)`
- `Polygon.Intersection(IList<Polygon> firstSet, IList<Polygon> secondSet)`

### Changed

- `Vector.Normalized()` is now `Vector.Unitized()`
- `Color.ToString()` now returns a useful description

### Fixed

- Fixed an error with `Transform.OfVector(...)` where the translation of the transform was not applied.
- Fixed an error where `Mesh.ComputeNormals(...)` was not set to a unitized vector.
- Fixed an error with `BBox3`'s solver for Polygons

## 0.4.4

### Added

- `Contour`
- `Transform.Reflect(Vector3 n)`
- `ElementInstance`
- `Vector3.ClosestPointOn(Line line)`
- `Line.TrimTo(Line line)`
- `Line.ExtendTo(Line line)`
- `Line.Offset(double distance, bool flip = false)`
- `Line.DivideByLengthFromCenter(double l)`
- `Ray.Intersects(Ray ray, out Vector3 result, bool ignoreRayDirection)`
- `Polygon.Fillet(double radius)`
- `Arc.Complement()`
- `Polygons.Star(double outerRadius, double innerRadius, int points)`
- `Units.CardinalDirections`
- `Mesh.ComputeNormals`
- `Topography.AverageEdges(Topography target, Units.CardinalDirection edgeToAverage)`
- `Topography.GetEdgeVertices(Units.CardinalDirection direction)`
- `WebMercatorProjection`

### Fixed

- Fixed [#125](https://github.com/hypar-io/Hypar/issues/125).
- Fixed one Transform constructor whose computed axes were not unit length, causing the transform to scale.
- Topography is now written to IFC.

## 0.4.2

### Changed

- `Vector3` is now a struct.
- `Color` is now a struct.
- `ProfileServer.GetProfileByName(...)` is now deprecated in favor of `ProfileServer.GetProfileByType(...)`

### Added

- `Bezier`
- `WideFlangeProfileType`
- `HSSPipeProfileType`
- `Curve.MinimumChordLength` static property to allow the user to set the minimum chord length for subdivision of all curves for rendering.
- `Circle`
- `FrameType` Bezier curves can have their frames calculated using Frenet frames or "road like" frames.

## 0.4.0

### Changed

- All element types are partial classes with one part of the class generated from its JSON schema.
- `Polygon.Rectangle` constructor no longer takes an origin.
- `Polygon.Clip` now takes an optional additional set of holes.
- `Wall` and `Floor` constructors no longer take collections of `Opening`s.
  - Openings can be added using `wall.Openings.Add(...)`.
- `Polygon` now has more robust checks during construction.
  - All vertices must be coplanar.
  - Zero length segments are not allowed.
  - Self-intersecting segments are not allowed.
- `Solid`, `Face`, `Vertex`, `Edge`, `HalfEdge`, and `Loop` are now marked `internal`.
- `Quaternion` is now marked `internal`.
- `Matrix` is now marked `internal`.
- `SolidConverter` is now marked `internal`.
- `Elements.Serialization.IFC.ModelExtensions` is now marked `internal`.
- All core type property setters are now `public`.
- The `elevation` parameter has been removed from `Floor`. Floor elevation is now set by passing a `Transform` with a Z coordinate.

### Added

- `ModelCurve` - Draw curves in 3D.
- `ModelPoints` - Draw collections of points in 3D.
- `Elements.Generate.TypeGenerator` class.
- `/Schemas` directory.
- Optional `rotation` on `StructuralFraming` constructors.
- `Model` now has Elements property which is `IDictionary<Guid,Element>`.
- `double Vector3.CCW(Vector3 a, Vector3 b, Vector3 c)`
- `bool Line.Intersects(Line l)`
- `Elements.Validators.IValidator` and the `Elements.Validators.Validator` singleton to provide argument validation during construction of user elements.
- `Line.DivideByLength()`
- `Line.DivideByCount()`
- `Ray` class.
- `Vector3.IsZero()`

### Removed

- The empty Dynamo project.
- `ElementType`, `WallType`, `FloorType`, `StructuralFramingType`
- `MaterialLayer`
- `Transform` constructor taking `start` and `end` parameters. The `Transform` constructor which takes an X and a Z axis should now be used.

### Fixed

- Transforms are now consistently right-handed.
- Transforms on curves are now consistently oriented with the +X axis oriented to the "right" and the +Z axis oriented along the inverse of the tangent of the curve.
- Built in materials for displaying transforms are now red, green, and blue. Previously they were all red.
- All classes deriving from `Element` now pass their `id`, `transform`, and `name` to the base constructor.
- Line/plane intersections now return null if the intersection is "behind" the start of the line.
- Beams whose setbacks total more than the length of the beam no longer fail.
- Plane construction no longer fails when the normal vector and the origin vector are "parallel".
- Fixed #209.
- Topography is now serialized to JSON.
- Built in materials now have an assigned Id.

## 0.3.8

### Changed

- Elements representing building components now return positive areas.
- Added Area property to:
  Panel
  Space
  Added Volume property to:
- Floor
- Space
  Added positive area calculation to:
- Floor
- Mass
- Added positive Volume calculation to:
- StructuralFraming
- Beam.Volume() throws an InvalidOperationException for non-linear beams.
- Added TODO to support Volume() for all beam curves.

## 0.3.6

### Changed

- Edges are no longer written to the glTF file.
- Large performance improvements made to glTF writing using `Buffer.BlockCopy` and writing buffers directly from tesselation to glTF buffer.

### Fixed

- Fix #177.

## 0.3.4

### Changed

- Numerous comments were updated for clarity.
- Numerous styling changes were made to the documentation to align with the Hypar brand.

### Fixed

- Fixed an error where vertex colors were not correctly encoded in the glTF.

## 0.3.3

### Fixed

- Fix #173.
- Fix #7.

## 0.3.0

### Changed

- `Element.Id` is now a `Guid`.

### Fixed

- Fix #107.
- Fix #132.
- Fix #137.
- Fix #144.
- Fix #142.

## 0.2.17

### Added

- The `Kernel` singleton has been added to contain all geometry methods for creating solids.

### Fixed

- Fixed an error where, when writing edges to gltf, ushort would be overflowed and wrap back to 0 causing a loop not to terminate.

## 0.2.16

### Added

- Materials are now serialized to IFC using `IfcStyledItem`.

### Fixed

- Fixed an error where we returned directly after processing child Elements of an `IAggregateElements`, before we could process the parent element.
- Fixed writing of gltf files so that the `.bin` file is located adjacent to the `.gltf`.

## 0.2.15

### Added

- `Space` elements are now serialized to IFC as `IfcSpace`.

## 0.2.5

### Changed

- `IHasOpenings.Openings[]` is now `IHasOpenings.List<Opening>[]`.

### Fixed

- `Opening` elements are now serialized to IFC as `IfcOpeningElement`.

## 0.2.4.4

### Changed

- `Solid.Slice()` has been made internal. It's not yet ready for consumers. See [#103](https://github.com/hypar-io/elements/issues/103)

## 0.2.4.3

### Fixed

- Spaces are now correctly colored. See [#134](https://github.com/hypar-io/elements/issues/134).

## 0.2.4.2

### Added

- Added `ToIfcWall()` extension method to save a `Wall` to an `IfcWall`.

### Fixed

- `Space.Profile` is set in the constructor when a `Space` is constructed with a profile. [#132](https://github.com/hypar-io/elements/pull/132)
- Sub-elements of `IAggregateElements` are now added to the `Model`. [#137](https://github.com/hypar-io/elements/pull/137)

## 0.2.4.1

### Added

- Added `StandardWall`, for walls defined along a curve. `Wall` continues to be for walls defined by a planar profile extruded to a height.
- Added `Polygon.L`.

### Changed

- `Floor` constructors no longer have `material` parameter. Materials are now specified through the `FloorType`.
- `IAggregateElement` is now `IAggregateElements`.
- `Panel` now takes `Polygon` instead of `Vector3[]`.

## 0.2.4

### Changed

- `IGeometry3D` is now `ISolid`.
- `ISolid` (formerly `IGeometry3D`) now contains one solid, not an array of solids.

### Removed

- `Solid.Material`. Elements are now expected to implement the `IMaterial` interface or have an `IElementType<T>` which specifies a material.

## 0.2.3

### Added

- `MaterialLayer`
- `StructuralFramingType` - `StructuralFramingType` combines a `Profile` and a `Material` to define a type for framing elements.

### Changed

- `IProfileProvider` is now `IProfile`
- `IElementTypeProvider` is now `IElementType`
- All structural framing type constructors now take a `StructuralFramingType` in place of a `Profile` and a `Material`.
- All properties serialize to JSON using camel case.
- Many expensive properties were converted to methods.
- A constructor has been added to `WallType` that takes a collection of `MaterialLayer`.

## 0.2.2

### Added

- `Matrix.Determinant()`
- `Matrix.Inverse()`
- `Transform.Invert()`
- `Model.ToIFC()`
- `Elements.Serialization.JSON` namespace.
- `Elements.Serialization.IFC` namespace.
- `Elements.Serialization.glTF` namespace.

### Changed

- Wall constructor which uses a center line can now have a Transform specified.
- `Profile.ComputeTransform()` now finds the first 3 non-collinear points for calculating its plane. Previously, this function would break when two of the first three vertices were co-linear.
- Using Hypar.IFC2X3 for interaction with IFC.
- `Line.Thicken()` now throws an exception when the line does not have the same elevation for both end points.
- `Model.SaveGlb()` is now `Model.ToGlTF()`.

## 0.2.1

### Added

- The `Topography` class has been added.
- `Transform.OfPoint(Vector3 vector)` has been added to transform a vector as a point with translation. This was previously `Transform.OfVector(Vector3 vector)`. All sites previously using `OfVector(...)` are now using `OfPoint(...)`.
- `Material.DoubleSided`
- `Loop.InsertEdgeAfter()`
- `Solid.Slice()`
- `Model.Extensions`

### Changed

- `Transform.OfVector(Vector3 vector)` now does proper vector transformation without translation.
- Attempting to construct a `Vector3` with NaN or Infinite arguments will throw an `ArgumentOutOfRangeException`.

## 0.2.0

### Added

- IFC implementation has begun with `Model.FromIFC(...)`. Support includes reading of Walls, Slabs, Spaces, Beams, and Columns. Brep booleans required for Wall and Slab openings are not yet supported and are instead converted to Polygon openings in Wall and Floor profiles.
- The `Elements.Geometry.Profiles` namespace has been added. All profile servers can now be found here.
- The `Elements.Geometry.Solids` namespace has been added.
- The Frame type has been added to represent a continuous extrusion of a profile around a polygonal perimeter.
- The `ModelTest` base class has been added. Inheriting from this test class enables a test to automatically write its `Model` to a `.glb` file and to serialize and deserialize to/from JSON to ensure the stability of serialization.
- The `Solid.ToGlb` extension method has been added to enable serializing one `Solid` to glTF for testing.

### Changed

- Element identifiers are now of type `long`.
- Breps have been re-implemented in the `Solid` class. Currently only planar trimmed faces are supported.
- Many improvements to JSON serialization have been added, including the ability to serialize breps.
- '{element}.AddParameter' has been renamed to '{element}.AddProperty'.
- The `Hypar.Geometry` namespace is now `Elements.Geometry`.
- The `Hypar.Elements` namespace is now `Elements`.

### Removed

- The `IProfile` interface has been removed.
- The `Extrusion` class and `IBrep` have been replaced with the `Solid` class. The IGeometry interface now returns a `Solid[]`.
- Many uses of `System.Linq` have been removed.
- Many uses of `IEnumerable<T>` have been replaced with `T[]`.<|MERGE_RESOLUTION|>--- conflicted
+++ resolved
@@ -20,11 +20,9 @@
 
 ### Fixed
 
-<<<<<<< HEAD
 `Line.ExtendTo` would sometimes return erroneous results if any of the trimming segments crossed the origin.
-=======
-### Fixed
->>>>>>> 85f3ea38
+
+### Fixed
 
 ## 0.9.3
 
