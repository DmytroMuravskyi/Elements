# Changelog

## 0.9.4
<<<<<<< HEAD

### Added

- `ModelExtensions.AllElementsOfType<T>(this Dictionary<string, Model> models, string modelName)`

### Changed

### Fixed
=======
- `LineSegmentExtensions.Intersections(this IList<Line> lines)`
- `Elements.Search.DistanceComparer`
- `Elements.Search.DirectionComparer`
- `Elements.Search.Network<T>`
>>>>>>> e3f0bd06

## 0.9.3

### Added

- `ModelArrows`
- `ModelText`
- `Solid.Intersects(Plane p, out List<Polygon> result)`
- `Vector3.IsUnitized()`
- `Transform.Inverted()`
- `AdaptiveGrid`
- `Line.Intersects(BBox3 box, out List<Vector3> results, bool infinite = false)`
- `Vector3.AreCoplanar(Vector3 a, Vector3 b, Vector3 c, Vector3 d)`
- `ConvexHull.FromPointsInPlane(IEnumerable<Vector3> points, Vector3 normalVectorOfFrame)`

### Changed

### Fixed

- Deduplicate catalog names during code generation.
  <<<<<<< HEAD
- # Fix some issues with code generation and deserialization of `Vector3` and `Mesh` types.
- Fixed an issue where GLTFs would occasionally be generated with incorrect vertex normals.
  > > > > > > > 3a8c28c8c385007084e1160636a595d7faaaab55

## 0.9.2

### Added

- `Polyline.Split(List<Vector3> point)`
- `Polygon.Split(List<Vector3> point)`
- `Polygon.TrimmedTo(List<Polygon> polygons)`
- `Vector3.>=`
- `Vector3.<=`
- `Plane.Intersects(Plane a, Plane b)`
- A handful of convenience operators and conversions:
  - implicit `(double X, double Y, double Z)` => `Vector3`
  - implicit `(double X, double Y)` => `Vector3`
  - implicit `(int X, int Y, int Z)` => `Vector3`
  - implicit `(int X, int Y)` => `Vector3`
  - implicit `(double R, double G, double B, double A)` => `Color`
  - implicit `(double R, double G, double B)` => `Color`
  - `new Polygon(params Vector3[] vertices)`
  - `new Polyline(params Vector3[] vertices)`
  - implicit `SolidOperation` => `Representation`
  - `new Representation(params SolidOperation[] solidOperations)`
  - `Polygon.Split(params Polyline[] polylines)`
  - `Polygon.UnionAll(params Polygon[] polygons)`
  - `Polygon.Difference(params Polygon[] polygons)`
  - `Polygon.Union(params Polygon[] polygons)`
- `Profile.Offset()`
- Overloads with `maxDistance` parameter for
  - `Line.ExtendTo(IEnumerable<Line>)`
  - `Line.ExtendTo(Polyline)`
  - `Line.ExtendTo(Polygon)`
  - `Line.ExtendTo(Profile)`
- Support for DXF from many basic elements.

### Changed

- Some changes to `ContentElement` instance glTF serialization to allow selectability and transformability in the Hypar UI.
- Added `Symbols` property to `ContentElement`.
- Introduce a `SkipCSGUnion` flag on Representation, as a hack to get around CSG failures.

### Fixed

- [#616](https://github.com/hypar-io/Elements/issues/616) Code generation from local files now supplies a directory path to help resolve local references.

## 0.9.1

### Added

- `Transform(Plane plane)`
- `Polygon.Trimmed(Plane plane, bool flip)`
- ~~`GetSolid()` method on GeometricElement that returns the Csg solid.~~
- `ToMesh()` method on GeometricElement that return the mesh of a processed solid.
- `Polygon.ToTransform()`
- `Elements.Anaysis.AnalysisImage`
- `Profile.CreateFromPolygons(IEnumerable<Polygon> polygons)`
- `CellComplex`:
  - `Cell.TraverseNeighbors(Vector3 target, double? completedRadius)`
  - `Edge.TraverseNeighbors(Vector3 target, double? completedRadius)`
  - `Face.TraverseNeighbors(Vector3 target, double? completedRadius)`
  - `Face.TraverseNeighbors(Vector3 target, bool? parallel, bool? includeSharedVertices, double? completedRadius)`
- Dxf creation framework with first Dxf converter.
- `new BBox3(Element element)`
- `Bbox3.Corners()`
- `Vector3.AreCollinear(Vector3 a, Vector3 b, Vector3 c)`
- `Polygon.CollinearPointsRemoved()`

### Changed

- `AnalysisMesh` now handles single valued analysis.
- `Polygon.Split()` can now handle polygons that are not in the XY plane.
- Leave the discriminator property during deserialization. It will go to AdditionalProperties.
- `Lamina` representations can now include voids/holes.

### Fixed

- Guard against missing transforms while generating CSGs.
- Fixed a bug ([#585](https://github.com/hypar-io/Elements/issues/585)) where CSG Booleans for certain representations (especially laminae) would fail.
- Guard against missing transforms while generating CSGs.
- In rare cases a `Line.Intersect(Line)` call would fail if there were near-duplicate vertices, this is fixed.
- `Grid1d.ClosestPosition` now does a better job finding points on polyline axes.
- Code-generated constructors now get default arguments for inherited properties.
- `IsDegenerate()` method was reversed.
- Adding content elements that contain multiple nodes used to only add the first mesh, now it adds all the nodes in the referenced glb hierarchy.
- `Transform.OfVector(Vector)` is not applying translation anymore as vector doesn't have a position by definition.

## 0.9.0

### Added

- `Grid2d.IsOutside()`
- `GraphicsBuffers`

### Removed

- `BuiltInMaterials.Dirt`
- `BuiltInMaterials.Grass`

### Changed

- `Grid2d.IsTrimmed()` now takes an optional boolean parameter `treatFullyOutsideAsTrimmed`
- `ConstructedSolid` serializes and deserializes correctly.
- `Solid.AddFace(Polygon, Polygon[])` can take an optional third `mergeVerticesAndEdges` argument which will automatically reuse existing edges + vertices in the solid.
- Adds optional `tolerance` parameter to `Line.ExtendTo(Polygon)`, `Line.ExtendTo(IEnumerable<Line>)`, `Vector3.IsParallelTo(Vector3)`.
- `Mesh.GetBuffers` now returns a `GraphicsBuffers` object.
- `Solid.Tessellate` now returns a `GraphicsBuffers` object.
- `CsgExtensions.Tessellate` now returns a `GraphicsBuffers` object.

### Fixed

- Fixed a bug in `ConvexHull.FromPoints` when multiple X coordinates are equal.
- Fixed a bug in `Grid2d(Polygon, Vector3, Vector3, Vector3)` where U or V directions skew slightly when they nearly parallel with a boundary edge.

## 0.8.5

### Added

- `Elements.Spatial.CellComplex`
- `Grid2d.ToModelCurves()`
- Alpha release of `Hypar.Elements.Components`
- `Polyline.OffsetOnSide`
- `Ray.Intersects(Polygon)`
- `Vector3.DistanceTo(Polygon)`
- `(double Cut, double Fill) Topography.CutAndFill(Polygon perimeter, double topElevation, out Mesh cutVolume, out Mesh fillVolume, double batterAngle)`
- `void Topography.Trim(Polygon perimeter)`

### Changed

- `ColorScale` no longer bands colors but returns smooth gradient interpolation. It additionally now supports a list of values that correspond with the provided colors, allowing intentionally skewed interpolation.
- `Solids.Import` is now public.
- `Polygon.Contains` was modified to better handle polygons that are not on the XY plane.

### Fixed

## 0.8.4

### Added

- `BBox3.IsValid()`
- `BBox3.IsDegenerate()`
- `Elements.Light`
- `Elements.PointLight`
- `Elements.SpotLight`
- `Identity.AddOverrideIdentity`
- `Material.NormalTexture`
- `Polygon.PointInternal()`
- `Topography.DepthMesh`
- `Topography.DepthBelowMinimumElevation`
- `Topography.AbsoluteMinimumElevation`
- `Material.RepeatTexture`
- `BBox3.IsValid()`
- `BBox3.IsDegenerate()`
- `Polygon.Split(Polyline)`
- `Polygon.Split(IEnumerable<Polyline> polylines)`
- `Profile.Split(IEnumerable<Profile>, IEnumerable<Polyline> p)`
- `Elements.Spatial.HalfEdgeGraph2d`
  - `.Construct()`
  - `.Polygonize()`
- Release helper github action

### Changed

- `Elements.DirectionalLight` now inherits from `Elements.Light`.
- `Elements.ContentCatalog` now has a `ReferenceConfiguration` property.
- `SHSProfile`
- `SHSProfileFactory`
- `RHSProfile`
- `RHSProfileFactory`
- `Spatial.WebMercatorProjection.GetTileSizeMeters` produces a much more accurate result and requires a latitude.
- Adding glb elements to a model uses a cache rather than fetching the stream every time.
- `ProfileServer` is now `ProfileFactory`
- `WideFlangeProfileServer` is now `WideFlangeProfileFactory`
- First alpha after minor release logic was fixed
- `HSSPipeProfileServer` is now `HSSPipeProfileFactory`
- TypeGeneratorTests weren't actually running.
- `Profile.Split(IEnumerable<Profile>, Polyline p)` now uses improved logic

## 0.8.3

### Added

- `Profile.ToModelCurves()`
- `Profile.Difference()`
- `Profile.Intersection()`
- `Profile.Split()`
- `Profile.Segments()`
- `Bbox3.ToModelCurves()`
- `Line.ExtendTo(IEnumerable<Line>)`
- `Line.ExtendTo(Polyline)`
- `Line.ExtendTo(Profile)`
- `Line.ExtendTo(Polygon)`
- `ConvexHull.FromPoints(IEnumerable<Vector3>)`
- `ConvexHull.FromPolyline(Polyline)`
- `ConvexHull.FromPolylines(IEnumerable<Polyline>)`
- `ConvexHull.FromProfile(Profile)`
- `Polygon.FromAlignedBoundingBox2d(IEnumerable<Vector3>)`
- `Grid2d(Polygon, Grid1d, Grid1d)`
- `Grid2d(IEnumerable<Polygon>, Grid1d, Grid1d)`
- `Grid2d(Polygon, Vector3, Vector3, Vector3)`
- `Grid2d(IEnumerable<Polygon>, Vector3, Vector3, Vector3)`
- `Random.NextColor()` and `Random.NextMaterial()`
- `Validator.DisableValidationOnConstruction`
- `Vector3.ComputeDefaultBasisVectors()`

### Changed

- Make MeshConverter deserialization more flexible to accommodate a schema used in function `input_schema`.
- Prevent the Polygon / Polyline constructors from throwing an exception on duplicate vertices, by removing duplicates automatically.
- Make `Grid1d` and `Grid2d` serializable
- `new Transform(Vector3 origin, Vector3 xAxis, Vector3 yAxis, Vector3 zAxis)` did not unitize its axes, this is fixed.
- All solids and csgs will now have planar texture coordinates.
- Triangles are now validated to check for 3 distinct vertex positions.

### Fixed

- Fixed a bug where `Polygon.UnionAll` was sometimes returning null when it shouldn't (Thanks @M-Juliani !)
- Fixed [#517](https://github.com/hypar-io/Elements/issues/517)
- Fixed a bug where Grid2d subcells would not split correctly with `SplitAtPoint`
- Fixed [#528](https://github.com/hypar-io/Elements/issues/528)

## 0.8.2

### Changed

- The errors parameter for Model.FromJson now has the out modifier. It no longer takes a default value.
- Model deserialization only refreshes type cache if the `forceTypeReload` parameter is set to true.

### Fixed

- Fixed #483 `Deserialization of profiles created in UpdateRepresentation`
- Fixed #484 `Failure to deserialize Model if any assembly can't be loaded.`
- Fixed an issue where updates to a `Grid2d`'s component `Grid1d` axes would not propagate to the `Grid2d`.

### Added

- `Profile.UnionAll(...)` - Create a new set of profiles, merging any overlapping profiles and preserving internal voids.
- `Polyline.SharedSegments()` - Enables search for segments shared between two polylines.
- `Polyline.TransformSegment(...)` - Allows transforms for individual polyline segments. May be optionally flagged as polygon and/or planar motion.

## 0.8.1

### Added

- `TypeGenerator.CoreTypeNames`
- `MeshConverter`
- Implicit conversion of `Curve` types to `ModelCurve`.
- `byte[] Model.ToGlb(...)`
- `Grid1d.ClosestPosition()`
- `Grid1d.DivideByFixedLengthFromPoint()`
- `Grid2d.GetCellNodes()`

### Changed

- Removed `JsonInheritanceAttribute` from `Element` base types.
- `Sweep` contstructor now takes a rotation. Transformation of the profile based on rotation happens internal to the sweep's construction.
- `Polyline` are no longer required to be planar.
- Modifies Grid1d.DivideByFixedLengthFromPosition() to be more flexible — supporting a "position" outside the grids domain.
- Modifies Grid2d.GetCellSeparators() to support returning trimmed separators

### Removed

- `TypeGenerator.GetCoreTypeNames()`
- `UserElementAttribute`
- `NumericProperty`

### Fixed

- `Ray.Intersects` now calls `UpdateRepresentations` internally for accurate intersections.
- Fixed #470
- Fixes a bug in `Line.Trim(Polygon p)` where lines that started on the polygon would not be treated as outside the polygon.
- Fixes a bug in `Grid2d.IsTrimmed()` that would ignore cases where a cell was trimmed by an inner hole.

## 0.8.0

### Added

- `Hypar.Elements.Serialization.IFC` - IFC serialization code has been moved to a new project.
- `Hypar.Elements.CodeGeneration` - Code generation has been moved to a new project.
- `Elements.DirectionalLight` - You can now create a directional light in the model which will be written to glTF using the `KHR_lights_punctual` extension.
- `Elements.ContentElement` - This new class represents a piece of content meant to be instanced throughout a model.
  - The ContentElement is also added to the model by first checking for an available gltf, and then using a bounding box representation as a fallback.
- `Transform.Scaled()` - This new method returns a scaled copy of the transform, allowing for a fluent like api.
- `Transform.Moved(...)` - Return a copy of a transform moved by the specified amount.
- `Transform.Concatenated(...)` - Return a copy of a transform with the specified transform concatenated with it.
- `IHasOpenings.AddOpening(...)` - `AddOpening` provides an API which hides the internals of creating openings.
- `Opening.DepthFront` & `Opening.DepthBack` enable the creation of openings which extrude different amounts above and below their XY plane.
- Solid operations which have `IsVoid=true` now use csg operations.

### Changed

- Updated ImageSharp to 1.0.0.
- The source code is now structured with the typical .NET project layout of `/src` and `/test` per folder.
- `Opening` now has two primary constructors. The ability to create an opening with a profile has been removed. All profiles are now defined with a polygon as the perimeter.
- `Opening.Profile` is now deprecated. Please use `Opening.Perimeter`.
- `Polygon.Normal()` has been moved to the base class `Polyline.Normal()`.

### Fixed

- Fixed #313.
- Fixed #322.
- Fixed #342.
- Fixed #392.
- Fixed #407.
- Fixed #408
- Fixed #416.
- Fixed #417.
- Fixed #441

## 0.7.3

### Fixed

- CodeGen was failing intermittently
- Elements schemas with Dictionary types were failing to serialize
- [#355](https://github.com/hypar-io/Elements/issues/355)

### Added

- Elements supports the [Hub beta](https://hypar-io.github.io/Elements/Hub.html)
- CodeGen supports `input_schema`
- Hypar.Revit is completely rewritten as an external application, two external commands, and an IDirectContext3D server.

### Changed

- some Tessellate method signatures are updated to allow assigning colors at the time of tessellation as Revit requires vertex colors.
- Updates are made to the type generator to support compiling multiple types into an assembly on disk.

## 0.7.2

### Fixed

- [#307](https://github.com/hypar-io/Elements/issues/307)
- `Mesh.ComputeNormals()` would fail if there were any unconnected vertices.
- `new Vertex()` would ignore supplied Normals.
- `Vector3.ClosestPointOn(Line)` would return points that were not on the line.
- `Line.Intersects(Line)` in infinite mode would sometimes return erroneous results.
- `Vector3.AreCollinear()` would return the wrong result if the first two vertices were coincident.

### Added

- Added `Plane.ClosestPoint(Vector3 p)`
- New methods for dynamic type generation in `TypeGeneration`, utilized by the Grasshopper plugin.
- `Line.Trim(Polygon)`
- `Line.PointOnLine(Vector3 point)`
- **Grid1d**
  - `Grid1d(Grid1d other)` constructor
  - Adds `IgnoreOutsideDomain` flag to `SplitAtOffset`
  - Adds `SplitAtPoint(point)` and `SplitAtPoints(points)` methods
  - Adds internal `Evaluate(t)` method
  - Adds internal `SpawnSubGrid(domain)` method
- **Grid2d**
  - Adds `Grid2d(Grid2d other)` constructor
  - Adds `Grid2d(Grid2d other, Grid1d u, Grid1d v)` constructor
  - Adds `SplitAtPoint(point)` and `SplitAtPoints(points)` methods to Grid2d
  - Adds `Grid2d(Grid1d u, Grid1d v)` constructor
  - Adds support for curved 1d Grid axes
  - Adds private `SpawnSubGrid(Grid1d uCell, Grid1d vCell)` method
- `Curve.Transformed(transform)` (and related `XXX.TransformedXXX()` methods for child types Arc, Bezier, Line, Polyline, Polygon)

### Changed

- Updates to Elements Docs including Grasshopper + Excel.
- `Line.Intersects(Plane p)` supports infinite lines
- `Line.Intersects(Line l)` supports 3d line intersections
- `Line.Intersects(Line l)` now has an optional flag indicating whether to include the line ends as intersections.
- `Line.PointOnLine(Point)` now has an optional flag indicating whether to include points at the ends as "on" the line.
- **Grid1d / Grid2d**
  - Removes "Parent/child" updating from 1d grids / 2d grids in favor of always recalculating the 2d grid every time its `Cells` are accessed. This may have a bit of a performance hit, but it's worth it to make 2d grid behavior easier to reason about.
  - Allows Grid2ds to support construction from Grid1ds that are not straight lines. Previously Grid1ds could support any sort of curve and Grid2ds were stuck as dumb rectangles.
- **JsonInheritanceConverter**
  - Makes the Type Cache on the JsonInheritanceConverter static, and exposes a public method to refresh it. In the grasshopper context, new types may have been dynamically loaded since the JsonInheritanceConverter was initialized, so it needs to be refreshed before deserializing a model.
- **TypeGenerator**
  - Enables external overriding of the Templates path, as in GH's case the `Templates` folder is not in the same place as the executing assembly.
  - Exposes a public, synchronous method `GetSchema` to get a `JsonSchema` from uri (wrapping `GetSchemaAsync`)
  - Refactors some of the internal processes of `GenerateInMemoryAssemblyFromUrisAndLoadAsync`:
    - `GenerateCodeFromSchema()` produces csharp from a schema, including generating the namespace, typename, and local excludes
    - `GenerateCompilation()` takes the csharp and compiles it, using a new optional flag `frameworkBuild` to designate whether it should load netstandard or net framework reference assemblies.
    - `EmitAndLoad()` generates the assembly in memory and loads it into the app domain.
  - Adds an `EmitAndSave()` method that generates the assembly and writes it to a .dll on disk
  - Adds a public `GenerateAndSaveDllForSchema()` method used by grasshopper that generates code from a schema, generates a compilation, and saves it to disk as a DLL.
  - Adds a public `GetLoadedElementTypes()` method used by grasshopper to list all the currently loaded element types.

### Deprecated

- `Transform.OfXXX(xxx)` curve methods have been deprecated in favor of `XXX.Transformed(Transform)` and `XXX.TransformedXXX(Transform)`.

## 0.7.0

### Fixed

- [#271](https://github.com/hypar-io/Elements/issues/271)
- [#284](https://github.com/hypar-io/Elements/issues/284)
- [#285](https://github.com/hypar-io/Elements/issues/285)
- [#265](https://github.com/hypar-io/Elements/issues/265)
- [#221](https://github.com/hypar-io/Elements/issues/221)
- [#229](https://github.com/hypar-io/Elements/issues/229)
- [#189](https://github.com/hypar-io/Elements/issues/189)

### Added

- `Curve.ToPolyline(int divisions = 10)`
- `Circle.ToPolygon(int divisions = 10)`
- `Transform.Move(double x, double y, double z)`
- `Transform.Rotate(double angle)`
- `TypeGenerator.GenerateUserElementTypesFromUrisAsync(string[] uris, string outputBaseDir, bool isUserElement = false)`

### Changed

- Updated documentation to reflect the use of .NET Core 3.1.

### Deprecated

- `Polygon.Circle(...)`

## 0.6.2

### Added

- `Material.Unlit`
- `Material.DoubleSided`
- `Units.LengthUnit`
- `Elements.MeshImportElement`

## Changed

- `Mesh.AddVertex(...)` is now public.
- `Mesh.AddTriangle(...)` is now public.

### Removed

- `SolidOperation.GetSolid()`.

### Fixed

- #262
- Fixed an error where `Transform.OfPlane(...)` would not solve correctly if the plane was not at the world origin.

### Changed

- `Grid2d` now supports grids that are not parallel to the XY plane

## 0.6.0

### Added

- `ColorScale`
- `AnalysisMesh`
- `Ray.Intersects(...)` for `Plane`, `Face`, `Solid`, and `SolidOperation`

### Fixed

- Fix #253

## 0.5.2

### Fixed

- `Grid2d` constructors accepting a Transform interpreted the transform incorrectly.

## 0.5.1

### Added

- `Grid1d`
- `Grid2d`
- `Domain1d`
- `GeometricElement.IsElementDefinition`
- A `drawEdges` optional parameter to `Model.ToGlTF(...)` to enable edge rendering.
- `Polyline` and `Profile` now implement `IEquatable`.
- `Polygon.Union(IList<Polygon> firstSet, IList<Polygon> secondSet)`
- `Polygon.Difference(IList<Polygon> firstSet, IList<Polygon> secondSet)`
- `Polygon.XOR(IList<Polygon> firstSet, IList<Polygon> secondSet)`
- `Polygon.Intersection(IList<Polygon> firstSet, IList<Polygon> secondSet)`

### Changed

- `Vector.Normalized()` is now `Vector.Unitized()`
- `Color.ToString()` now returns a useful description

### Fixed

- Fixed an error with `Transform.OfVector(...)` where the translation of the transform was not applied.
- Fixed an error where `Mesh.ComputeNormals(...)` was not set to a unitized vector.
- Fixed an error with `BBox3`'s solver for Polygons

## 0.4.4

### Added

- `Contour`
- `Transform.Reflect(Vector3 n)`
- `ElementInstance`
- `Vector3.ClosestPointOn(Line line)`
- `Line.TrimTo(Line line)`
- `Line.ExtendTo(Line line)`
- `Line.Offset(double distance, bool flip = false)`
- `Line.DivideByLengthFromCenter(double l)`
- `Ray.Intersects(Ray ray, out Vector3 result, bool ignoreRayDirection)`
- `Polygon.Fillet(double radius)`
- `Arc.Complement()`
- `Polygons.Star(double outerRadius, double innerRadius, int points)`
- `Units.CardinalDirections`
- `Mesh.ComputeNormals`
- `Topography.AverageEdges(Topography target, Units.CardinalDirection edgeToAverage)`
- `Topography.GetEdgeVertices(Units.CardinalDirection direction)`
- `WebMercatorProjection`

### Fixed

- Fixed [#125](https://github.com/hypar-io/Hypar/issues/125).
- Fixed one Transform constructor whose computed axes were not unit length, causing the transform to scale.
- Topography is now written to IFC.

## 0.4.2

### Changed

- `Vector3` is now a struct.
- `Color` is now a struct.
- `ProfileServer.GetProfileByName(...)` is now deprecated in favor of `ProfileServer.GetProfileByType(...)`

### Added

- `Bezier`
- `WideFlangeProfileType`
- `HSSPipeProfileType`
- `Curve.MinimumChordLength` static property to allow the user to set the minimum chord length for subdivision of all curves for rendering.
- `Circle`
- `FrameType` Bezier curves can have their frames calculated using Frenet frames or "road like" frames.

## 0.4.0

### Changed

- All element types are partial classes with one part of the class generated from its JSON schema.
- `Polygon.Rectangle` constructor no longer takes an origin.
- `Polygon.Clip` now takes an optional additional set of holes.
- `Wall` and `Floor` constructors no longer take collections of `Opening`s.
  - Openings can be added using `wall.Openings.Add(...)`.
- `Polygon` now has more robust checks during construction.
  - All vertices must be coplanar.
  - Zero length segments are not allowed.
  - Self-intersecting segments are not allowed.
- `Solid`, `Face`, `Vertex`, `Edge`, `HalfEdge`, and `Loop` are now marked `internal`.
- `Quaternion` is now marked `internal`.
- `Matrix` is now marked `internal`.
- `SolidConverter` is now marked `internal`.
- `Elements.Serialization.IFC.ModelExtensions` is now marked `internal`.
- All core type property setters are now `public`.
- The `elevation` parameter has been removed from `Floor`. Floor elevation is now set by passing a `Transform` with a Z coordinate.

### Added

- `ModelCurve` - Draw curves in 3D.
- `ModelPoints` - Draw collections of points in 3D.
- `Elements.Generate.TypeGenerator` class.
- `/Schemas` directory.
- Optional `rotation` on `StructuralFraming` constructors.
- `Model` now has Elements property which is `IDictionary<Guid,Element>`.
- `double Vector3.CCW(Vector3 a, Vector3 b, Vector3 c)`
- `bool Line.Intersects(Line l)`
- `Elements.Validators.IValidator` and the `Elements.Validators.Validator` singleton to provide argument validation during construction of user elements.
- `Line.DivideByLength()`
- `Line.DivideByCount()`
- `Ray` class.
- `Vector3.IsZero()`

### Removed

- The empty Dynamo project.
- `ElementType`, `WallType`, `FloorType`, `StructuralFramingType`
- `MaterialLayer`
- `Transform` constructor taking `start` and `end` parameters. The `Transform` constructor which takes an X and a Z axis should now be used.

### Fixed

- Transforms are now consistently right-handed.
- Transforms on curves are now consistently oriented with the +X axis oriented to the "right" and the +Z axis oriented along the inverse of the tangent of the curve.
- Built in materials for displaying transforms are now red, green, and blue. Previously they were all red.
- All classes deriving from `Element` now pass their `id`, `transform`, and `name` to the base constructor.
- Line/plane intersections now return null if the intersection is "behind" the start of the line.
- Beams whose setbacks total more than the length of the beam no longer fail.
- Plane construction no longer fails when the normal vector and the origin vector are "parallel".
- Fixed #209.
- Topography is now serialized to JSON.
- Built in materials now have an assigned Id.

## 0.3.8

### Changed

- Elements representing building components now return positive areas.
- Added Area property to:
  Panel
  Space
  Added Volume property to:
- Floor
- Space
  Added positive area calculation to:
- Floor
- Mass
- Added positive Volume calculation to:
- StructuralFraming
- Beam.Volume() throws an InvalidOperationException for non-linear beams.
- Added TODO to support Volume() for all beam curves.

## 0.3.6

### Changed

- Edges are no longer written to the glTF file.
- Large performance improvements made to glTF writing using `Buffer.BlockCopy` and writing buffers directly from tesselation to glTF buffer.

### Fixed

- Fix #177.

## 0.3.4

### Changed

- Numerous comments were updated for clarity.
- Numerous styling changes were made to the documentation to align with the Hypar brand.

### Fixed

- Fixed an error where vertex colors were not correctly encoded in the glTF.

## 0.3.3

### Fixed

- Fix #173.
- Fix #7.

## 0.3.0

### Changed

- `Element.Id` is now a `Guid`.

### Fixed

- Fix #107.
- Fix #132.
- Fix #137.
- Fix #144.
- Fix #142.

## 0.2.17

### Added

- The `Kernel` singleton has been added to contain all geometry methods for creating solids.

### Fixed

- Fixed an error where, when writing edges to gltf, ushort would be overflowed and wrap back to 0 causing a loop not to terminate.

## 0.2.16

### Added

- Materials are now serialized to IFC using `IfcStyledItem`.

### Fixed

- Fixed an error where we returned directly after processing child Elements of an `IAggregateElements`, before we could process the parent element.
- Fixed writing of gltf files so that the `.bin` file is located adjacent to the `.gltf`.

## 0.2.15

### Added

- `Space` elements are now serialized to IFC as `IfcSpace`.

## 0.2.5

### Changed

- `IHasOpenings.Openings[]` is now `IHasOpenings.List<Opening>[]`.

### Fixed

- `Opening` elements are now serialized to IFC as `IfcOpeningElement`.

## 0.2.4.4

### Changed

- `Solid.Slice()` has been made internal. It's not yet ready for consumers. See [#103](https://github.com/hypar-io/elements/issues/103)

## 0.2.4.3

### Fixed

- Spaces are now correctly colored. See [#134](https://github.com/hypar-io/elements/issues/134).

## 0.2.4.2

### Added

- Added `ToIfcWall()` extension method to save a `Wall` to an `IfcWall`.

### Fixed

- `Space.Profile` is set in the constructor when a `Space` is constructed with a profile. [#132](https://github.com/hypar-io/elements/pull/132)
- Sub-elements of `IAggregateElements` are now added to the `Model`. [#137](https://github.com/hypar-io/elements/pull/137)

## 0.2.4.1

### Added

- Added `StandardWall`, for walls defined along a curve. `Wall` continues to be for walls defined by a planar profile extruded to a height.
- Added `Polygon.L`.

### Changed

- `Floor` constructors no longer have `material` parameter. Materials are now specified through the `FloorType`.
- `IAggregateElement` is now `IAggregateElements`.
- `Panel` now takes `Polygon` instead of `Vector3[]`.

## 0.2.4

### Changed

- `IGeometry3D` is now `ISolid`.
- `ISolid` (formerly `IGeometry3D`) now contains one solid, not an array of solids.

### Removed

- `Solid.Material`. Elements are now expected to implement the `IMaterial` interface or have an `IElementType<T>` which specifies a material.

## 0.2.3

### Added

- `MaterialLayer`
- `StructuralFramingType` - `StructuralFramingType` combines a `Profile` and a `Material` to define a type for framing elements.

### Changed

- `IProfileProvider` is now `IProfile`
- `IElementTypeProvider` is now `IElementType`
- All structural framing type constructors now take a `StructuralFramingType` in place of a `Profile` and a `Material`.
- All properties serialize to JSON using camel case.
- Many expensive properties were converted to methods.
- A constructor has been added to `WallType` that takes a collection of `MaterialLayer`.

## 0.2.2

### Added

- `Matrix.Determinant()`
- `Matrix.Inverse()`
- `Transform.Invert()`
- `Model.ToIFC()`
- `Elements.Serialization.JSON` namespace.
- `Elements.Serialization.IFC` namespace.
- `Elements.Serialization.glTF` namespace.

### Changed

- Wall constructor which uses a center line can now have a Transform specified.
- `Profile.ComputeTransform()` now finds the first 3 non-collinear points for calculating its plane. Previously, this function would break when two of the first three vertices were co-linear.
- Using Hypar.IFC2X3 for interaction with IFC.
- `Line.Thicken()` now throws an exception when the line does not have the same elevation for both end points.
- `Model.SaveGlb()` is now `Model.ToGlTF()`.

## 0.2.1

### Added

- The `Topography` class has been added.
- `Transform.OfPoint(Vector3 vector)` has been added to transform a vector as a point with translation. This was previously `Transform.OfVector(Vector3 vector)`. All sites previously using `OfVector(...)` are now using `OfPoint(...)`.
- `Material.DoubleSided`
- `Loop.InsertEdgeAfter()`
- `Solid.Slice()`
- `Model.Extensions`

### Changed

- `Transform.OfVector(Vector3 vector)` now does proper vector transformation without translation.
- Attempting to construct a `Vector3` with NaN or Infinite arguments will throw an `ArgumentOutOfRangeException`.

## 0.2.0

### Added

- IFC implementation has begun with `Model.FromIFC(...)`. Support includes reading of Walls, Slabs, Spaces, Beams, and Columns. Brep booleans required for Wall and Slab openings are not yet supported and are instead converted to Polygon openings in Wall and Floor profiles.
- The `Elements.Geometry.Profiles` namespace has been added. All profile servers can now be found here.
- The `Elements.Geometry.Solids` namespace has been added.
- The Frame type has been added to represent a continuous extrusion of a profile around a polygonal perimeter.
- The `ModelTest` base class has been added. Inheriting from this test class enables a test to automatically write its `Model` to a `.glb` file and to serialize and deserialize to/from JSON to ensure the stability of serialization.
- The `Solid.ToGlb` extension method has been added to enable serializing one `Solid` to glTF for testing.

### Changed

- Element identifiers are now of type `long`.
- Breps have been re-implemented in the `Solid` class. Currently only planar trimmed faces are supported.
- Many improvements to JSON serialization have been added, including the ability to serialize breps.
- '{element}.AddParameter' has been renamed to '{element}.AddProperty'.
- The `Hypar.Geometry` namespace is now `Elements.Geometry`.
- The `Hypar.Elements` namespace is now `Elements`.

### Removed

- The `IProfile` interface has been removed.
- The `Extrusion` class and `IBrep` have been replaced with the `Solid` class. The IGeometry interface now returns a `Solid[]`.
- Many uses of `System.Linq` have been removed.
- Many uses of `IEnumerable<T>` have been replaced with `T[]`.<|MERGE_RESOLUTION|>--- conflicted
+++ resolved
@@ -1,21 +1,19 @@
 # Changelog
 
 ## 0.9.4
-<<<<<<< HEAD
-
-### Added
-
-- `ModelExtensions.AllElementsOfType<T>(this Dictionary<string, Model> models, string modelName)`
-
-### Changed
-
-### Fixed
-=======
+
+### Added
+
 - `LineSegmentExtensions.Intersections(this IList<Line> lines)`
 - `Elements.Search.DistanceComparer`
 - `Elements.Search.DirectionComparer`
 - `Elements.Search.Network<T>`
->>>>>>> e3f0bd06
+- `ModelExtensions.AllElementsOfType<T>(this Dictionary<string, Model> models, string modelName)`
+
+### Changed
+
+### Fixed
+
 
 ## 0.9.3
 
@@ -36,10 +34,8 @@
 ### Fixed
 
 - Deduplicate catalog names during code generation.
-  <<<<<<< HEAD
-- # Fix some issues with code generation and deserialization of `Vector3` and `Mesh` types.
+- Fix some issues with code generation and deserialization of `Vector3` and `Mesh` types.
 - Fixed an issue where GLTFs would occasionally be generated with incorrect vertex normals.
-  > > > > > > > 3a8c28c8c385007084e1160636a595d7faaaab55
 
 ## 0.9.2
 
