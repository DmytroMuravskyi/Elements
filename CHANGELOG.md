# Changelog

## 2.0.0

### Added

- `ITrimmedCurve<TBasis>`
- `IBoundedCurve`
- `TrimmedCurve`
- `BoundedCurve`
- `InfiniteLine`
- `IConic`
- `Arc.ByThreePoints`
- `Arc.Fillet`
- `Ellipse`
- `EllipticalArc`
- `IndexedPolycurve`
- `Grid1d.GetCellDomains`
- `Message.Info`
- `Message.Error`
- `Message.Warning`
- `Topography.Trimmed`
- `new Topography(Topography other)`
- `Topography.TopMesh()`

### Changed

- `Polyline` now inherits from `BoundedCurve`.
- `Polyline` is now parameterized 0->length.
- `Arc` now inherits from `TrimmedCurve<Circle>`.
- `Arc` is now parameterized 0->2Pi
- `Arc` now automatically corrects decreasing angle domains to be increasing, while preserving direction.
- `Line` now inherits from `TrimmedCurve<InfiniteLine>`.
- `Line` is now parameterized 0->length.
- `Bezier` now inherits from `BoundedCurve`.
- `Polyline` is now parameterized 0->length.
- `Circle` is now parameterized 0->2Pi.
- `Line` is now parameterized 0->length.
- `Vector3.DistanceTo(Ray ray)` now returns positive infinity instead of throwing.
- `Message`: removed obsolete `FromLine` method.
- `AdaptiveGrid`: removed obsolete `TryGetVertexIndex` with `tolerance` parameter.
- `EdgeInfo`: obsolete attribute is removed from `HasVerticalChange` property.
- `RoutingConfiguration`: removed obsolete `MainLayer` and `LayerPenalty` properties.
- `Material.EmissiveFactor` is now 0.0 by default.
- `Polygon.Area()` now returns an unsigned area by default, accepts a bool `signed` parameter to preserve the previous signed behavior.

### Fixed

- Using Multiple `ModelText`s would sometimes result in a corrupted texture atlas, with cutoff text. This is fixed.
- #865
- `Network`: intersections are not created for some E-shape cases
- `AdaptiveGrid`: adding a vertex to a grid that has no transformation no longer cause point precision loss.
- `Vector3.AreCoplanar` would sometimes return false negatives.
- Fix the polygon centroid calculation to remove collinear vertices.
- Fix the tests for 3dCentroid testing.
- `Message` created from `Message.FromPoint` now has `Transform.Origin` set exactly on original point.
<<<<<<< HEAD
- `Polygon.Contains3D` passed wrong `out Containment containment` parameter in some cases.
=======
- Certain `Triangle` constructors would not correctly update `Vertex.Triangles`, this is fixed.
>>>>>>> 237c44fc

## 1.6.0

### Fixed

- #965

## 1.5.0

### Added

- `Extrude` Solid Operation supports an optional `ReverseWinding` parameter to purposely turn its normals inside out.
- `MappingBase` and first Revit mapping class to support mapping data for a Revit Converter.
- `WeightModifier.Group`
- `AdaptiveGrid.SetWeightModifiersGroupAggregator(string groupName, Func<double, double, double> groupFactorAggregator)`
- `AdaptiveGrid.GetWeightModifiersGroup(string groupName)`
- `AdaptiveGrid.AddPolylineWeightModifier(string name, Polyline polyline, double factor, double influenceDistance, bool is2D, string group = null)`
- `AdaptiveGrid.AggregateFactorMin(double a, double b)`
- `AdaptiveGrid.AggregateFactorMax(double a, double b)`
- `AdaptiveGrid.AggregateFactorMultiply(double a, double b)`

### Changed

- Element deserialization no longer requires `Name` to be present — it can be omitted.
- `AdaptiveGrid.AddPlanarWeightModifier` - added `group` parameter.
- `WeightModifier` - added `group` parameter to constructor.
- Changed the logic for calculating the edge modifier factor. If an edge meets the condition of several WeightModifier objects, factor aggregator function will be applied to factors of each WeightModifiers group. By default - the lowest factor of group is chosen. Finally, factors of all groups will be multiplied.

## 1.4.0

### Added

- `AdaptiveGraphRouting.ErrorMessages`
- `EdgeInfo.Flags`
- `Elements.Spatial.WeightModifier`
- `AdaptiveGraphRouting.GetWeightModifier(string name)`
- `AdaptiveGraphRouting.AddWeightModifier`,
- `AdaptiveGraphRouting.RemoveWeightModifier`
- `AdaptiveGraphRouting.ClearWeightModifiers`,
- `AdaptiveGraphRouting.AddPlaneModifier(string name, Plane plane, double factor)`
- `SvgSection.SaveAsSvg`, `SvgSection.SaveAsPdf`
- `Network.TraverseLeftWithoutLeaves()`
- `Profile.Cleaned()`
- `Message.FromCurve`
- `RoutingHintLine.IsNearby`
- `RoutingHintLine.Affects`
- `SvgFaceElevation`
- `Units.FeetToFeetAndFractionalInches`, `Units.InchesToFractionalInches`
- `Line.DistanceTo(Line other)`

### Changed

- Remove the BBox3 validator.
- `RoutingConfiguration.MainLayer` and `RoutingConfiguration.LayerPenalty` are set obsolete.
- `EdgeInfo.HasVerticalChange` is set obsolete.
- `AdaptiveGraphRouting.RenderElements` is no longer paint hint lines in two different colors. Instead regular edges are paint into three groups. Weights are included to additional properties of produced elements.
- Removed rule exception from `AdaptiveGraphRouting` that prevented vertical edges turn cost being discounter.
- `Message.FromLine` is set obsolete.
- In `AdaptiveGridRouting`, if there are several connection points with the same cost - choose one that is closer to the trunk.
- GLTF writing now includes an ad-hoc `HYPAR_info` extension which aids in mapping between GLTF content and element ids in the model.
- `AdaptiveGrid.Tolerance` is not distance tolerance. Half the tolerance is used for individual coordinates snapping inside the grid.

### Fixed

- Fix `Obstacle.FromLine` if line is vertical and start point is positioned higher than end.
- Materials exported to glTF now have their `RoughnessFactor` set correctly.
- Materials exported to glTF no longer use the `KHR_materials_pbrSpecularGlossiness` extension, as this extension is being sunset in favor of `KHR_materials_specular` and `KHR_materials_ior`.
- Gltfs that are merged that require additional extensions will also merge their extensions.
- Don't try to save test models that have no name, they can interfere with each other because they want to save to the same file.
- Fixed an issue where `Grid2d.GetCells()` multiple times could fail to return the correct results on subsequent calls, because changes to the axis grids were not invalidating the grid's computed cells.
- Adding the first vertex to a mesh with `merge: true` would throw an exception, this is fixed.
- Handle quotes in string literals for content catalog code generation by doubling them up.
- Fix `AdaptiveGrid.TryGetVertexIndex` returning `false` for existing vertex if other vertex has similar X or Y coordinate.

## 1.3.0

### Added

- `AdaptiveGrid.AddVerticesWithCustomExtension(IList<Vector3> points, double extendDistance)`
- `AdaptiveGrid.HintExtendDistance`
- `AdaptiveGrid.SnapshotEdgesOnPlane(Plane plane, IEnumerable<Edge> edgesToCheck)`
- `AdaptiveGrid.InsertSnapshot(List<(Vector3 Start, Vector3 End)> storedEdges, Transform transform, bool connect)`
- `RoutingHintLine.Is2D`
- `Obstacle.Orientation`
- `Elements.Spatial.AdaptiveGrid.EdgeInfo`
- `Elements.Spatial.AdaptiveGrid.TreeNode`
- `IEnumerable<Vector3>.UniqueWithinTolerance(double tolerance = Vector3.EPSILON)`
- `Plane.XY`, `Plane.XZ`, and `Plane.YZ` static properties
- `Vector3.DistanceTo(Ray ray)`
- `Ray.Intersects(Ray ray, out Vector3 result, out RayIntersectionResult intersectionResult, bool ignoreRayDirection = false)`
- `RayIntersectionResult`

### Changed

- `Line.PointOnLine` - added `tolerance` parameter.
- `AdaptiveGrid.AddVertices` with `ConnectCutAndExtend` now extends only up to `HintExtendDistance` distance and inserts not exttended points as is otherwise ever if they are not touching the grid.
- Created `EdgeInfo` structure in `AdaptiveGraphRouting` instead of a value pair. Added `HasVerticalChange` parameter to it.
- Moved `BranchSide`, `RoutingVertex`, `RoutingConfiguration`, `RoutingHintLine`, `TreeOrder` from `AdaptiveGraphRouting` to their own files.
- `RoutingVertex` - removed `Guides`.
- `AdaptiveGraphRouting.BuildSpanningTree` functions are simplified. Also, they use only single `tailPoint` now.
- `AdaptiveGraphRouting.BuildSpanningTree` no longer require to have at least one hint line.
- `AdaptiveGraphRouting.BuildSpanningTree` and `AdaptiveGraphRouting.BuildSimpleNetwork` now return `IDictionary<ulong, TreeNode>`.
- Don't log all vertex creation actions during Debug mode geometry generation.
- `Polyline.GetSubsegment` changes direction of output polyline when parameters reversed
- `Line.IsCollinear` - added `tolerance` parameter.
- `Polygon.CollinearPointsRemoved` - added `tolerance` parameter.
- `Line.TryGetOverlap` - added `tolerance` parameter.
- `CatalogGenerator` always uses en-US culture.

### Fixed

- `Line.Intersects` for `BBox3` - better detection of line with one intersection that just touches box corner.
- `Obstacle.FromWall` and `Obstacle.FromLine` produced wrong `Points` when diagonal.
- `AdaptiveGridRouting.BuildSimpleNetwork` now correctly uses `RoutingVertex.IsolationRadius`.
- Fix #898
- `Polyline.Intersects(Polygon polygon, out List<Polyline> sharedSegments)` fix bug when odd number of intersections between polyline and polygon

## 1.2.0

### Added

- `Polygon(IList<Vector3> @vertices, bool disableValidation = false)`
- `Polygon(bool disableValidation, params Vector3[] vertices)`
- `Polyline(IList<Vector3> @vertices, bool disableValidation = false)`
- `Polyline(bool disableValidation, params Vector3[] vertices)`
- `Mesh.Intersects(Ray)` (same as `Ray.Intersects(Mesh)`)
- `Ray.NearbyPoints()`
- `PointOctree<T>`
- `Message` class along with helper creation methods.
- `AdaptiveGrid.Obstacle.AllowOutsideBoundary` property
- `AdaptiveGrid.Obstacle.Intersects(Polyline polyline, double tolerance = 1e-05)` method
- `AdaptiveGrid.Obstacle.Intersects(Line line, double tolerance = 1e-05)` method
- `AdaptiveGrid.Obstacle.IsInside(Vector3 point, double tolerance = 1e-05)` method
- `Elements.SVG.SvgSection.CreatePlanFromFromModels(IList<Model> models, double elevation, SvgContext frontContext, SvgContext backContext, string path, bool showGrid = true, double gridHeadExtension = 2.0, double gridHeadRadius = 0.5, PlanRotation planRotation = PlanRotation.Angle, double planRotationDegrees = 0.0)`
- `Polygons.U`
- `Network.FindAllClosedRegions(List<Vector3> allNodeLocations)`
- `Network.TraverseSmallestPlaneAngle((int currentIndex, int previousIndex, IEnumerable<int> edgeIndices) traversalData, List<Vector3> allNodeLocations, List<LocalEdge> visitedEdges, Network<T> network)`
- `GeometricElement.Intersects(Plane plane, out Dictionary<Guid, List<Polygon>> intersectionPolygons, out Dictionary<Guid, List<Polygon>> beyondPolygons, out Dictionary<Guid, List<Line>> lines)`

### Changed

- MeshElement constructor signature modified to be compatible with code generation.
- Improved performance of mesh/ray intersection
- `BBox3.Extend` method is public now
- `AdaptiveGrid.Boundary` can be left null.
- `Obstacle` properties `Points`, `Offset`, `Perimeter` and `Transform` can be modified from outside.
- `LinearDimension`s now support `IOverrideLinked` behavior.

### Fixed

- Fixed a bug where `Polyline.Frames` would return inconsistently-oriented transforms.
- `Obstacle.FromBox` works properly with `AdaptiveGrid` transformation.
- `AdaptiveGrid.SubtractObstacle` worked incorrectly in `AdaptiveGrid.Boundary` had elevation.
- #805
- `Polyline.Intersects(Polygon polygon, out List<Polyline> sharedSegments)` bug when polyline start/end is on polygon perimeter
- `GltfBufferExtensions.CombineBufferAndFixRefs` bug when combining buffers from multiple gltf files.
- `Obstacle.FromWall` was failing when producing a polygon.
- `Network` incorrect tree building and search of intersections

## 1.1.0

### Added

- `Material` now supports a `DrawInFront` property.
- `Model.Intersect(Plane plane, out List<Geometry.Polygon> intersectionPolygons, out List<Geometry.Polygon> beyondPolygons)`
- `GeometricElement.UpdateBoundsAndCsg()`
- `EdgeExtensions.Intersects(this (Vector3 from, Vector3 to) edge, Plane plane, out Vector3 result)`
- `RelationToPlane` enum.
- `BBox3.Intersects(Plane plane, out RelationToPlane relationToPlane)`
- `BBox3.Extend(Vector3 point)`
- `BBox3.Extend(params Vector3[] points)`
- `TiledCeiling.GetTileCells()`
- `AdaptiveGridRouting.AddRoutingFilter(RoutingFilter f)`
- `AdaptiveGraphRouting.RoutingConfiguration.SupportedAngles` property.
- Default values for `AdaptiveGraphRouting.RoutingConfiguration` constructor.
- `Line.BestFit(IList<Vector3> points)`
- `Vector3Extensions.BestFitLine(this IList<Vector3> points)`
- `Polygon.FromAlignedBoundingBox2d(IEnumerable<Vector3> points, Vector3 axis, double minSideSize = 0.1)`
- `Transform.RotateAboutPoint` and `Transform.RotatedAboutPoint` convenience methods.
- `Solid.ToCSG()` extension method is now an instance method on `Solid`.
- `DoubleToleranceComparer`
- `Line.IsOnPlane()` method
- `Polyline.Intersects(Line line, out List<Vector3> intersections, bool infinite = false, bool includeEnds = false)` method
- `Polyline.GetParameterAt(Vector3 point)` method
- `Polyline.GetSubsegment(Vector3 start, Vector3 end)` method
- `Polygon.GetSharedSegments(Polyline polyline)` method
- `BBox3.Offset(double amount)`
- `Obstacle` in `Elements.Spatial.AdaptiveGrid`
- `IAddVertexStrategy` with `Connect` and `ConnectWithAngle` implementations in `Elements.Spatial.AdaptiveGrid`
- `AdaptiveGrid.Boundaries`
- `AdaptiveGrid.AddVertex(Vector3 point)`
- `AdaptiveGrid.AddVertex(Vector3 point, IAddVertexStrategy strategy, bool cut = true)`
- `AdaptiveGrid.AddEdge(Vertex a, Vertex b, bool cut = true)`
- `AdaptiveGrid.AddEdge(Vector3 a, Vector3 b, bool cut = true)`

### Changed

- `AdaptiveGraphRouting` how recognizes edges as affected by hint line of the same direction if part of it is close enough.
- `Vector3.AreCollinear` are renamed into `Vector3.AreCollinearByDistance` and added `tolerance` parameter.
- `Line.Trim` - added `infinite` for the cases when line needs to be treated as infinite.
- `Vector3.ClosestPointOn` - added `infinite` for the cases when line needs to be treated as infinite.
- `Elements.Geometry.Solids.Edge` public constructor
- `Elements.Geometry.Solids.Vertex` public constructor
- `Line.PointOnLine` now uses distance to line instead of dot product.

### Fixed

- `Profile.Split` would sometimes fail if the profile being split contained voids.
- `Line.Intersects(BBox3 box, out List<Vector> results, bool infinite = false)` fix incomplete results when line misaligned with bounding box
- Fixed a mathematical error in `MercatorProjection.MetersToLatLon`, which was returning longitude values that were skewed.
- `Grid2d.IsTrimmed` would occasionally return `true` for cells that were not actually trimmed.
- `Vector3[].AreCoplanar()` computed its tolerance for deviation incorrectly, this is fixed.
- `Polyline.Intersects(Line line, out List<Vector3> intersections, bool infinite = false, bool includeEnds = false)` fix wrong results when infinite flag is set, fix for overlapping points when include ends is set.

## 1.0.1

### Added

- `Dimension`
- `LinearDimension`
- `AlignedDimension`
- `ContinuousDimension`
- `Vector3.AreCollinearByAngle(Vector3 a, Vector3 b, Vector3 c, double tolerance)`

### Fixed

- `Line.IsCollinear(Line line)` would return `false` if lines are close to each other but not collinear
- `Vector3.AreCollinear(Vector3 a, Vector3 b, Vector3 c)` would return `false` if points coordinates difference is larger than `Vector3.EPSILON`
- `EdgeDisplaySettings` for materials to control the display of lines in supported viewers (like Hypar.io).
- `Line.GetUParameter(Vector 3)` - calculate U parameter for point on line
- `Line.MergeCollinearLine(Line line)` creates new line containing all four collinear vertices
- `Line.Projected(Plane plane)` create new line projected onto plane
- `Profile.Split` would sometimes fail if the profile being split contained voids.

### Changed

- Simplified `IEnumerable<Vector3>.ToGraphicsBuffers()`
- `TryToGraphicsBuffers` is now public
- `Solid SweepFaceAlongCurve` now has an additional parameter, `profileRotation`, which enables the caller to pass a profile rotation into sweep creation.

## 1.0.0

### Added

- `Mesh.Sphere(double radius, int divisions)`
- `Material.EmissiveTexture`
- `Material.EmissiveFactor`
- `PriorityQueue`
- `AdaptiveGraphRouting`
- `AdaptiveGrid` constructor with no parameters.
- `AdaptiveGrid.AddVertexStrip(IList<Vector3> points)`
- `AdaptiveGrid.CutEdge(Edge edge, Vector3 position)`
- `AdaptiveGrid.ClosestVertex(Vector3 location)` and `AdaptiveGrid.ClosestEdge(Vector3 location)`
- `AdaptiveGrid.RemoveEdge(Edge edge)`

### Changed

- Remove `removeCutEdges` from `AdaptiveGrid.SubtractBox` and always remove cut parts of intersected edges.
- `GenerateUserElementTypeFromUriAsync` now takes an optional `excludedTypes`
  argument.
- Remove `AdaptiveGrid` reference from `Edge` and `Vertex` Move `Edge.GetVertices` and `Edge.GetLine` to `AdaptiveGrid`.
- Rename `AdaptiveGrid.DeleteEdge(Edge edge)` into `RemoveEdge` and is not public.
- `AdaptiveGrid.AddEdge(ulong vertexId1, ulong vertexId2)` is now public.

### Fixed

- `Vector3.AreCollinear(Vector3 a, Vector3 b, Vector3 c)` would return `false` if two points are coincident but not exactly.
- `Line.TryGetOverlap(Line line, out Line overlap)` would return incorrect results due to wrong internal sorting.
- `Profile.UnionAll, Difference, Intersection, Offset` no longer produce internal loops in `Perimeter` or `Voids`.

## 0.9.9

### Added

- `Solid.Union(Solid a, Transform aTransform, Solid b, Transform bTransform)`
- `Solid.Union(SolidOperation a, SolidOperation b)`
- `Solid.Difference(Solid a, Transform aTransform, Solid b, Transform bTransform)`
- `Solid.Difference(SolidOperation a, SolidOperation b)`
- `Solid.Intersection(Solid a, Transform aTransform, Solid b, Transform bTransform)`
- `Solid.Intersection(SolidOperation a, SolidOperation b)`
- `Solid.Intersects(Plane p, out List<Polygon> result)`
- `SetClassification`
- `LocalClassification`
- `ModelLines`
- `AdaptiveGrid.AddVertex(Vector3 point, List<Vertex> connections)`
- `Color.SRGBToLinear(double c)`
- `Color.LinearToSRGB(double c)`
- `Line.IsCollinear(Line line)`
- `Line.GetOverlap(Line line)`

### Changed

- Add parameter `removeCutEdges` to `AdaptiveGrid.SubtractBox` that control if cut parts of intersected edges need to be inserted into the graph.
- Material colors are now exported to glTF using linear color space. Conversion from sRGB to linear color space happens during glTF export.

### Fixed

- Under some circumstances `Bezier.Length()` would return incorrect results

## 0.9.8

### Added

- `Polyline.Edges()`
- `Model.ToJson(string path)`
- `new Color(string hexOrName)`
- implicit conversion from string to Color

### Fixed

- Fix `GridLine` deserialization from obsoleted values of either `Line` or `Geometry`.

## 0.9.7

### Added

- `GridLine.GetCircleTransform()`
- `Network.ToModelText(List<Vector3> nodeLocations, Color color)`
- Content Elements can now use an optional disk cache when running locally for testing purposes, to speed up repeated tests or runs, by setting `GltfExtensions.GltfCachePath`.
- `Transform.Rotated()`
- `BBox3.PointAt`
- `BBox3.TransformAt`
- `BBox3.UVWAtPoint`
- `BBox3.XSize`, `BBox3.YSize`, `BBox3.ZSize`
- `BBox3.XDomain`, `BBox3.YDomain`, `BBox3.ZDomain`
- `Box` type, representing an oriented 3d box.
  - `Box.PointAt`
  - `Box.TransformAt`
  - `Box.UVWAtPoint`
  - `Box.UVWToBox`
  - `Box.BoxToUVW`
  - `Box.TransformBetween`
- `ModelCurve.SetSelectable(bool selectable)` can be used to disable selectability of a model curve in the Hypar UI.
- `Elements.Playground` project.

### Changed

- Support non-linear gridlines by deprecating `GridLine.Line` and replacing it with `GridLine.Curve`.
- Add use new CSG library and test it's effectiveness

### Fixed

- Under some circumstances when a line originated nearly within tolerance of a polygon, `Line.Trim` would return the wrong result.
- #722

## 0.9.6

### Added

- `Position.FromVectorMeters`
- `Elements.Geometry.Profiles.IProfileFactory`
- `Elements.Geometry.Profiles.ParametricProfile`
- `Elements.Geometry.Profiles.VectorExpression`
- `Elements.Geometry.Profiles.ProfileFactoryBase`
- `Elements.Geometry.Profiles.ParametricProfileFactory`
- `Elements.Geometry.Profiles.WTProfileType`
- `Elements.Geometry.Profiles.WTProfile`
- `Elements.Geometry.Profiles.WTProfileFactory`
- `Elements.Geometry.Profiles.LProfileType`
- `Elements.Geometry.Profiles.LProfile`
- `Elements.Geometry.Profiles.LProfileFactory`
- `Elements.Geometry.Profiles.MCProfileType`
- `Elements.Geometry.Profiles.MCProfile`
- `Elements.Geometry.Profiles.MCProfileFactory`
- `Elements.Geometry.Profiles.HSSProfileType`
- `Elements.Geometry.Profiles.HSSProfile`
- `Elements.Geometry.Profiles.HSSProfileFactory`
- `Elements.Geometry.Profiles.WProfileType`
- `Elements.Geometry.Profiles.WProfile`
- `Elements.Geometry.Profiles.WProfileFactory`
- `Grid2d.GetTrimmedCellProfiles`
- `Ceiling`
- `GridLine`
- `FitLine(IList<Point2d> points)`
- `HalfEdgeGraph.Construct(IEnumerable<Line> lines)`
- `Polyline.Project(Plane plane)`
- `new Mesh(Mesh mesh)`
- `new Topography(Mesh mesh, Material material, Transform transform, Guid id, string name)`
- `Ray.Intersects(Mesh mesh)`
- `Transform.CreateHorizontalFrameAlongCurve()`

### Changed

- Change default for `useReferenceOrientation` when generating content catalogs.
- Deprecate `CreateOrientedAlongCurve` (and add `CreateHorizontalFrameAlongCurve`) for clarity per [#687](https://github.com/hypar-io/Elements/issues/687) (Thanks @gytaco!)
- `Position.ToVectorMeters` now requires a `relativeToOrigin` Position, so that it will actually give meaningful measurements in meters.
- glTF generation now uses material IDs instead of names for material names, to prevent collisions.
- Line.PointAt does not round input values near 0 or 1 anymore.
- `Polygon` constructor throws error if there are less than 3 vertices provided.
- Decrease intersection tolerance for Grid2d polygon splitting.
- Added `includeCoincidenceAtEdge` parameter to `Line.Trim`.
- Improved the logic of `AreCollinear` to utilize perpendicular distance for tolerance checks.
- `BBox3` constructor now takes an `IEnumerable<Vector3>` instead of a `IList<Vector3>` as input.
- `Vector3Extensions.Unitized` no longer takes a tolerance for its zero-length check.
- `AdaptiveGrid` no longer inrsect new edges with all existing edges when new region is added to the grid.

## 0.9.5

### Added

- `Identity.AddOverrideIdentity(this Element element, dynamic overrideObject)`
- `GeometricElement.ModifyVertexAttributes`
- `Polygon.Contains3D` method for checking polygon containment in 3D.
- `WallByProfile.AddOpenings()`
- `Profile.Project(Plane)`

### Changed

- Wall doesn't have Height or Profile any more.
- WallByProfile deprecates `Profile` and has methods/constructors to use Perimeter and Openings only.
- `Polygon.Area()` will now calculate the area of a polygon in 3D.
- WallByProfile updated constructor options and `UpdateRepresentation` logic.
- Code generation includes an empty constructor for generated types.

### Fixed

- WallByProfile was failing to deserialize walls without openings.

## 0.9.4

### Added

- `LineSegmentExtensions.Intersections(this IList<Line> lines)`
- `Elements.Search.DistanceComparer`
- `Elements.Search.DirectionComparer`
- `Elements.Search.Network<T>`
- `Elements.ElementProxy<T>`
- `Identity.AddOverrideValue`
- `ModelExtensions.AllElementsOfType<T>(this Dictionary<string, Model> models, string modelName)`
- `Polygon RemoveVerticesNearCurve(Curve curve, double tolerance)`

### Changed

- `Identity.AddOverrideIdentity` is now an extension method.
- Profile operations throw fewer exceptions when some piece of the profile is invalid, preferring instead to return a partial result or a null.

### Fixed

- `Line.ExtendTo` would sometimes return erroneous results if any of the trimming segments crossed the origin.

### Fixed

## 0.9.3

### Added

- Support for DXF from many basic elements.
- `SetOperations.ClassifySegments2d(Polygon a, Polygon b, Func<(Vector3 from, Vector3 to, SetClassification classification), bool> filter = null)`
- `SetOperations.BuildGraph(List<(Vector3 from, Vector3 to, SetClassification classification)> set, SetClassification shared)`
- `RandomExtensions.NextRayInPlane(this Random random, Vector3 origin, Vector3 normal)`
- `RandomExtensions.NextRay(this Random random, Vector3 origin)`
- `ModelArrows`
- `ModelText`
- `Vector3.IsUnitized()`
- `Transform.Inverted()`
- `AdaptiveGrid`
- `Line.Intersects(BBox3 box, out List<Vector3> results, bool infinite = false)`
- `Vector3.AreCoplanar(Vector3 a, Vector3 b, Vector3 c, Vector3 d)`
- `Line.IsAlmostEqualTo(Line line)`
- `ConvexHull.FromPointsInPlane(IEnumerable<Vector3> points, Vector3 normalVectorOfFrame)`

### Changed

### Fixed

- Deduplicate catalog names during code generation.
- Fix some issues with code generation and deserialization of `Vector3` and `Mesh` types.
- Fixed an issue where gLTFs would occasionally be generated with incorrect vertex normals.

## 0.9.2

### Added

- `Polyline.Split(List<Vector3> point)`
- `Polygon.Split(List<Vector3> point)`
- `Polygon.TrimmedTo(List<Polygon> polygons)`
- `Vector3.>=`
- `Vector3.<=`
- `Plane.Intersects(Plane a, Plane b)`
- A handful of convenience operators and conversions:
  - implicit `(double X, double Y, double Z)` => `Vector3`
  - implicit `(double X, double Y)` => `Vector3`
  - implicit `(int X, int Y, int Z)` => `Vector3`
  - implicit `(int X, int Y)` => `Vector3`
  - implicit `(double R, double G, double B, double A)` => `Color`
  - implicit `(double R, double G, double B)` => `Color`
  - `new Polygon(params Vector3[] vertices)`
  - `new Polyline(params Vector3[] vertices)`
  - implicit `SolidOperation` => `Representation`
  - `new Representation(params SolidOperation[] solidOperations)`
  - `Polygon.Split(params Polyline[] polylines)`
  - `Polygon.UnionAll(params Polygon[] polygons)`
  - `Polygon.Difference(params Polygon[] polygons)`
  - `Polygon.Union(params Polygon[] polygons)`
- `Profile.Offset()`
- Overloads with `maxDistance` parameter for
  - `Line.ExtendTo(IEnumerable<Line>)`
  - `Line.ExtendTo(Polyline)`
  - `Line.ExtendTo(Polygon)`
  - `Line.ExtendTo(Profile)`
- Support for DXF from many basic elements.

### Changed

- Some changes to `ContentElement` instance glTF serialization to allow selectability and transformability in the Hypar UI.
- Added `Symbols` property to `ContentElement`.
- Introduce a `SkipCSGUnion` flag on Representation, as a hack to get around CSG failures.

### Fixed

- [#616](https://github.com/hypar-io/Elements/issues/616) Code generation from local files now supplies a directory path to help resolve local references.

## 0.9.1

### Added

- `Transform(Plane plane)`
- `Polygon.Trimmed(Plane plane, bool flip)`
- ~~`GetSolid()` method on GeometricElement that returns the Csg solid.~~
- `ToMesh()` method on GeometricElement that return the mesh of a processed solid.
- `Polygon.ToTransform()`
- `Elements.Anaysis.AnalysisImage`
- `Profile.CreateFromPolygons(IEnumerable<Polygon> polygons)`
- `CellComplex`:
  - `Cell.TraverseNeighbors(Vector3 target, double? completedRadius)`
  - `Edge.TraverseNeighbors(Vector3 target, double? completedRadius)`
  - `Face.TraverseNeighbors(Vector3 target, double? completedRadius)`
  - `Face.TraverseNeighbors(Vector3 target, bool? parallel, bool? includeSharedVertices, double? completedRadius)`
- Dxf creation framework with first Dxf converter.
- `new BBox3(Element element)`
- `Bbox3.Corners()`
- `Vector3.AreCollinear(Vector3 a, Vector3 b, Vector3 c)`
- `Polygon.CollinearPointsRemoved()`

### Changed

- `AnalysisMesh` now handles single valued analysis.
- `Polygon.Split()` can now handle polygons that are not in the XY plane.
- Leave the discriminator property during deserialization. It will go to AdditionalProperties.
- `Lamina` representations can now include voids/holes.

### Fixed

- Guard against missing transforms while generating CSGs.
- Fixed a bug ([#585](https://github.com/hypar-io/Elements/issues/585)) where CSG Booleans for certain representations (especially laminae) would fail.
- Guard against missing transforms while generating CSGs.
- In rare cases a `Line.Intersect(Line)` call would fail if there were near-duplicate vertices, this is fixed.
- `Grid1d.ClosestPosition` now does a better job finding points on polyline axes.
- Code-generated constructors now get default arguments for inherited properties.
- `IsDegenerate()` method was reversed.
- Adding content elements that contain multiple nodes used to only add the first mesh, now it adds all the nodes in the referenced glb hierarchy.
- `Transform.OfVector(Vector)` is not applying translation anymore as vector doesn't have a position by definition.

## 0.9.0

### Added

- `Grid2d.IsOutside()`
- `GraphicsBuffers`

### Removed

- `BuiltInMaterials.Dirt`
- `BuiltInMaterials.Grass`

### Changed

- `Grid2d.IsTrimmed()` now takes an optional boolean parameter `treatFullyOutsideAsTrimmed`
- `ConstructedSolid` serializes and deserializes correctly.
- `Solid.AddFace(Polygon, Polygon[])` can take an optional third `mergeVerticesAndEdges` argument which will automatically reuse existing edges + vertices in the solid.
- Adds optional `tolerance` parameter to `Line.ExtendTo(Polygon)`, `Line.ExtendTo(IEnumerable<Line>)`, `Vector3.IsParallelTo(Vector3)`.
- `Mesh.GetBuffers` now returns a `GraphicsBuffers` object.
- `Solid.Tessellate` now returns a `GraphicsBuffers` object.
- `CsgExtensions.Tessellate` now returns a `GraphicsBuffers` object.

### Fixed

- Fixed a bug in `ConvexHull.FromPoints` when multiple X coordinates are equal.
- Fixed a bug in `Grid2d(Polygon, Vector3, Vector3, Vector3)` where U or V directions skew slightly when they nearly parallel with a boundary edge.

## 0.8.5

### Added

- `Elements.Spatial.CellComplex`
- `Grid2d.ToModelCurves()`
- Alpha release of `Hypar.Elements.Components`
- `Polyline.OffsetOnSide`
- `Ray.Intersects(Polygon)`
- `Vector3.DistanceTo(Polygon)`
- `(double Cut, double Fill) Topography.CutAndFill(Polygon perimeter, double topElevation, out Mesh cutVolume, out Mesh fillVolume, double batterAngle)`
- `void Topography.Trim(Polygon perimeter)`

### Changed

- `ColorScale` no longer bands colors but returns smooth gradient interpolation. It additionally now supports a list of values that correspond with the provided colors, allowing intentionally skewed interpolation.
- `Solids.Import` is now public.
- `Polygon.Contains` was modified to better handle polygons that are not on the XY plane.

### Fixed

## 0.8.4

### Added

- `BBox3.IsValid()`
- `BBox3.IsDegenerate()`
- `Elements.Light`
- `Elements.PointLight`
- `Elements.SpotLight`
- `Identity.AddOverrideIdentity`
- `Material.NormalTexture`
- `Polygon.PointInternal()`
- `Topography.DepthMesh`
- `Topography.DepthBelowMinimumElevation`
- `Topography.AbsoluteMinimumElevation`
- `Material.RepeatTexture`
- `BBox3.IsValid()`
- `BBox3.IsDegenerate()`
- `Polygon.Split(Polyline)`
- `Polygon.Split(IEnumerable<Polyline> polylines)`
- `Profile.Split(IEnumerable<Profile>, IEnumerable<Polyline> p)`
- `Elements.Spatial.HalfEdgeGraph2d`
  - `.Construct()`
  - `.Polygonize()`
- Release helper github action

### Changed

- `Elements.DirectionalLight` now inherits from `Elements.Light`.
- `Elements.ContentCatalog` now has a `ReferenceConfiguration` property.
- `SHSProfile`
- `SHSProfileFactory`
- `RHSProfile`
- `RHSProfileFactory`
- `Spatial.WebMercatorProjection.GetTileSizeMeters` produces a much more accurate result and requires a latitude.
- Adding glb elements to a model uses a cache rather than fetching the stream every time.
- `ProfileServer` is now `ProfileFactory`
- `WideFlangeProfileServer` is now `WideFlangeProfileFactory`
- First alpha after minor release logic was fixed
- `HSSPipeProfileServer` is now `HSSPipeProfileFactory`
- TypeGeneratorTests weren't actually running.
- `Profile.Split(IEnumerable<Profile>, Polyline p)` now uses improved logic

## 0.8.3

### Added

- `Profile.ToModelCurves()`
- `Profile.Difference()`
- `Profile.Intersection()`
- `Profile.Split()`
- `Profile.Segments()`
- `Bbox3.ToModelCurves()`
- `Line.ExtendTo(IEnumerable<Line>)`
- `Line.ExtendTo(Polyline)`
- `Line.ExtendTo(Profile)`
- `Line.ExtendTo(Polygon)`
- `ConvexHull.FromPoints(IEnumerable<Vector3>)`
- `ConvexHull.FromPolyline(Polyline)`
- `ConvexHull.FromPolylines(IEnumerable<Polyline>)`
- `ConvexHull.FromProfile(Profile)`
- `Polygon.FromAlignedBoundingBox2d(IEnumerable<Vector3>)`
- `Grid2d(Polygon, Grid1d, Grid1d)`
- `Grid2d(IEnumerable<Polygon>, Grid1d, Grid1d)`
- `Grid2d(Polygon, Vector3, Vector3, Vector3)`
- `Grid2d(IEnumerable<Polygon>, Vector3, Vector3, Vector3)`
- `Random.NextColor()` and `Random.NextMaterial()`
- `Validator.DisableValidationOnConstruction`
- `Vector3.ComputeDefaultBasisVectors()`

### Changed

- Make MeshConverter deserialization more flexible to accommodate a schema used in function `input_schema`.
- Prevent the Polygon / Polyline constructors from throwing an exception on duplicate vertices, by removing duplicates automatically.
- Make `Grid1d` and `Grid2d` serializable
- `new Transform(Vector3 origin, Vector3 xAxis, Vector3 yAxis, Vector3 zAxis)` did not unitize its axes, this is fixed.
- All solids and csgs will now have planar texture coordinates.
- Triangles are now validated to check for 3 distinct vertex positions.

### Fixed

- Fixed a bug where `Polygon.UnionAll` was sometimes returning null when it shouldn't (Thanks @M-Juliani !)
- Fixed [#517](https://github.com/hypar-io/Elements/issues/517)
- Fixed a bug where Grid2d subcells would not split correctly with `SplitAtPoint`
- Fixed [#528](https://github.com/hypar-io/Elements/issues/528)

## 0.8.2

### Changed

- The errors parameter for Model.FromJson now has the out modifier. It no longer takes a default value.
- Model deserialization only refreshes type cache if the `forceTypeReload` parameter is set to true.

### Fixed

- Fixed #483 `Deserialization of profiles created in UpdateRepresentation`
- Fixed #484 `Failure to deserialize Model if any assembly can't be loaded.`
- Fixed an issue where updates to a `Grid2d`'s component `Grid1d` axes would not propagate to the `Grid2d`.

### Added

- `Profile.UnionAll(...)` - Create a new set of profiles, merging any overlapping profiles and preserving internal voids.
- `Polyline.SharedSegments()` - Enables search for segments shared between two polylines.
- `Polyline.TransformSegment(...)` - Allows transforms for individual polyline segments. May be optionally flagged as polygon and/or planar motion.

## 0.8.1

### Added

- `TypeGenerator.CoreTypeNames`
- `MeshConverter`
- Implicit conversion of `Curve` types to `ModelCurve`.
- `byte[] Model.ToGlb(...)`
- `Grid1d.ClosestPosition()`
- `Grid1d.DivideByFixedLengthFromPoint()`
- `Grid2d.GetCellNodes()`

### Changed

- Removed `JsonInheritanceAttribute` from `Element` base types.
- `Sweep` contstructor now takes a rotation. Transformation of the profile based on rotation happens internal to the sweep's construction.
- `Polyline` are no longer required to be planar.
- Modifies Grid1d.DivideByFixedLengthFromPosition() to be more flexible — supporting a "position" outside the grids domain.
- Modifies Grid2d.GetCellSeparators() to support returning trimmed separators

### Removed

- `TypeGenerator.GetCoreTypeNames()`
- `UserElementAttribute`
- `NumericProperty`

### Fixed

- `Ray.Intersects` now calls `UpdateRepresentations` internally for accurate intersections.
- Fixed #470
- Fixes a bug in `Line.Trim(Polygon p)` where lines that started on the polygon would not be treated as outside the polygon.
- Fixes a bug in `Grid2d.IsTrimmed()` that would ignore cases where a cell was trimmed by an inner hole.

## 0.8.0

### Added

- `Hypar.Elements.Serialization.IFC` - IFC serialization code has been moved to a new project.
- `Hypar.Elements.CodeGeneration` - Code generation has been moved to a new project.
- `Elements.DirectionalLight` - You can now create a directional light in the model which will be written to glTF using the `KHR_lights_punctual` extension.
- `Elements.ContentElement` - This new class represents a piece of content meant to be instanced throughout a model.
  - The ContentElement is also added to the model by first checking for an available gltf, and then using a bounding box representation as a fallback.
- `Transform.Scaled()` - This new method returns a scaled copy of the transform, allowing for a fluent like api.
- `Transform.Moved(...)` - Return a copy of a transform moved by the specified amount.
- `Transform.Concatenated(...)` - Return a copy of a transform with the specified transform concatenated with it.
- `IHasOpenings.AddOpening(...)` - `AddOpening` provides an API which hides the internals of creating openings.
- `Opening.DepthFront` & `Opening.DepthBack` enable the creation of openings which extrude different amounts above and below their XY plane.
- Solid operations which have `IsVoid=true` now use csg operations.

### Changed

- Updated ImageSharp to 1.0.0.
- The source code is now structured with the typical .NET project layout of `/src` and `/test` per folder.
- `Opening` now has two primary constructors. The ability to create an opening with a profile has been removed. All profiles are now defined with a polygon as the perimeter.
- `Opening.Profile` is now deprecated. Please use `Opening.Perimeter`.
- `Polygon.Normal()` has been moved to the base class `Polyline.Normal()`.

### Fixed

- Fixed #313.
- Fixed #322.
- Fixed #342.
- Fixed #392.
- Fixed #407.
- Fixed #408
- Fixed #416.
- Fixed #417.
- Fixed #441

## 0.7.3

### Fixed

- CodeGen was failing intermittently
- Elements schemas with Dictionary types were failing to serialize
- [#355](https://github.com/hypar-io/Elements/issues/355)

### Added

- Elements supports the [Hub beta](https://hypar-io.github.io/Elements/Hub.html)
- CodeGen supports `input_schema`
- Hypar.Revit is completely rewritten as an external application, two external commands, and an IDirectContext3D server.

### Changed

- some Tessellate method signatures are updated to allow assigning colors at the time of tessellation as Revit requires vertex colors.
- Updates are made to the type generator to support compiling multiple types into an assembly on disk.

## 0.7.2

### Fixed

- [#307](https://github.com/hypar-io/Elements/issues/307)
- `Mesh.ComputeNormals()` would fail if there were any unconnected vertices.
- `new Vertex()` would ignore supplied Normals.
- `Vector3.ClosestPointOn(Line)` would return points that were not on the line.
- `Line.Intersects(Line)` in infinite mode would sometimes return erroneous results.
- `Vector3.AreCollinear()` would return the wrong result if the first two vertices were coincident.

### Added

- Added `Plane.ClosestPoint(Vector3 p)`
- New methods for dynamic type generation in `TypeGeneration`, utilized by the Grasshopper plugin.
- `Line.Trim(Polygon)`
- `Line.PointOnLine(Vector3 point)`
- **Grid1d**
  - `Grid1d(Grid1d other)` constructor
  - Adds `IgnoreOutsideDomain` flag to `SplitAtOffset`
  - Adds `SplitAtPoint(point)` and `SplitAtPoints(points)` methods
  - Adds internal `Evaluate(t)` method
  - Adds internal `SpawnSubGrid(domain)` method
- **Grid2d**
  - Adds `Grid2d(Grid2d other)` constructor
  - Adds `Grid2d(Grid2d other, Grid1d u, Grid1d v)` constructor
  - Adds `SplitAtPoint(point)` and `SplitAtPoints(points)` methods to Grid2d
  - Adds `Grid2d(Grid1d u, Grid1d v)` constructor
  - Adds support for curved 1d Grid axes
  - Adds private `SpawnSubGrid(Grid1d uCell, Grid1d vCell)` method
- `Curve.Transformed(transform)` (and related `XXX.TransformedXXX()` methods for child types Arc, Bezier, Line, Polyline, Polygon)

### Changed

- Updates to Elements Docs including Grasshopper + Excel.
- `Line.Intersects(Plane p)` supports infinite lines
- `Line.Intersects(Line l)` supports 3d line intersections
- `Line.Intersects(Line l)` now has an optional flag indicating whether to include the line ends as intersections.
- `Line.PointOnLine(Point)` now has an optional flag indicating whether to include points at the ends as "on" the line.
- **Grid1d / Grid2d**
  - Removes "Parent/child" updating from 1d grids / 2d grids in favor of always recalculating the 2d grid every time its `Cells` are accessed. This may have a bit of a performance hit, but it's worth it to make 2d grid behavior easier to reason about.
  - Allows Grid2ds to support construction from Grid1ds that are not straight lines. Previously Grid1ds could support any sort of curve and Grid2ds were stuck as dumb rectangles.
- **JsonInheritanceConverter**
  - Makes the Type Cache on the JsonInheritanceConverter static, and exposes a public method to refresh it. In the grasshopper context, new types may have been dynamically loaded since the JsonInheritanceConverter was initialized, so it needs to be refreshed before deserializing a model.
- **TypeGenerator**
  - Enables external overriding of the Templates path, as in GH's case the `Templates` folder is not in the same place as the executing assembly.
  - Exposes a public, synchronous method `GetSchema` to get a `JsonSchema` from uri (wrapping `GetSchemaAsync`)
  - Refactors some of the internal processes of `GenerateInMemoryAssemblyFromUrisAndLoadAsync`:
    - `GenerateCodeFromSchema()` produces csharp from a schema, including generating the namespace, typename, and local excludes
    - `GenerateCompilation()` takes the csharp and compiles it, using a new optional flag `frameworkBuild` to designate whether it should load netstandard or net framework reference assemblies.
    - `EmitAndLoad()` generates the assembly in memory and loads it into the app domain.
  - Adds an `EmitAndSave()` method that generates the assembly and writes it to a .dll on disk
  - Adds a public `GenerateAndSaveDllForSchema()` method used by grasshopper that generates code from a schema, generates a compilation, and saves it to disk as a DLL.
  - Adds a public `GetLoadedElementTypes()` method used by grasshopper to list all the currently loaded element types.

### Deprecated

- `Transform.OfXXX(xxx)` curve methods have been deprecated in favor of `XXX.Transformed(Transform)` and `XXX.TransformedXXX(Transform)`.

## 0.7.0

### Fixed

- [#271](https://github.com/hypar-io/Elements/issues/271)
- [#284](https://github.com/hypar-io/Elements/issues/284)
- [#285](https://github.com/hypar-io/Elements/issues/285)
- [#265](https://github.com/hypar-io/Elements/issues/265)
- [#221](https://github.com/hypar-io/Elements/issues/221)
- [#229](https://github.com/hypar-io/Elements/issues/229)
- [#189](https://github.com/hypar-io/Elements/issues/189)

### Added

- `Curve.ToPolyline(int divisions = 10)`
- `Circle.ToPolygon(int divisions = 10)`
- `Transform.Move(double x, double y, double z)`
- `Transform.Rotate(double angle)`
- `TypeGenerator.GenerateUserElementTypesFromUrisAsync(string[] uris, string outputBaseDir, bool isUserElement = false)`

### Changed

- Updated documentation to reflect the use of .NET Core 3.1.

### Deprecated

- `Polygon.Circle(...)`

## 0.6.2

### Added

- `Material.Unlit`
- `Material.DoubleSided`
- `Units.LengthUnit`
- `Elements.MeshImportElement`

## Changed

- `Mesh.AddVertex(...)` is now public.
- `Mesh.AddTriangle(...)` is now public.

### Removed

- `SolidOperation.GetSolid()`.

### Fixed

- #262
- Fixed an error where `Transform.OfPlane(...)` would not solve correctly if the plane was not at the world origin.

### Changed

- `Grid2d` now supports grids that are not parallel to the XY plane

## 0.6.0

### Added

- `ColorScale`
- `AnalysisMesh`
- `Ray.Intersects(...)` for `Plane`, `Face`, `Solid`, and `SolidOperation`

### Fixed

- Fix #253

## 0.5.2

### Fixed

- `Grid2d` constructors accepting a Transform interpreted the transform incorrectly.

## 0.5.1

### Added

- `Grid1d`
- `Grid2d`
- `Domain1d`
- `GeometricElement.IsElementDefinition`
- A `drawEdges` optional parameter to `Model.ToGlTF(...)` to enable edge rendering.
- `Polyline` and `Profile` now implement `IEquatable`.
- `Polygon.Union(IList<Polygon> firstSet, IList<Polygon> secondSet)`
- `Polygon.Difference(IList<Polygon> firstSet, IList<Polygon> secondSet)`
- `Polygon.XOR(IList<Polygon> firstSet, IList<Polygon> secondSet)`
- `Polygon.Intersection(IList<Polygon> firstSet, IList<Polygon> secondSet)`

### Changed

- `Vector.Normalized()` is now `Vector.Unitized()`
- `Color.ToString()` now returns a useful description

### Fixed

- Fixed an error with `Transform.OfVector(...)` where the translation of the transform was not applied.
- Fixed an error where `Mesh.ComputeNormals(...)` was not set to a unitized vector.
- Fixed an error with `BBox3`'s solver for Polygons

## 0.4.4

### Added

- `Contour`
- `Transform.Reflect(Vector3 n)`
- `ElementInstance`
- `Vector3.ClosestPointOn(Line line)`
- `Line.TrimTo(Line line)`
- `Line.ExtendTo(Line line)`
- `Line.Offset(double distance, bool flip = false)`
- `Line.DivideByLengthFromCenter(double l)`
- `Ray.Intersects(Ray ray, out Vector3 result, bool ignoreRayDirection)`
- `Polygon.Fillet(double radius)`
- `Arc.Complement()`
- `Polygons.Star(double outerRadius, double innerRadius, int points)`
- `Units.CardinalDirections`
- `Mesh.ComputeNormals`
- `Topography.AverageEdges(Topography target, Units.CardinalDirection edgeToAverage)`
- `Topography.GetEdgeVertices(Units.CardinalDirection direction)`
- `WebMercatorProjection`

### Fixed

- Fixed [#125](https://github.com/hypar-io/Hypar/issues/125).
- Fixed one Transform constructor whose computed axes were not unit length, causing the transform to scale.
- Topography is now written to IFC.

## 0.4.2

### Changed

- `Vector3` is now a struct.
- `Color` is now a struct.
- `ProfileServer.GetProfileByName(...)` is now deprecated in favor of `ProfileServer.GetProfileByType(...)`

### Added

- `Bezier`
- `WideFlangeProfileType`
- `HSSPipeProfileType`
- `Curve.MinimumChordLength` static property to allow the user to set the minimum chord length for subdivision of all curves for rendering.
- `Circle`
- `FrameType` Bezier curves can have their frames calculated using Frenet frames or "road like" frames.

## 0.4.0

### Changed

- All element types are partial classes with one part of the class generated from its JSON schema.
- `Polygon.Rectangle` constructor no longer takes an origin.
- `Polygon.Clip` now takes an optional additional set of holes.
- `Wall` and `Floor` constructors no longer take collections of `Opening`s.
  - Openings can be added using `wall.Openings.Add(...)`.
- `Polygon` now has more robust checks during construction.
  - All vertices must be coplanar.
  - Zero length segments are not allowed.
  - Self-intersecting segments are not allowed.
- `Solid`, `Face`, `Vertex`, `Edge`, `HalfEdge`, and `Loop` are now marked `internal`.
- `Quaternion` is now marked `internal`.
- `Matrix` is now marked `internal`.
- `SolidConverter` is now marked `internal`.
- `Elements.Serialization.IFC.ModelExtensions` is now marked `internal`.
- All core type property setters are now `public`.
- The `elevation` parameter has been removed from `Floor`. Floor elevation is now set by passing a `Transform` with a Z coordinate.

### Added

- `ModelCurve` - Draw curves in 3D.
- `ModelPoints` - Draw collections of points in 3D.
- `Elements.Generate.TypeGenerator` class.
- `/Schemas` directory.
- Optional `rotation` on `StructuralFraming` constructors.
- `Model` now has Elements property which is `IDictionary<Guid,Element>`.
- `double Vector3.CCW(Vector3 a, Vector3 b, Vector3 c)`
- `bool Line.Intersects(Line l)`
- `Elements.Validators.IValidator` and the `Elements.Validators.Validator` singleton to provide argument validation during construction of user elements.
- `Line.DivideByLength()`
- `Line.DivideByCount()`
- `Ray` class.
- `Vector3.IsZero()`

### Removed

- The empty Dynamo project.
- `ElementType`, `WallType`, `FloorType`, `StructuralFramingType`
- `MaterialLayer`
- `Transform` constructor taking `start` and `end` parameters. The `Transform` constructor which takes an X and a Z axis should now be used.

### Fixed

- Transforms are now consistently right-handed.
- Transforms on curves are now consistently oriented with the +X axis oriented to the "right" and the +Z axis oriented along the inverse of the tangent of the curve.
- Built in materials for displaying transforms are now red, green, and blue. Previously they were all red.
- All classes deriving from `Element` now pass their `id`, `transform`, and `name` to the base constructor.
- Line/plane intersections now return null if the intersection is "behind" the start of the line.
- Beams whose setbacks total more than the length of the beam no longer fail.
- Plane construction no longer fails when the normal vector and the origin vector are "parallel".
- Fixed #209.
- Topography is now serialized to JSON.
- Built in materials now have an assigned Id.

## 0.3.8

### Changed

- Elements representing building components now return positive areas.
- Added Area property to:
  Panel
  Space
  Added Volume property to:
- Floor
- Space
  Added positive area calculation to:
- Floor
- Mass
- Added positive Volume calculation to:
- StructuralFraming
- Beam.Volume() throws an InvalidOperationException for non-linear beams.
- Added TODO to support Volume() for all beam curves.

## 0.3.6

### Changed

- Edges are no longer written to the glTF file.
- Large performance improvements made to glTF writing using `Buffer.BlockCopy` and writing buffers directly from tesselation to glTF buffer.

### Fixed

- Fix #177.

## 0.3.4

### Changed

- Numerous comments were updated for clarity.
- Numerous styling changes were made to the documentation to align with the Hypar brand.

### Fixed

- Fixed an error where vertex colors were not correctly encoded in the glTF.

## 0.3.3

### Fixed

- Fix #173.
- Fix #7.

## 0.3.0

### Changed

- `Element.Id` is now a `Guid`.

### Fixed

- Fix #107.
- Fix #132.
- Fix #137.
- Fix #144.
- Fix #142.

## 0.2.17

### Added

- The `Kernel` singleton has been added to contain all geometry methods for creating solids.

### Fixed

- Fixed an error where, when writing edges to gltf, ushort would be overflowed and wrap back to 0 causing a loop not to terminate.

## 0.2.16

### Added

- Materials are now serialized to IFC using `IfcStyledItem`.

### Fixed

- Fixed an error where we returned directly after processing child Elements of an `IAggregateElements`, before we could process the parent element.
- Fixed writing of gltf files so that the `.bin` file is located adjacent to the `.gltf`.

## 0.2.15

### Added

- `Space` elements are now serialized to IFC as `IfcSpace`.

## 0.2.5

### Changed

- `IHasOpenings.Openings[]` is now `IHasOpenings.List<Opening>[]`.

### Fixed

- `Opening` elements are now serialized to IFC as `IfcOpeningElement`.

## 0.2.4.4

### Changed

- `Solid.Slice()` has been made internal. It's not yet ready for consumers. See [#103](https://github.com/hypar-io/elements/issues/103)

## 0.2.4.3

### Fixed

- Spaces are now correctly colored. See [#134](https://github.com/hypar-io/elements/issues/134).

## 0.2.4.2

### Added

- Added `ToIfcWall()` extension method to save a `Wall` to an `IfcWall`.

### Fixed

- `Space.Profile` is set in the constructor when a `Space` is constructed with a profile. [#132](https://github.com/hypar-io/elements/pull/132)
- Sub-elements of `IAggregateElements` are now added to the `Model`. [#137](https://github.com/hypar-io/elements/pull/137)

## 0.2.4.1

### Added

- Added `StandardWall`, for walls defined along a curve. `Wall` continues to be for walls defined by a planar profile extruded to a height.
- Added `Polygon.L`.

### Changed

- `Floor` constructors no longer have `material` parameter. Materials are now specified through the `FloorType`.
- `IAggregateElement` is now `IAggregateElements`.
- `Panel` now takes `Polygon` instead of `Vector3[]`.

## 0.2.4

### Changed

- `IGeometry3D` is now `ISolid`.
- `ISolid` (formerly `IGeometry3D`) now contains one solid, not an array of solids.

### Removed

- `Solid.Material`. Elements are now expected to implement the `IMaterial` interface or have an `IElementType<T>` which specifies a material.

## 0.2.3

### Added

- `MaterialLayer`
- `StructuralFramingType` - `StructuralFramingType` combines a `Profile` and a `Material` to define a type for framing elements.

### Changed

- `IProfileProvider` is now `IProfile`
- `IElementTypeProvider` is now `IElementType`
- All structural framing type constructors now take a `StructuralFramingType` in place of a `Profile` and a `Material`.
- All properties serialize to JSON using camel case.
- Many expensive properties were converted to methods.
- A constructor has been added to `WallType` that takes a collection of `MaterialLayer`.

## 0.2.2

### Added

- `Matrix.Determinant()`
- `Matrix.Inverse()`
- `Transform.Invert()`
- `Model.ToIFC()`
- `Elements.Serialization.JSON` namespace.
- `Elements.Serialization.IFC` namespace.
- `Elements.Serialization.glTF` namespace.

### Changed

- Wall constructor which uses a center line can now have a Transform specified.
- `Profile.ComputeTransform()` now finds the first 3 non-collinear points for calculating its plane. Previously, this function would break when two of the first three vertices were co-linear.
- Using Hypar.IFC2X3 for interaction with IFC.
- `Line.Thicken()` now throws an exception when the line does not have the same elevation for both end points.
- `Model.SaveGlb()` is now `Model.ToGlTF()`.

## 0.2.1

### Added

- The `Topography` class has been added.
- `Transform.OfPoint(Vector3 vector)` has been added to transform a vector as a point with translation. This was previously `Transform.OfVector(Vector3 vector)`. All sites previously using `OfVector(...)` are now using `OfPoint(...)`.
- `Material.DoubleSided`
- `Loop.InsertEdgeAfter()`
- `Solid.Slice()`
- `Model.Extensions`

### Changed

- `Transform.OfVector(Vector3 vector)` now does proper vector transformation without translation.
- Attempting to construct a `Vector3` with NaN or Infinite arguments will throw an `ArgumentOutOfRangeException`.

## 0.2.0

### Added

- IFC implementation has begun with `Model.FromIFC(...)`. Support includes reading of Walls, Slabs, Spaces, Beams, and Columns. Brep booleans required for Wall and Slab openings are not yet supported and are instead converted to Polygon openings in Wall and Floor profiles.
- The `Elements.Geometry.Profiles` namespace has been added. All profile servers can now be found here.
- The `Elements.Geometry.Solids` namespace has been added.
- The Frame type has been added to represent a continuous extrusion of a profile around a polygonal perimeter.
- The `ModelTest` base class has been added. Inheriting from this test class enables a test to automatically write its `Model` to a `.glb` file and to serialize and deserialize to/from JSON to ensure the stability of serialization.
- The `Solid.ToGlb` extension method has been added to enable serializing one `Solid` to glTF for testing.

### Changed

- Element identifiers are now of type `long`.
- Breps have been re-implemented in the `Solid` class. Currently only planar trimmed faces are supported.
- Many improvements to JSON serialization have been added, including the ability to serialize breps.
- '{element}.AddParameter' has been renamed to '{element}.AddProperty'.
- The `Hypar.Geometry` namespace is now `Elements.Geometry`.
- The `Hypar.Elements` namespace is now `Elements`.

### Removed

- The `IProfile` interface has been removed.
- The `Extrusion` class and `IBrep` have been replaced with the `Solid` class. The IGeometry interface now returns a `Solid[]`.
- Many uses of `System.Linq` have been removed.
- Many uses of `IEnumerable<T>` have been replaced with `T[]`.<|MERGE_RESOLUTION|>--- conflicted
+++ resolved
@@ -1,4 +1,10 @@
 # Changelog
+
+## 2.0.1
+
+### Fixed
+
+- `Polygon.Contains3D` passed wrong `out Containment containment` parameter in some cases.
 
 ## 2.0.0
 
@@ -54,11 +60,7 @@
 - Fix the polygon centroid calculation to remove collinear vertices.
 - Fix the tests for 3dCentroid testing.
 - `Message` created from `Message.FromPoint` now has `Transform.Origin` set exactly on original point.
-<<<<<<< HEAD
-- `Polygon.Contains3D` passed wrong `out Containment containment` parameter in some cases.
-=======
 - Certain `Triangle` constructors would not correctly update `Vertex.Triangles`, this is fixed.
->>>>>>> 237c44fc
 
 ## 1.6.0
 
