# Changelog

<<<<<<< HEAD
## 1.6.0

### Fixed
- Using Multiple `ModelText`s would sometimes result in a corrupted texture atlas, with cutoff text. This is fixed.
=======
## 2.0.0

### Added

- `ITrimmedCurve<TBasis>`
- `IBoundedCurve`
- `TrimmedCurve`
- `BoundedCurve`
- `InfiniteLine`
- `IConic`

### Changed

- `Polyline` now inherits from `BoundedCurve`.
- `Polyline` is now parameterized 0->length.
- `Arc` now inherits from `TrimmedCurve<Circle>`.
- `Arc` is now parameterized 0->2Pi
- `Line` now inherits from `TrimmedCurve<InfiniteLine>`.
- `Line` is now parameterized 0->length.
- `Bezier` now inherits from `BoundedCurve`.
- `Polyline` is now parameterized 0->length.
- `Circle` is now parameteried 0->2Pi.
- `Line` is now parameterized 0->length.

### Fixed

- #865

## 1.6.0

### Fixed

- #965
>>>>>>> 0f86d4ed

## 1.5.0

### Added

- `Extrude` Solid Operation supports an optional `ReverseWinding` parameter to purposely turn its normals inside out.
- `MappingBase` and first Revit mapping class to support mapping data for a Revit Converter.

### Changed
- Element deserialization no longer requires `Name` to be present — it can be omitted.

## 1.4.0

### Added

- `AdaptiveGraphRouting.ErrorMessages`
- `EdgeInfo.Flags`
- `Elements.Spatial.WeightModifier`
- `AdaptiveGraphRouting.GetWeightModifier(string name)`
- `AdaptiveGraphRouting.AddWeightModifier`,
- `AdaptiveGraphRouting.RemoveWeightModifier`
- `AdaptiveGraphRouting.ClearWeightModifiers`,
- `AdaptiveGraphRouting.AddPlaneModifier(string name, Plane plane, double factor)`
- `SvgSection.SaveAsSvg`, `SvgSection.SaveAsPdf`
- `Network.TraverseLeftWithoutLeaves()`
- `Profile.Cleaned()`
- `Message.FromCurve`
- `RoutingHintLine.IsNearby`
- `RoutingHintLine.Affects`
- `SvgFaceElevation`
- `Units.FeetToFeetAndFractionalInches`, `Units.InchesToFractionalInches`
- `Line.DistanceTo(Line other)`

### Changed

- Remove the BBox3 validator.
- `RoutingConfiguration.MainLayer` and `RoutingConfiguration.LayerPenalty` are set obsolete.
- `EdgeInfo.HasVerticalChange` is set obsolete.
- `AdaptiveGraphRouting.RenderElements` is no longer paint hint lines in two different colors. Instead regular edges are paint into three groups. Weights are included to additional properties of produced elements.
- Removed rule exception from `AdaptiveGraphRouting` that prevented vertical edges turn cost being discounter.
- `Message.FromLine` is set obsolete.
- In `AdaptiveGridRouting`, if there are several connection points with the same cost - choose one that is closer to the trunk.
- GLTF writing now includes an ad-hoc `HYPAR_info` extension which aids in mapping between GLTF content and element ids in the model.
- `AdaptiveGrid.Tolerance` is not distance tolerance. Half the tolerance is used for individual coordinates snapping inside the grid.

### Fixed

- Fix `Obstacle.FromLine` if line is vertical and start point is positioned higher than end.
- Materials exported to glTF now have their `RoughnessFactor` set correctly.
- Materials exported to glTF no longer use the `KHR_materials_pbrSpecularGlossiness` extension, as this extension is being sunset in favor of `KHR_materials_specular` and `KHR_materials_ior`.
- Gltfs that are merged that require additional extensions will also merge their extensions.
- Don't try to save test models that have no name, they can interfere with each other because they want to save to the same file.
- Fixed an issue where `Grid2d.GetCells()` multiple times could fail to return the correct results on subsequent calls, because changes to the axis grids were not invalidating the grid's computed cells.
- Adding the first vertex to a mesh with `merge: true` would throw an exception, this is fixed.
- Handle quotes in string literals for content catalog code generation by doubling them up.
- Fix `AdaptiveGrid.TryGetVertexIndex` returning `false` for existing vertex if other vertex has similar X or Y coordinate.

## 1.3.0

### Added

- `AdaptiveGrid.AddVerticesWithCustomExtension(IList<Vector3> points, double extendDistance)`
- `AdaptiveGrid.HintExtendDistance`
- `AdaptiveGrid.SnapshotEdgesOnPlane(Plane plane, IEnumerable<Edge> edgesToCheck)`
- `AdaptiveGrid.InsertSnapshot(List<(Vector3 Start, Vector3 End)> storedEdges, Transform transform, bool connect)`
- `RoutingHintLine.Is2D`
- `Obstacle.Orientation`
- `Elements.Spatial.AdaptiveGrid.EdgeInfo`
- `Elements.Spatial.AdaptiveGrid.TreeNode`
- `IEnumerable<Vector3>.UniqueWithinTolerance(double tolerance = Vector3.EPSILON)`
- `Plane.XY`, `Plane.XZ`, and `Plane.YZ` static properties
- `Vector3.DistanceTo(Ray ray)`
- `Ray.Intersects(Ray ray, out Vector3 result, out RayIntersectionResult intersectionResult, bool ignoreRayDirection = false)`
- `RayIntersectionResult`

### Changed

- `Line.PointOnLine` - added `tolerance` parameter.
- `AdaptiveGrid.AddVertices` with `ConnectCutAndExtend` now extends only up to `HintExtendDistance` distance and inserts not exttended points as is otherwise ever if they are not touching the grid.
- Created `EdgeInfo` structure in `AdaptiveGraphRouting` instead of a value pair. Added `HasVerticalChange` parameter to it.
- Moved `BranchSide`, `RoutingVertex`, `RoutingConfiguration`, `RoutingHintLine`, `TreeOrder` from `AdaptiveGraphRouting` to their own files.
- `RoutingVertex` - removed `Guides`.
- `AdaptiveGraphRouting.BuildSpanningTree` functions are simplified. Also, they use only single `tailPoint` now.
- `AdaptiveGraphRouting.BuildSpanningTree` no longer require to have at least one hint line.
- `AdaptiveGraphRouting.BuildSpanningTree` and `AdaptiveGraphRouting.BuildSimpleNetwork` now return `IDictionary<ulong, TreeNode>`.
- Don't log all vertex creation actions during Debug mode geometry generation.
- `Polyline.GetSubsegment` changes direction of output polyline when parameters reversed
- `Line.IsCollinear` - added `tolerance` parameter.
- `Polygon.CollinearPointsRemoved` - added `tolerance` parameter.
- `Line.TryGetOverlap` - added `tolerance` parameter.
- `CatalogGenerator` always uses en-US culture.

### Fixed

- `Line.Intersects` for `BBox3` - better detection of line with one intersection that just touches box corner.
- `Obstacle.FromWall` and `Obstacle.FromLine` produced wrong `Points` when diagonal.
- `AdaptiveGridRouting.BuildSimpleNetwork` now correctly uses `RoutingVertex.IsolationRadius`.
- Fix #898
- `Polyline.Intersects(Polygon polygon, out List<Polyline> sharedSegments)` fix bug when odd number of intersections between polyline and polygon

## 1.2.0

### Added

- `Polygon(IList<Vector3> @vertices, bool disableValidation = false)`
- `Polygon(bool disableValidation, params Vector3[] vertices)`
- `Polyline(IList<Vector3> @vertices, bool disableValidation = false)`
- `Polyline(bool disableValidation, params Vector3[] vertices)`
- `Mesh.Intersects(Ray)` (same as `Ray.Intersects(Mesh)`)
- `Ray.NearbyPoints()`
- `PointOctree<T>`
- `Message` class along with helper creation methods.
- `AdaptiveGrid.Obstacle.AllowOutsideBoundary` property
- `AdaptiveGrid.Obstacle.Intersects(Polyline polyline, double tolerance = 1e-05)` method
- `AdaptiveGrid.Obstacle.Intersects(Line line, double tolerance = 1e-05)` method
- `AdaptiveGrid.Obstacle.IsInside(Vector3 point, double tolerance = 1e-05)` method
- `Elements.SVG.SvgSection.CreatePlanFromFromModels(IList<Model> models, double elevation, SvgContext frontContext, SvgContext backContext, string path, bool showGrid = true, double gridHeadExtension = 2.0, double gridHeadRadius = 0.5, PlanRotation planRotation = PlanRotation.Angle, double planRotationDegrees = 0.0)`
- `Polygons.U`
- `Network.FindAllClosedRegions(List<Vector3> allNodeLocations)`
- `Network.TraverseSmallestPlaneAngle((int currentIndex, int previousIndex, IEnumerable<int> edgeIndices) traversalData, List<Vector3> allNodeLocations, List<LocalEdge> visitedEdges, Network<T> network)`
- `GeometricElement.Intersects(Plane plane, out Dictionary<Guid, List<Polygon>> intersectionPolygons, out Dictionary<Guid, List<Polygon>> beyondPolygons, out Dictionary<Guid, List<Line>> lines)`

### Changed

- MeshElement constructor signature modified to be compatible with code generation.
- Improved performance of mesh/ray intersection
- `BBox3.Extend` method is public now
- `AdaptiveGrid.Boundary` can be left null.
- `Obstacle` properties `Points`, `Offset`, `Perimeter` and `Transform` can be modified from outside.
- `LinearDimension`s now support `IOverrideLinked` behavior.

### Fixed

- Fixed a bug where `Polyline.Frames` would return inconsistently-oriented transforms.
- `Obstacle.FromBox` works properly with `AdaptiveGrid` transformation.
- `AdaptiveGrid.SubtractObstacle` worked incorrectly in `AdaptiveGrid.Boundary` had elevation.
- #805
- `Polyline.Intersects(Polygon polygon, out List<Polyline> sharedSegments)` bug when polyline start/end is on polygon perimeter
- `GltfBufferExtensions.CombineBufferAndFixRefs` bug when combining buffers from multiple gltf files.
- `Obstacle.FromWall` was failing when producing a polygon.
- `Network` incorrect tree building and search of intersections

## 1.1.0

### Added

- `Material` now supports a `DrawInFront` property.
- `Model.Intersect(Plane plane, out List<Geometry.Polygon> intersectionPolygons, out List<Geometry.Polygon> beyondPolygons)`
- `GeometricElement.UpdateBoundsAndCsg()`
- `EdgeExtensions.Intersects(this (Vector3 from, Vector3 to) edge, Plane plane, out Vector3 result)`
- `RelationToPlane` enum.
- `BBox3.Intersects(Plane plane, out RelationToPlane relationToPlane)`
- `BBox3.Extend(Vector3 point)`
- `BBox3.Extend(params Vector3[] points)`
- `TiledCeiling.GetTileCells()`
- `AdaptiveGridRouting.AddRoutingFilter(RoutingFilter f)`
- `AdaptiveGraphRouting.RoutingConfiguration.SupportedAngles` property.
- Default values for `AdaptiveGraphRouting.RoutingConfiguration` constructor.
- `Line.BestFit(IList<Vector3> points)`
- `Vector3Extensions.BestFitLine(this IList<Vector3> points)`
- `Polygon.FromAlignedBoundingBox2d(IEnumerable<Vector3> points, Vector3 axis, double minSideSize = 0.1)`
- `Transform.RotateAboutPoint` and `Transform.RotatedAboutPoint` convenience methods.
- `Solid.ToCSG()` extension method is now an instance method on `Solid`.
- `DoubleToleranceComparer`
- `Line.IsOnPlane()` method
- `Polyline.Intersects(Line line, out List<Vector3> intersections, bool infinite = false, bool includeEnds = false)` method
- `Polyline.GetParameterAt(Vector3 point)` method
- `Polyline.GetSubsegment(Vector3 start, Vector3 end)` method
- `Polygon.GetSharedSegments(Polyline polyline)` method
- `BBox3.Offset(double amount)`
- `Obstacle` in `Elements.Spatial.AdaptiveGrid`
- `IAddVertexStrategy` with `Connect` and `ConnectWithAngle` implementations in `Elements.Spatial.AdaptiveGrid`
- `AdaptiveGrid.Boundaries`
- `AdaptiveGrid.AddVertex(Vector3 point)`
- `AdaptiveGrid.AddVertex(Vector3 point, IAddVertexStrategy strategy, bool cut = true)`
- `AdaptiveGrid.AddEdge(Vertex a, Vertex b, bool cut = true)`
- `AdaptiveGrid.AddEdge(Vector3 a, Vector3 b, bool cut = true)`

### Changed

- `AdaptiveGraphRouting` how recognizes edges as affected by hint line of the same direction if part of it is close enough.
- `Vector3.AreCollinear` are renamed into `Vector3.AreCollinearByDistance` and added `tolerance` parameter.
- `Line.Trim` - added `infinite` for the cases when line needs to be treated as infinite.
- `Vector3.ClosestPointOn` - added `infinite` for the cases when line needs to be treated as infinite.
- `Elements.Geometry.Solids.Edge` public constructor
- `Elements.Geometry.Solids.Vertex` public constructor
- `Line.PointOnLine` now uses distance to line instead of dot product.

### Fixed

- `Profile.Split` would sometimes fail if the profile being split contained voids.
- `Line.Intersects(BBox3 box, out List<Vector> results, bool infinite = false)` fix incomplete results when line misaligned with bounding box
- Fixed a mathematical error in `MercatorProjection.MetersToLatLon`, which was returning longitude values that were skewed.
- `Grid2d.IsTrimmed` would occasionally return `true` for cells that were not actually trimmed.
- `Vector3[].AreCoplanar()` computed its tolerance for deviation incorrectly, this is fixed.
- `Polyline.Intersects(Line line, out List<Vector3> intersections, bool infinite = false, bool includeEnds = false)` fix wrong results when infinite flag is set, fix for overlapping points when include ends is set.

## 1.0.1

### Added

- `Dimension`
- `LinearDimension`
- `AlignedDimension`
- `ContinuousDimension`
- `Vector3.AreCollinearByAngle(Vector3 a, Vector3 b, Vector3 c, double tolerance)`

### Fixed

- `Line.IsCollinear(Line line)` would return `false` if lines are close to each other but not collinear
- `Vector3.AreCollinear(Vector3 a, Vector3 b, Vector3 c)` would return `false` if points coordinates difference is larger than `Vector3.EPSILON`
- `EdgeDisplaySettings` for materials to control the display of lines in supported viewers (like Hypar.io).
- `Line.GetUParameter(Vector 3)` - calculate U parameter for point on line
- `Line.MergeCollinearLine(Line line)` creates new line containing all four collinear vertices
- `Line.Projected(Plane plane)` create new line projected onto plane
- `Profile.Split` would sometimes fail if the profile being split contained voids.

### Changed

- Simplified `IEnumerable<Vector3>.ToGraphicsBuffers()`
- `TryToGraphicsBuffers` is now public
- `Solid SweepFaceAlongCurve` now has an additional parameter, `profileRotation`, which enables the caller to pass a profile rotation into sweep creation.

## 1.0.0

### Added

- `Mesh.Sphere(double radius, int divisions)`
- `Material.EmissiveTexture`
- `Material.EmissiveFactor`
- `PriorityQueue`
- `AdaptiveGraphRouting`
- `AdaptiveGrid` constructor with no parameters.
- `AdaptiveGrid.AddVertexStrip(IList<Vector3> points)`
- `AdaptiveGrid.CutEdge(Edge edge, Vector3 position)`
- `AdaptiveGrid.ClosestVertex(Vector3 location)` and `AdaptiveGrid.ClosestEdge(Vector3 location)`
- `AdaptiveGrid.RemoveEdge(Edge edge)`

### Changed

- Remove `removeCutEdges` from `AdaptiveGrid.SubtractBox` and always remove cut parts of intersected edges.
- `GenerateUserElementTypeFromUriAsync` now takes an optional `excludedTypes`
  argument.
- Remove `AdaptiveGrid` reference from `Edge` and `Vertex` Move `Edge.GetVertices` and `Edge.GetLine` to `AdaptiveGrid`.
- Rename `AdaptiveGrid.DeleteEdge(Edge edge)` into `RemoveEdge` and is not public.
- `AdaptiveGrid.AddEdge(ulong vertexId1, ulong vertexId2)` is now public.

### Fixed

- `Vector3.AreCollinear(Vector3 a, Vector3 b, Vector3 c)` would return `false` if two points are coincident but not exactly.
- `Line.TryGetOverlap(Line line, out Line overlap)` would return incorrect results due to wrong internal sorting.
- `Profile.UnionAll, Difference, Intersection, Offset` no longer produce internal loops in `Perimeter` or `Voids`.

## 0.9.9

### Added

- `Solid.Union(Solid a, Transform aTransform, Solid b, Transform bTransform)`
- `Solid.Union(SolidOperation a, SolidOperation b)`
- `Solid.Difference(Solid a, Transform aTransform, Solid b, Transform bTransform)`
- `Solid.Difference(SolidOperation a, SolidOperation b)`
- `Solid.Intersection(Solid a, Transform aTransform, Solid b, Transform bTransform)`
- `Solid.Intersection(SolidOperation a, SolidOperation b)`
- `Solid.Intersects(Plane p, out List<Polygon> result)`
- `SetClassification`
- `LocalClassification`
- `ModelLines`
- `AdaptiveGrid.AddVertex(Vector3 point, List<Vertex> connections)`
- `Color.SRGBToLinear(double c)`
- `Color.LinearToSRGB(double c)`
- `Line.IsCollinear(Line line)`
- `Line.GetOverlap(Line line)`

### Changed

- Add parameter `removeCutEdges` to `AdaptiveGrid.SubtractBox` that control if cut parts of intersected edges need to be inserted into the graph.
- Material colors are now exported to glTF using linear color space. Conversion from sRGB to linear color space happens during glTF export.

### Fixed

- Under some circumstances `Bezier.Length()` would return incorrect results

## 0.9.8

### Added

- `Polyline.Edges()`
- `Model.ToJson(string path)`
- `new Color(string hexOrName)`
- implicit conversion from string to Color

### Fixed

- Fix `GridLine` deserialization from obsoleted values of either `Line` or `Geometry`.

## 0.9.7

### Added

- `GridLine.GetCircleTransform()`
- `Network.ToModelText(List<Vector3> nodeLocations, Color color)`
- Content Elements can now use an optional disk cache when running locally for testing purposes, to speed up repeated tests or runs, by setting `GltfExtensions.GltfCachePath`.
- `Transform.Rotated()`
- `BBox3.PointAt`
- `BBox3.TransformAt`
- `BBox3.UVWAtPoint`
- `BBox3.XSize`, `BBox3.YSize`, `BBox3.ZSize`
- `BBox3.XDomain`, `BBox3.YDomain`, `BBox3.ZDomain`
- `Box` type, representing an oriented 3d box.
  - `Box.PointAt`
  - `Box.TransformAt`
  - `Box.UVWAtPoint`
  - `Box.UVWToBox`
  - `Box.BoxToUVW`
  - `Box.TransformBetween`
- `ModelCurve.SetSelectable(bool selectable)` can be used to disable selectability of a model curve in the Hypar UI.
- `Elements.Playground` project.

### Changed

- Support non-linear gridlines by deprecating `GridLine.Line` and replacing it with `GridLine.Curve`.
- Add use new CSG library and test it's effectiveness

### Fixed

- Under some circumstances when a line originated nearly within tolerance of a polygon, `Line.Trim` would return the wrong result.
- #722

## 0.9.6

### Added

- `Position.FromVectorMeters`
- `Elements.Geometry.Profiles.IProfileFactory`
- `Elements.Geometry.Profiles.ParametricProfile`
- `Elements.Geometry.Profiles.VectorExpression`
- `Elements.Geometry.Profiles.ProfileFactoryBase`
- `Elements.Geometry.Profiles.ParametricProfileFactory`
- `Elements.Geometry.Profiles.WTProfileType`
- `Elements.Geometry.Profiles.WTProfile`
- `Elements.Geometry.Profiles.WTProfileFactory`
- `Elements.Geometry.Profiles.LProfileType`
- `Elements.Geometry.Profiles.LProfile`
- `Elements.Geometry.Profiles.LProfileFactory`
- `Elements.Geometry.Profiles.MCProfileType`
- `Elements.Geometry.Profiles.MCProfile`
- `Elements.Geometry.Profiles.MCProfileFactory`
- `Elements.Geometry.Profiles.HSSProfileType`
- `Elements.Geometry.Profiles.HSSProfile`
- `Elements.Geometry.Profiles.HSSProfileFactory`
- `Elements.Geometry.Profiles.WProfileType`
- `Elements.Geometry.Profiles.WProfile`
- `Elements.Geometry.Profiles.WProfileFactory`
- `Grid2d.GetTrimmedCellProfiles`
- `Ceiling`
- `GridLine`
- `FitLine(IList<Point2d> points)`
- `HalfEdgeGraph.Construct(IEnumerable<Line> lines)`
- `Polyline.Project(Plane plane)`
- `new Mesh(Mesh mesh)`
- `new Topography(Mesh mesh, Material material, Transform transform, Guid id, string name)`
- `Ray.Intersects(Mesh mesh)`
- `Transform.CreateHorizontalFrameAlongCurve()`

### Changed

- Change default for `useReferenceOrientation` when generating content catalogs.
- Deprecate `CreateOrientedAlongCurve` (and add `CreateHorizontalFrameAlongCurve`) for clarity per [#687](https://github.com/hypar-io/Elements/issues/687) (Thanks @gytaco!)
- `Position.ToVectorMeters` now requires a `relativeToOrigin` Position, so that it will actually give meaningful measurements in meters.
- glTF generation now uses material IDs instead of names for material names, to prevent collisions.
- Line.PointAt does not round input values near 0 or 1 anymore.
- `Polygon` constructor throws error if there are less than 3 vertices provided.
- Decrease intersection tolerance for Grid2d polygon splitting.
- Added `includeCoincidenceAtEdge` parameter to `Line.Trim`.
- Improved the logic of `AreCollinear` to utilize perpendicular distance for tolerance checks.
- `BBox3` constructor now takes an `IEnumerable<Vector3>` instead of a `IList<Vector3>` as input.
- `Vector3Extensions.Unitized` no longer takes a tolerance for its zero-length check.
- `AdaptiveGrid` no longer inrsect new edges with all existing edges when new region is added to the grid.

## 0.9.5

### Added

- `Identity.AddOverrideIdentity(this Element element, dynamic overrideObject)`
- `GeometricElement.ModifyVertexAttributes`
- `Polygon.Contains3D` method for checking polygon containment in 3D.
- `WallByProfile.AddOpenings()`
- `Profile.Project(Plane)`

### Changed

- Wall doesn't have Height or Profile any more.
- WallByProfile deprecates `Profile` and has methods/constructors to use Perimeter and Openings only.
- `Polygon.Area()` will now calculate the area of a polygon in 3D.
- WallByProfile updated constructor options and `UpdateRepresentation` logic.
- Code generation includes an empty constructor for generated types.

### Fixed

- WallByProfile was failing to deserialize walls without openings.

## 0.9.4

### Added

- `LineSegmentExtensions.Intersections(this IList<Line> lines)`
- `Elements.Search.DistanceComparer`
- `Elements.Search.DirectionComparer`
- `Elements.Search.Network<T>`
- `Elements.ElementProxy<T>`
- `Identity.AddOverrideValue`
- `ModelExtensions.AllElementsOfType<T>(this Dictionary<string, Model> models, string modelName)`
- `Polygon RemoveVerticesNearCurve(Curve curve, double tolerance)`

### Changed

- `Identity.AddOverrideIdentity` is now an extension method.
- Profile operations throw fewer exceptions when some piece of the profile is invalid, preferring instead to return a partial result or a null.

### Fixed

- `Line.ExtendTo` would sometimes return erroneous results if any of the trimming segments crossed the origin.

### Fixed

## 0.9.3

### Added

- Support for DXF from many basic elements.
- `SetOperations.ClassifySegments2d(Polygon a, Polygon b, Func<(Vector3 from, Vector3 to, SetClassification classification), bool> filter = null)`
- `SetOperations.BuildGraph(List<(Vector3 from, Vector3 to, SetClassification classification)> set, SetClassification shared)`
- `RandomExtensions.NextRayInPlane(this Random random, Vector3 origin, Vector3 normal)`
- `RandomExtensions.NextRay(this Random random, Vector3 origin)`
- `ModelArrows`
- `ModelText`
- `Vector3.IsUnitized()`
- `Transform.Inverted()`
- `AdaptiveGrid`
- `Line.Intersects(BBox3 box, out List<Vector3> results, bool infinite = false)`
- `Vector3.AreCoplanar(Vector3 a, Vector3 b, Vector3 c, Vector3 d)`
- `Line.IsAlmostEqualTo(Line line)`
- `ConvexHull.FromPointsInPlane(IEnumerable<Vector3> points, Vector3 normalVectorOfFrame)`

### Changed

### Fixed

- Deduplicate catalog names during code generation.
- Fix some issues with code generation and deserialization of `Vector3` and `Mesh` types.
- Fixed an issue where gLTFs would occasionally be generated with incorrect vertex normals.

## 0.9.2

### Added

- `Polyline.Split(List<Vector3> point)`
- `Polygon.Split(List<Vector3> point)`
- `Polygon.TrimmedTo(List<Polygon> polygons)`
- `Vector3.>=`
- `Vector3.<=`
- `Plane.Intersects(Plane a, Plane b)`
- A handful of convenience operators and conversions:
  - implicit `(double X, double Y, double Z)` => `Vector3`
  - implicit `(double X, double Y)` => `Vector3`
  - implicit `(int X, int Y, int Z)` => `Vector3`
  - implicit `(int X, int Y)` => `Vector3`
  - implicit `(double R, double G, double B, double A)` => `Color`
  - implicit `(double R, double G, double B)` => `Color`
  - `new Polygon(params Vector3[] vertices)`
  - `new Polyline(params Vector3[] vertices)`
  - implicit `SolidOperation` => `Representation`
  - `new Representation(params SolidOperation[] solidOperations)`
  - `Polygon.Split(params Polyline[] polylines)`
  - `Polygon.UnionAll(params Polygon[] polygons)`
  - `Polygon.Difference(params Polygon[] polygons)`
  - `Polygon.Union(params Polygon[] polygons)`
- `Profile.Offset()`
- Overloads with `maxDistance` parameter for
  - `Line.ExtendTo(IEnumerable<Line>)`
  - `Line.ExtendTo(Polyline)`
  - `Line.ExtendTo(Polygon)`
  - `Line.ExtendTo(Profile)`
- Support for DXF from many basic elements.

### Changed

- Some changes to `ContentElement` instance glTF serialization to allow selectability and transformability in the Hypar UI.
- Added `Symbols` property to `ContentElement`.
- Introduce a `SkipCSGUnion` flag on Representation, as a hack to get around CSG failures.

### Fixed

- [#616](https://github.com/hypar-io/Elements/issues/616) Code generation from local files now supplies a directory path to help resolve local references.

## 0.9.1

### Added

- `Transform(Plane plane)`
- `Polygon.Trimmed(Plane plane, bool flip)`
- ~~`GetSolid()` method on GeometricElement that returns the Csg solid.~~
- `ToMesh()` method on GeometricElement that return the mesh of a processed solid.
- `Polygon.ToTransform()`
- `Elements.Anaysis.AnalysisImage`
- `Profile.CreateFromPolygons(IEnumerable<Polygon> polygons)`
- `CellComplex`:
  - `Cell.TraverseNeighbors(Vector3 target, double? completedRadius)`
  - `Edge.TraverseNeighbors(Vector3 target, double? completedRadius)`
  - `Face.TraverseNeighbors(Vector3 target, double? completedRadius)`
  - `Face.TraverseNeighbors(Vector3 target, bool? parallel, bool? includeSharedVertices, double? completedRadius)`
- Dxf creation framework with first Dxf converter.
- `new BBox3(Element element)`
- `Bbox3.Corners()`
- `Vector3.AreCollinear(Vector3 a, Vector3 b, Vector3 c)`
- `Polygon.CollinearPointsRemoved()`

### Changed

- `AnalysisMesh` now handles single valued analysis.
- `Polygon.Split()` can now handle polygons that are not in the XY plane.
- Leave the discriminator property during deserialization. It will go to AdditionalProperties.
- `Lamina` representations can now include voids/holes.

### Fixed

- Guard against missing transforms while generating CSGs.
- Fixed a bug ([#585](https://github.com/hypar-io/Elements/issues/585)) where CSG Booleans for certain representations (especially laminae) would fail.
- Guard against missing transforms while generating CSGs.
- In rare cases a `Line.Intersect(Line)` call would fail if there were near-duplicate vertices, this is fixed.
- `Grid1d.ClosestPosition` now does a better job finding points on polyline axes.
- Code-generated constructors now get default arguments for inherited properties.
- `IsDegenerate()` method was reversed.
- Adding content elements that contain multiple nodes used to only add the first mesh, now it adds all the nodes in the referenced glb hierarchy.
- `Transform.OfVector(Vector)` is not applying translation anymore as vector doesn't have a position by definition.

## 0.9.0

### Added

- `Grid2d.IsOutside()`
- `GraphicsBuffers`

### Removed

- `BuiltInMaterials.Dirt`
- `BuiltInMaterials.Grass`

### Changed

- `Grid2d.IsTrimmed()` now takes an optional boolean parameter `treatFullyOutsideAsTrimmed`
- `ConstructedSolid` serializes and deserializes correctly.
- `Solid.AddFace(Polygon, Polygon[])` can take an optional third `mergeVerticesAndEdges` argument which will automatically reuse existing edges + vertices in the solid.
- Adds optional `tolerance` parameter to `Line.ExtendTo(Polygon)`, `Line.ExtendTo(IEnumerable<Line>)`, `Vector3.IsParallelTo(Vector3)`.
- `Mesh.GetBuffers` now returns a `GraphicsBuffers` object.
- `Solid.Tessellate` now returns a `GraphicsBuffers` object.
- `CsgExtensions.Tessellate` now returns a `GraphicsBuffers` object.

### Fixed

- Fixed a bug in `ConvexHull.FromPoints` when multiple X coordinates are equal.
- Fixed a bug in `Grid2d(Polygon, Vector3, Vector3, Vector3)` where U or V directions skew slightly when they nearly parallel with a boundary edge.

## 0.8.5

### Added

- `Elements.Spatial.CellComplex`
- `Grid2d.ToModelCurves()`
- Alpha release of `Hypar.Elements.Components`
- `Polyline.OffsetOnSide`
- `Ray.Intersects(Polygon)`
- `Vector3.DistanceTo(Polygon)`
- `(double Cut, double Fill) Topography.CutAndFill(Polygon perimeter, double topElevation, out Mesh cutVolume, out Mesh fillVolume, double batterAngle)`
- `void Topography.Trim(Polygon perimeter)`

### Changed

- `ColorScale` no longer bands colors but returns smooth gradient interpolation. It additionally now supports a list of values that correspond with the provided colors, allowing intentionally skewed interpolation.
- `Solids.Import` is now public.
- `Polygon.Contains` was modified to better handle polygons that are not on the XY plane.

### Fixed

## 0.8.4

### Added

- `BBox3.IsValid()`
- `BBox3.IsDegenerate()`
- `Elements.Light`
- `Elements.PointLight`
- `Elements.SpotLight`
- `Identity.AddOverrideIdentity`
- `Material.NormalTexture`
- `Polygon.PointInternal()`
- `Topography.DepthMesh`
- `Topography.DepthBelowMinimumElevation`
- `Topography.AbsoluteMinimumElevation`
- `Material.RepeatTexture`
- `BBox3.IsValid()`
- `BBox3.IsDegenerate()`
- `Polygon.Split(Polyline)`
- `Polygon.Split(IEnumerable<Polyline> polylines)`
- `Profile.Split(IEnumerable<Profile>, IEnumerable<Polyline> p)`
- `Elements.Spatial.HalfEdgeGraph2d`
  - `.Construct()`
  - `.Polygonize()`
- Release helper github action

### Changed

- `Elements.DirectionalLight` now inherits from `Elements.Light`.
- `Elements.ContentCatalog` now has a `ReferenceConfiguration` property.
- `SHSProfile`
- `SHSProfileFactory`
- `RHSProfile`
- `RHSProfileFactory`
- `Spatial.WebMercatorProjection.GetTileSizeMeters` produces a much more accurate result and requires a latitude.
- Adding glb elements to a model uses a cache rather than fetching the stream every time.
- `ProfileServer` is now `ProfileFactory`
- `WideFlangeProfileServer` is now `WideFlangeProfileFactory`
- First alpha after minor release logic was fixed
- `HSSPipeProfileServer` is now `HSSPipeProfileFactory`
- TypeGeneratorTests weren't actually running.
- `Profile.Split(IEnumerable<Profile>, Polyline p)` now uses improved logic

## 0.8.3

### Added

- `Profile.ToModelCurves()`
- `Profile.Difference()`
- `Profile.Intersection()`
- `Profile.Split()`
- `Profile.Segments()`
- `Bbox3.ToModelCurves()`
- `Line.ExtendTo(IEnumerable<Line>)`
- `Line.ExtendTo(Polyline)`
- `Line.ExtendTo(Profile)`
- `Line.ExtendTo(Polygon)`
- `ConvexHull.FromPoints(IEnumerable<Vector3>)`
- `ConvexHull.FromPolyline(Polyline)`
- `ConvexHull.FromPolylines(IEnumerable<Polyline>)`
- `ConvexHull.FromProfile(Profile)`
- `Polygon.FromAlignedBoundingBox2d(IEnumerable<Vector3>)`
- `Grid2d(Polygon, Grid1d, Grid1d)`
- `Grid2d(IEnumerable<Polygon>, Grid1d, Grid1d)`
- `Grid2d(Polygon, Vector3, Vector3, Vector3)`
- `Grid2d(IEnumerable<Polygon>, Vector3, Vector3, Vector3)`
- `Random.NextColor()` and `Random.NextMaterial()`
- `Validator.DisableValidationOnConstruction`
- `Vector3.ComputeDefaultBasisVectors()`

### Changed

- Make MeshConverter deserialization more flexible to accommodate a schema used in function `input_schema`.
- Prevent the Polygon / Polyline constructors from throwing an exception on duplicate vertices, by removing duplicates automatically.
- Make `Grid1d` and `Grid2d` serializable
- `new Transform(Vector3 origin, Vector3 xAxis, Vector3 yAxis, Vector3 zAxis)` did not unitize its axes, this is fixed.
- All solids and csgs will now have planar texture coordinates.
- Triangles are now validated to check for 3 distinct vertex positions.

### Fixed

- Fixed a bug where `Polygon.UnionAll` was sometimes returning null when it shouldn't (Thanks @M-Juliani !)
- Fixed [#517](https://github.com/hypar-io/Elements/issues/517)
- Fixed a bug where Grid2d subcells would not split correctly with `SplitAtPoint`
- Fixed [#528](https://github.com/hypar-io/Elements/issues/528)

## 0.8.2

### Changed

- The errors parameter for Model.FromJson now has the out modifier. It no longer takes a default value.
- Model deserialization only refreshes type cache if the `forceTypeReload` parameter is set to true.

### Fixed

- Fixed #483 `Deserialization of profiles created in UpdateRepresentation`
- Fixed #484 `Failure to deserialize Model if any assembly can't be loaded.`
- Fixed an issue where updates to a `Grid2d`'s component `Grid1d` axes would not propagate to the `Grid2d`.

### Added

- `Profile.UnionAll(...)` - Create a new set of profiles, merging any overlapping profiles and preserving internal voids.
- `Polyline.SharedSegments()` - Enables search for segments shared between two polylines.
- `Polyline.TransformSegment(...)` - Allows transforms for individual polyline segments. May be optionally flagged as polygon and/or planar motion.

## 0.8.1

### Added

- `TypeGenerator.CoreTypeNames`
- `MeshConverter`
- Implicit conversion of `Curve` types to `ModelCurve`.
- `byte[] Model.ToGlb(...)`
- `Grid1d.ClosestPosition()`
- `Grid1d.DivideByFixedLengthFromPoint()`
- `Grid2d.GetCellNodes()`

### Changed

- Removed `JsonInheritanceAttribute` from `Element` base types.
- `Sweep` contstructor now takes a rotation. Transformation of the profile based on rotation happens internal to the sweep's construction.
- `Polyline` are no longer required to be planar.
- Modifies Grid1d.DivideByFixedLengthFromPosition() to be more flexible — supporting a "position" outside the grids domain.
- Modifies Grid2d.GetCellSeparators() to support returning trimmed separators

### Removed

- `TypeGenerator.GetCoreTypeNames()`
- `UserElementAttribute`
- `NumericProperty`

### Fixed

- `Ray.Intersects` now calls `UpdateRepresentations` internally for accurate intersections.
- Fixed #470
- Fixes a bug in `Line.Trim(Polygon p)` where lines that started on the polygon would not be treated as outside the polygon.
- Fixes a bug in `Grid2d.IsTrimmed()` that would ignore cases where a cell was trimmed by an inner hole.

## 0.8.0

### Added

- `Hypar.Elements.Serialization.IFC` - IFC serialization code has been moved to a new project.
- `Hypar.Elements.CodeGeneration` - Code generation has been moved to a new project.
- `Elements.DirectionalLight` - You can now create a directional light in the model which will be written to glTF using the `KHR_lights_punctual` extension.
- `Elements.ContentElement` - This new class represents a piece of content meant to be instanced throughout a model.
  - The ContentElement is also added to the model by first checking for an available gltf, and then using a bounding box representation as a fallback.
- `Transform.Scaled()` - This new method returns a scaled copy of the transform, allowing for a fluent like api.
- `Transform.Moved(...)` - Return a copy of a transform moved by the specified amount.
- `Transform.Concatenated(...)` - Return a copy of a transform with the specified transform concatenated with it.
- `IHasOpenings.AddOpening(...)` - `AddOpening` provides an API which hides the internals of creating openings.
- `Opening.DepthFront` & `Opening.DepthBack` enable the creation of openings which extrude different amounts above and below their XY plane.
- Solid operations which have `IsVoid=true` now use csg operations.

### Changed

- Updated ImageSharp to 1.0.0.
- The source code is now structured with the typical .NET project layout of `/src` and `/test` per folder.
- `Opening` now has two primary constructors. The ability to create an opening with a profile has been removed. All profiles are now defined with a polygon as the perimeter.
- `Opening.Profile` is now deprecated. Please use `Opening.Perimeter`.
- `Polygon.Normal()` has been moved to the base class `Polyline.Normal()`.

### Fixed

- Fixed #313.
- Fixed #322.
- Fixed #342.
- Fixed #392.
- Fixed #407.
- Fixed #408
- Fixed #416.
- Fixed #417.
- Fixed #441

## 0.7.3

### Fixed

- CodeGen was failing intermittently
- Elements schemas with Dictionary types were failing to serialize
- [#355](https://github.com/hypar-io/Elements/issues/355)

### Added

- Elements supports the [Hub beta](https://hypar-io.github.io/Elements/Hub.html)
- CodeGen supports `input_schema`
- Hypar.Revit is completely rewritten as an external application, two external commands, and an IDirectContext3D server.

### Changed

- some Tessellate method signatures are updated to allow assigning colors at the time of tessellation as Revit requires vertex colors.
- Updates are made to the type generator to support compiling multiple types into an assembly on disk.

## 0.7.2

### Fixed

- [#307](https://github.com/hypar-io/Elements/issues/307)
- `Mesh.ComputeNormals()` would fail if there were any unconnected vertices.
- `new Vertex()` would ignore supplied Normals.
- `Vector3.ClosestPointOn(Line)` would return points that were not on the line.
- `Line.Intersects(Line)` in infinite mode would sometimes return erroneous results.
- `Vector3.AreCollinear()` would return the wrong result if the first two vertices were coincident.

### Added

- Added `Plane.ClosestPoint(Vector3 p)`
- New methods for dynamic type generation in `TypeGeneration`, utilized by the Grasshopper plugin.
- `Line.Trim(Polygon)`
- `Line.PointOnLine(Vector3 point)`
- **Grid1d**
  - `Grid1d(Grid1d other)` constructor
  - Adds `IgnoreOutsideDomain` flag to `SplitAtOffset`
  - Adds `SplitAtPoint(point)` and `SplitAtPoints(points)` methods
  - Adds internal `Evaluate(t)` method
  - Adds internal `SpawnSubGrid(domain)` method
- **Grid2d**
  - Adds `Grid2d(Grid2d other)` constructor
  - Adds `Grid2d(Grid2d other, Grid1d u, Grid1d v)` constructor
  - Adds `SplitAtPoint(point)` and `SplitAtPoints(points)` methods to Grid2d
  - Adds `Grid2d(Grid1d u, Grid1d v)` constructor
  - Adds support for curved 1d Grid axes
  - Adds private `SpawnSubGrid(Grid1d uCell, Grid1d vCell)` method
- `Curve.Transformed(transform)` (and related `XXX.TransformedXXX()` methods for child types Arc, Bezier, Line, Polyline, Polygon)

### Changed

- Updates to Elements Docs including Grasshopper + Excel.
- `Line.Intersects(Plane p)` supports infinite lines
- `Line.Intersects(Line l)` supports 3d line intersections
- `Line.Intersects(Line l)` now has an optional flag indicating whether to include the line ends as intersections.
- `Line.PointOnLine(Point)` now has an optional flag indicating whether to include points at the ends as "on" the line.
- **Grid1d / Grid2d**
  - Removes "Parent/child" updating from 1d grids / 2d grids in favor of always recalculating the 2d grid every time its `Cells` are accessed. This may have a bit of a performance hit, but it's worth it to make 2d grid behavior easier to reason about.
  - Allows Grid2ds to support construction from Grid1ds that are not straight lines. Previously Grid1ds could support any sort of curve and Grid2ds were stuck as dumb rectangles.
- **JsonInheritanceConverter**
  - Makes the Type Cache on the JsonInheritanceConverter static, and exposes a public method to refresh it. In the grasshopper context, new types may have been dynamically loaded since the JsonInheritanceConverter was initialized, so it needs to be refreshed before deserializing a model.
- **TypeGenerator**
  - Enables external overriding of the Templates path, as in GH's case the `Templates` folder is not in the same place as the executing assembly.
  - Exposes a public, synchronous method `GetSchema` to get a `JsonSchema` from uri (wrapping `GetSchemaAsync`)
  - Refactors some of the internal processes of `GenerateInMemoryAssemblyFromUrisAndLoadAsync`:
    - `GenerateCodeFromSchema()` produces csharp from a schema, including generating the namespace, typename, and local excludes
    - `GenerateCompilation()` takes the csharp and compiles it, using a new optional flag `frameworkBuild` to designate whether it should load netstandard or net framework reference assemblies.
    - `EmitAndLoad()` generates the assembly in memory and loads it into the app domain.
  - Adds an `EmitAndSave()` method that generates the assembly and writes it to a .dll on disk
  - Adds a public `GenerateAndSaveDllForSchema()` method used by grasshopper that generates code from a schema, generates a compilation, and saves it to disk as a DLL.
  - Adds a public `GetLoadedElementTypes()` method used by grasshopper to list all the currently loaded element types.

### Deprecated

- `Transform.OfXXX(xxx)` curve methods have been deprecated in favor of `XXX.Transformed(Transform)` and `XXX.TransformedXXX(Transform)`.

## 0.7.0

### Fixed

- [#271](https://github.com/hypar-io/Elements/issues/271)
- [#284](https://github.com/hypar-io/Elements/issues/284)
- [#285](https://github.com/hypar-io/Elements/issues/285)
- [#265](https://github.com/hypar-io/Elements/issues/265)
- [#221](https://github.com/hypar-io/Elements/issues/221)
- [#229](https://github.com/hypar-io/Elements/issues/229)
- [#189](https://github.com/hypar-io/Elements/issues/189)

### Added

- `Curve.ToPolyline(int divisions = 10)`
- `Circle.ToPolygon(int divisions = 10)`
- `Transform.Move(double x, double y, double z)`
- `Transform.Rotate(double angle)`
- `TypeGenerator.GenerateUserElementTypesFromUrisAsync(string[] uris, string outputBaseDir, bool isUserElement = false)`

### Changed

- Updated documentation to reflect the use of .NET Core 3.1.

### Deprecated

- `Polygon.Circle(...)`

## 0.6.2

### Added

- `Material.Unlit`
- `Material.DoubleSided`
- `Units.LengthUnit`
- `Elements.MeshImportElement`

## Changed

- `Mesh.AddVertex(...)` is now public.
- `Mesh.AddTriangle(...)` is now public.

### Removed

- `SolidOperation.GetSolid()`.

### Fixed

- #262
- Fixed an error where `Transform.OfPlane(...)` would not solve correctly if the plane was not at the world origin.

### Changed

- `Grid2d` now supports grids that are not parallel to the XY plane

## 0.6.0

### Added

- `ColorScale`
- `AnalysisMesh`
- `Ray.Intersects(...)` for `Plane`, `Face`, `Solid`, and `SolidOperation`

### Fixed

- Fix #253

## 0.5.2

### Fixed

- `Grid2d` constructors accepting a Transform interpreted the transform incorrectly.

## 0.5.1

### Added

- `Grid1d`
- `Grid2d`
- `Domain1d`
- `GeometricElement.IsElementDefinition`
- A `drawEdges` optional parameter to `Model.ToGlTF(...)` to enable edge rendering.
- `Polyline` and `Profile` now implement `IEquatable`.
- `Polygon.Union(IList<Polygon> firstSet, IList<Polygon> secondSet)`
- `Polygon.Difference(IList<Polygon> firstSet, IList<Polygon> secondSet)`
- `Polygon.XOR(IList<Polygon> firstSet, IList<Polygon> secondSet)`
- `Polygon.Intersection(IList<Polygon> firstSet, IList<Polygon> secondSet)`

### Changed

- `Vector.Normalized()` is now `Vector.Unitized()`
- `Color.ToString()` now returns a useful description

### Fixed

- Fixed an error with `Transform.OfVector(...)` where the translation of the transform was not applied.
- Fixed an error where `Mesh.ComputeNormals(...)` was not set to a unitized vector.
- Fixed an error with `BBox3`'s solver for Polygons

## 0.4.4

### Added

- `Contour`
- `Transform.Reflect(Vector3 n)`
- `ElementInstance`
- `Vector3.ClosestPointOn(Line line)`
- `Line.TrimTo(Line line)`
- `Line.ExtendTo(Line line)`
- `Line.Offset(double distance, bool flip = false)`
- `Line.DivideByLengthFromCenter(double l)`
- `Ray.Intersects(Ray ray, out Vector3 result, bool ignoreRayDirection)`
- `Polygon.Fillet(double radius)`
- `Arc.Complement()`
- `Polygons.Star(double outerRadius, double innerRadius, int points)`
- `Units.CardinalDirections`
- `Mesh.ComputeNormals`
- `Topography.AverageEdges(Topography target, Units.CardinalDirection edgeToAverage)`
- `Topography.GetEdgeVertices(Units.CardinalDirection direction)`
- `WebMercatorProjection`

### Fixed

- Fixed [#125](https://github.com/hypar-io/Hypar/issues/125).
- Fixed one Transform constructor whose computed axes were not unit length, causing the transform to scale.
- Topography is now written to IFC.

## 0.4.2

### Changed

- `Vector3` is now a struct.
- `Color` is now a struct.
- `ProfileServer.GetProfileByName(...)` is now deprecated in favor of `ProfileServer.GetProfileByType(...)`

### Added

- `Bezier`
- `WideFlangeProfileType`
- `HSSPipeProfileType`
- `Curve.MinimumChordLength` static property to allow the user to set the minimum chord length for subdivision of all curves for rendering.
- `Circle`
- `FrameType` Bezier curves can have their frames calculated using Frenet frames or "road like" frames.

## 0.4.0

### Changed

- All element types are partial classes with one part of the class generated from its JSON schema.
- `Polygon.Rectangle` constructor no longer takes an origin.
- `Polygon.Clip` now takes an optional additional set of holes.
- `Wall` and `Floor` constructors no longer take collections of `Opening`s.
  - Openings can be added using `wall.Openings.Add(...)`.
- `Polygon` now has more robust checks during construction.
  - All vertices must be coplanar.
  - Zero length segments are not allowed.
  - Self-intersecting segments are not allowed.
- `Solid`, `Face`, `Vertex`, `Edge`, `HalfEdge`, and `Loop` are now marked `internal`.
- `Quaternion` is now marked `internal`.
- `Matrix` is now marked `internal`.
- `SolidConverter` is now marked `internal`.
- `Elements.Serialization.IFC.ModelExtensions` is now marked `internal`.
- All core type property setters are now `public`.
- The `elevation` parameter has been removed from `Floor`. Floor elevation is now set by passing a `Transform` with a Z coordinate.

### Added

- `ModelCurve` - Draw curves in 3D.
- `ModelPoints` - Draw collections of points in 3D.
- `Elements.Generate.TypeGenerator` class.
- `/Schemas` directory.
- Optional `rotation` on `StructuralFraming` constructors.
- `Model` now has Elements property which is `IDictionary<Guid,Element>`.
- `double Vector3.CCW(Vector3 a, Vector3 b, Vector3 c)`
- `bool Line.Intersects(Line l)`
- `Elements.Validators.IValidator` and the `Elements.Validators.Validator` singleton to provide argument validation during construction of user elements.
- `Line.DivideByLength()`
- `Line.DivideByCount()`
- `Ray` class.
- `Vector3.IsZero()`

### Removed

- The empty Dynamo project.
- `ElementType`, `WallType`, `FloorType`, `StructuralFramingType`
- `MaterialLayer`
- `Transform` constructor taking `start` and `end` parameters. The `Transform` constructor which takes an X and a Z axis should now be used.

### Fixed

- Transforms are now consistently right-handed.
- Transforms on curves are now consistently oriented with the +X axis oriented to the "right" and the +Z axis oriented along the inverse of the tangent of the curve.
- Built in materials for displaying transforms are now red, green, and blue. Previously they were all red.
- All classes deriving from `Element` now pass their `id`, `transform`, and `name` to the base constructor.
- Line/plane intersections now return null if the intersection is "behind" the start of the line.
- Beams whose setbacks total more than the length of the beam no longer fail.
- Plane construction no longer fails when the normal vector and the origin vector are "parallel".
- Fixed #209.
- Topography is now serialized to JSON.
- Built in materials now have an assigned Id.

## 0.3.8

### Changed

- Elements representing building components now return positive areas.
- Added Area property to:
  Panel
  Space
  Added Volume property to:
- Floor
- Space
  Added positive area calculation to:
- Floor
- Mass
- Added positive Volume calculation to:
- StructuralFraming
- Beam.Volume() throws an InvalidOperationException for non-linear beams.
- Added TODO to support Volume() for all beam curves.

## 0.3.6

### Changed

- Edges are no longer written to the glTF file.
- Large performance improvements made to glTF writing using `Buffer.BlockCopy` and writing buffers directly from tesselation to glTF buffer.

### Fixed

- Fix #177.

## 0.3.4

### Changed

- Numerous comments were updated for clarity.
- Numerous styling changes were made to the documentation to align with the Hypar brand.

### Fixed

- Fixed an error where vertex colors were not correctly encoded in the glTF.

## 0.3.3

### Fixed

- Fix #173.
- Fix #7.

## 0.3.0

### Changed

- `Element.Id` is now a `Guid`.

### Fixed

- Fix #107.
- Fix #132.
- Fix #137.
- Fix #144.
- Fix #142.

## 0.2.17

### Added

- The `Kernel` singleton has been added to contain all geometry methods for creating solids.

### Fixed

- Fixed an error where, when writing edges to gltf, ushort would be overflowed and wrap back to 0 causing a loop not to terminate.

## 0.2.16

### Added

- Materials are now serialized to IFC using `IfcStyledItem`.

### Fixed

- Fixed an error where we returned directly after processing child Elements of an `IAggregateElements`, before we could process the parent element.
- Fixed writing of gltf files so that the `.bin` file is located adjacent to the `.gltf`.

## 0.2.15

### Added

- `Space` elements are now serialized to IFC as `IfcSpace`.

## 0.2.5

### Changed

- `IHasOpenings.Openings[]` is now `IHasOpenings.List<Opening>[]`.

### Fixed

- `Opening` elements are now serialized to IFC as `IfcOpeningElement`.

## 0.2.4.4

### Changed

- `Solid.Slice()` has been made internal. It's not yet ready for consumers. See [#103](https://github.com/hypar-io/elements/issues/103)

## 0.2.4.3

### Fixed

- Spaces are now correctly colored. See [#134](https://github.com/hypar-io/elements/issues/134).

## 0.2.4.2

### Added

- Added `ToIfcWall()` extension method to save a `Wall` to an `IfcWall`.

### Fixed

- `Space.Profile` is set in the constructor when a `Space` is constructed with a profile. [#132](https://github.com/hypar-io/elements/pull/132)
- Sub-elements of `IAggregateElements` are now added to the `Model`. [#137](https://github.com/hypar-io/elements/pull/137)

## 0.2.4.1

### Added

- Added `StandardWall`, for walls defined along a curve. `Wall` continues to be for walls defined by a planar profile extruded to a height.
- Added `Polygon.L`.

### Changed

- `Floor` constructors no longer have `material` parameter. Materials are now specified through the `FloorType`.
- `IAggregateElement` is now `IAggregateElements`.
- `Panel` now takes `Polygon` instead of `Vector3[]`.

## 0.2.4

### Changed

- `IGeometry3D` is now `ISolid`.
- `ISolid` (formerly `IGeometry3D`) now contains one solid, not an array of solids.

### Removed

- `Solid.Material`. Elements are now expected to implement the `IMaterial` interface or have an `IElementType<T>` which specifies a material.

## 0.2.3

### Added

- `MaterialLayer`
- `StructuralFramingType` - `StructuralFramingType` combines a `Profile` and a `Material` to define a type for framing elements.

### Changed

- `IProfileProvider` is now `IProfile`
- `IElementTypeProvider` is now `IElementType`
- All structural framing type constructors now take a `StructuralFramingType` in place of a `Profile` and a `Material`.
- All properties serialize to JSON using camel case.
- Many expensive properties were converted to methods.
- A constructor has been added to `WallType` that takes a collection of `MaterialLayer`.

## 0.2.2

### Added

- `Matrix.Determinant()`
- `Matrix.Inverse()`
- `Transform.Invert()`
- `Model.ToIFC()`
- `Elements.Serialization.JSON` namespace.
- `Elements.Serialization.IFC` namespace.
- `Elements.Serialization.glTF` namespace.

### Changed

- Wall constructor which uses a center line can now have a Transform specified.
- `Profile.ComputeTransform()` now finds the first 3 non-collinear points for calculating its plane. Previously, this function would break when two of the first three vertices were co-linear.
- Using Hypar.IFC2X3 for interaction with IFC.
- `Line.Thicken()` now throws an exception when the line does not have the same elevation for both end points.
- `Model.SaveGlb()` is now `Model.ToGlTF()`.

## 0.2.1

### Added

- The `Topography` class has been added.
- `Transform.OfPoint(Vector3 vector)` has been added to transform a vector as a point with translation. This was previously `Transform.OfVector(Vector3 vector)`. All sites previously using `OfVector(...)` are now using `OfPoint(...)`.
- `Material.DoubleSided`
- `Loop.InsertEdgeAfter()`
- `Solid.Slice()`
- `Model.Extensions`

### Changed

- `Transform.OfVector(Vector3 vector)` now does proper vector transformation without translation.
- Attempting to construct a `Vector3` with NaN or Infinite arguments will throw an `ArgumentOutOfRangeException`.

## 0.2.0

### Added

- IFC implementation has begun with `Model.FromIFC(...)`. Support includes reading of Walls, Slabs, Spaces, Beams, and Columns. Brep booleans required for Wall and Slab openings are not yet supported and are instead converted to Polygon openings in Wall and Floor profiles.
- The `Elements.Geometry.Profiles` namespace has been added. All profile servers can now be found here.
- The `Elements.Geometry.Solids` namespace has been added.
- The Frame type has been added to represent a continuous extrusion of a profile around a polygonal perimeter.
- The `ModelTest` base class has been added. Inheriting from this test class enables a test to automatically write its `Model` to a `.glb` file and to serialize and deserialize to/from JSON to ensure the stability of serialization.
- The `Solid.ToGlb` extension method has been added to enable serializing one `Solid` to glTF for testing.

### Changed

- Element identifiers are now of type `long`.
- Breps have been re-implemented in the `Solid` class. Currently only planar trimmed faces are supported.
- Many improvements to JSON serialization have been added, including the ability to serialize breps.
- '{element}.AddParameter' has been renamed to '{element}.AddProperty'.
- The `Hypar.Geometry` namespace is now `Elements.Geometry`.
- The `Hypar.Elements` namespace is now `Elements`.

### Removed

- The `IProfile` interface has been removed.
- The `Extrusion` class and `IBrep` have been replaced with the `Solid` class. The IGeometry interface now returns a `Solid[]`.
- Many uses of `System.Linq` have been removed.
- Many uses of `IEnumerable<T>` have been replaced with `T[]`.<|MERGE_RESOLUTION|>--- conflicted
+++ resolved
@@ -1,11 +1,5 @@
 # Changelog
 
-<<<<<<< HEAD
-## 1.6.0
-
-### Fixed
-- Using Multiple `ModelText`s would sometimes result in a corrupted texture atlas, with cutoff text. This is fixed.
-=======
 ## 2.0.0
 
 ### Added
@@ -31,7 +25,7 @@
 - `Line` is now parameterized 0->length.
 
 ### Fixed
-
+- Using Multiple `ModelText`s would sometimes result in a corrupted texture atlas, with cutoff text. This is fixed.
 - #865
 
 ## 1.6.0
@@ -39,7 +33,6 @@
 ### Fixed
 
 - #965
->>>>>>> 0f86d4ed
 
 ## 1.5.0
 
