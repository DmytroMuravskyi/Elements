# Changelog

## 0.9.3

### Added

<<<<<<< HEAD
- Support for DXF from many basic elements.
- `SetClassification`
- `SetOperations.ClassifySegments2d(Polygon a, Polygon b, Func<(Vector3 from, Vector3 to, SetClassification classification), bool> filter = null)`
- `SetOperations.BuildGraph(List<(Vector3 from, Vector3 to, SetClassification classification)> set, SetClassification shared)`
- `RandomExtensions.NextRayInPlane(this Random random, Vector3 origin, Vector3 normal)`
- `RandomExtensions.NextRay(this Random random, Vector3 origin)`
- `Solid.Union(Solid a, Transform aTransform, Solid b, Transform bTransform)`
- `Solid.Union(SolidOperation a, SolidOperation b)`
- `Solid.Difference(Solid a, Transform aTransform, Solid b, Transform bTransform)`
- `Solid.Difference(SolidOperation a, SolidOperation b)`
- `Solid.Intersection(Solid a, Transform aTransform, Solid b, Transform bTransform)`
- `Solid.Intersection(SolidOperation a, SolidOperation b)`
- `SetClassification`
- `LocalClassification`

=======
- `ModelArrows`
- `ModelText`
>>>>>>> 80d3cfc2
### Changed

### Fixed
- Deduplicate catalog names during code generation.

## 0.9.2

### Added

- `Polyline.Split(List<Vector3> point)`
- `Polygon.Split(List<Vector3> point)`
- `Polygon.TrimmedTo(List<Polygon> polygons)`
- `Vector3.>=`
- `Vector3.<=`
- `Plane.Intersects(Plane a, Plane b)`
- A handful of convenience operators and conversions:
  - implicit `(double X, double Y, double Z)` => `Vector3`
  - implicit `(double X, double Y)` => `Vector3`
  - implicit `(int X, int Y, int Z)` => `Vector3`
  - implicit `(int X, int Y)` => `Vector3`
  - implicit `(double R, double G, double B, double A)` => `Color`
  - implicit `(double R, double G, double B)` => `Color`
  - `new Polygon(params Vector3[] vertices)`
  - `new Polyline(params Vector3[] vertices)`
  - implicit `SolidOperation` => `Representation`
  - `new Representation(params SolidOperation[] solidOperations)`
  - `Polygon.Split(params Polyline[] polylines)`
  - `Polygon.UnionAll(params Polygon[] polygons)`
  - `Polygon.Difference(params Polygon[] polygons)`
  - `Polygon.Union(params Polygon[] polygons)`
- `Profile.Offset()`
- Overloads with `maxDistance` parameter for
  - `Line.ExtendTo(IEnumerable<Line>)`
  - `Line.ExtendTo(Polyline)`
  - `Line.ExtendTo(Polygon)`
  - `Line.ExtendTo(Profile)`
- Support for DXF from many basic elements.


### Changed

- Some changes to `ContentElement` instance glTF serialization to allow selectability and transformability in the Hypar UI.
- Added `Symbols` property to `ContentElement`.
- Introduce a `SkipCSGUnion` flag on Representation, as a hack to get around CSG failures.

### Fixed

- [#616](https://github.com/hypar-io/Elements/issues/616) Code generation from local files now supplies a directory path to help resolve local references.

## 0.9.1

### Added

- `Transform(Plane plane)`
- `Polygon.Trimmed(Plane plane, bool flip)`
- ~~`GetSolid()` method on GeometricElement that returns the Csg solid.~~
- `ToMesh()` method on GeometricElement that return the mesh of a processed solid.
- `Polygon.ToTransform()`
- `Elements.Anaysis.AnalysisImage`
- `Profile.CreateFromPolygons(IEnumerable<Polygon> polygons)`
- `CellComplex`:
  - `Cell.TraverseNeighbors(Vector3 target, double? completedRadius)`
  - `Edge.TraverseNeighbors(Vector3 target, double? completedRadius)`
  - `Face.TraverseNeighbors(Vector3 target, double? completedRadius)`
  - `Face.TraverseNeighbors(Vector3 target, bool? parallel, bool? includeSharedVertices, double? completedRadius)`
- Dxf creation framework with first Dxf converter.
- `new BBox3(Element element)`
- `Bbox3.Corners()`
- `Vector3.AreCollinear(Vector3 a, Vector3 b, Vector3 c)`
- `Polygon.CollinearPointsRemoved()`

### Changed

- `AnalysisMesh` now handles single valued analysis.
- `Polygon.Split()` can now handle polygons that are not in the XY plane.
- Leave the discriminator property during deserialization. It will go to AdditionalProperties.
- `Lamina` representations can now include voids/holes.

### Fixed

- Guard against missing transforms while generating CSGs.
- Fixed a bug ([#585](https://github.com/hypar-io/Elements/issues/585)) where CSG Booleans for certain representations (especially laminae) would fail.
- Guard against missing transforms while generating CSGs.
- In rare cases a `Line.Intersect(Line)` call would fail if there were near-duplicate vertices, this is fixed.
- `Grid1d.ClosestPosition` now does a better job finding points on polyline axes.
- Code-generated constructors now get default arguments for inherited properties.
- `IsDegenerate()` method was reversed.
- Adding content elements that contain multiple nodes used to only add the first mesh, now it adds all the nodes in the referenced glb hierarchy.
- `Transform.OfVector(Vector)` is not applying translation anymore as vector doesn't have a position by definition.

## 0.9.0

### Added

- `Grid2d.IsOutside()`
- `GraphicsBuffers`

### Removed

- `BuiltInMaterials.Dirt`
- `BuiltInMaterials.Grass`

### Changed

- `Grid2d.IsTrimmed()` now takes an optional boolean parameter `treatFullyOutsideAsTrimmed`
- `ConstructedSolid` serializes and deserializes correctly.
- `Solid.AddFace(Polygon, Polygon[])` can take an optional third `mergeVerticesAndEdges` argument which will automatically reuse existing edges + vertices in the solid.
- Adds optional `tolerance` parameter to `Line.ExtendTo(Polygon)`, `Line.ExtendTo(IEnumerable<Line>)`, `Vector3.IsParallelTo(Vector3)`.
- `Mesh.GetBuffers` now returns a `GraphicsBuffers` object.
- `Solid.Tessellate` now returns a `GraphicsBuffers` object.
- `CsgExtensions.Tessellate` now returns a `GraphicsBuffers` object.

### Fixed

- Fixed a bug in `ConvexHull.FromPoints` when multiple X coordinates are equal.
- Fixed a bug in `Grid2d(Polygon, Vector3, Vector3, Vector3)` where U or V directions skew slightly when they nearly parallel with a boundary edge.

## 0.8.5

### Added

- `Elements.Spatial.CellComplex`
- `Grid2d.ToModelCurves()`
- Alpha release of `Hypar.Elements.Components`
- `Polyline.OffsetOnSide`
- `Ray.Intersects(Polygon)`
- `Vector3.DistanceTo(Polygon)`
- `(double Cut, double Fill) Topography.CutAndFill(Polygon perimeter, double topElevation, out Mesh cutVolume, out Mesh fillVolume, double batterAngle)`
- `void Topography.Trim(Polygon perimeter)`

### Changed

- `ColorScale` no longer bands colors but returns smooth gradient interpolation. It additionally now supports a list of values that correspond with the provided colors, allowing intentionally skewed interpolation.
- `Solids.Import` is now public.
- `Polygon.Contains` was modified to better handle polygons that are not on the XY plane.

### Fixed

## 0.8.4

### Added

- `BBox3.IsValid()`
- `BBox3.IsDegenerate()`
- `Elements.Light`
- `Elements.PointLight`
- `Elements.SpotLight`
- `Identity.AddOverrideIdentity`
- `Material.NormalTexture`
- `Polygon.PointInternal()`
- `Topography.DepthMesh`
- `Topography.DepthBelowMinimumElevation`
- `Topography.AbsoluteMinimumElevation`
- `Material.RepeatTexture`
- `BBox3.IsValid()`
- `BBox3.IsDegenerate()`
- `Polygon.Split(Polyline)`
- `Polygon.Split(IEnumerable<Polyline> polylines)`
- `Profile.Split(IEnumerable<Profile>, IEnumerable<Polyline> p)`
- `Elements.Spatial.HalfEdgeGraph2d`
  - `.Construct()`
  - `.Polygonize()`
- Release helper github action

### Changed

- `Elements.DirectionalLight` now inherits from `Elements.Light`.
- `Elements.ContentCatalog` now has a `ReferenceConfiguration` property.
- `SHSProfile`
- `SHSProfileFactory`
- `RHSProfile`
- `RHSProfileFactory`
- `Spatial.WebMercatorProjection.GetTileSizeMeters` produces a much more accurate result and requires a latitude.
- Adding glb elements to a model uses a cache rather than fetching the stream every time.
- `ProfileServer` is now `ProfileFactory`
- `WideFlangeProfileServer` is now `WideFlangeProfileFactory`
- First alpha after minor release logic was fixed
- `HSSPipeProfileServer` is now `HSSPipeProfileFactory`
- TypeGeneratorTests weren't actually running.
- `Profile.Split(IEnumerable<Profile>, Polyline p)` now uses improved logic

## 0.8.3

### Added

- `Profile.ToModelCurves()`
- `Profile.Difference()`
- `Profile.Intersection()`
- `Profile.Split()`
- `Profile.Segments()`
- `Bbox3.ToModelCurves()`
- `Line.ExtendTo(IEnumerable<Line>)`
- `Line.ExtendTo(Polyline)`
- `Line.ExtendTo(Profile)`
- `Line.ExtendTo(Polygon)`
- `ConvexHull.FromPoints(IEnumerable<Vector3>)`
- `ConvexHull.FromPolyline(Polyline)`
- `ConvexHull.FromPolylines(IEnumerable<Polyline>)`
- `ConvexHull.FromProfile(Profile)`
- `Polygon.FromAlignedBoundingBox2d(IEnumerable<Vector3>)`
- `Grid2d(Polygon, Grid1d, Grid1d)`
- `Grid2d(IEnumerable<Polygon>, Grid1d, Grid1d)`
- `Grid2d(Polygon, Vector3, Vector3, Vector3)`
- `Grid2d(IEnumerable<Polygon>, Vector3, Vector3, Vector3)`
- `Random.NextColor()` and `Random.NextMaterial()`
- `Validator.DisableValidationOnConstruction`
- `Vector3.ComputeDefaultBasisVectors()`

### Changed

- Make MeshConverter deserialization more flexible to accommodate a schema used in function `input_schema`.
- Prevent the Polygon / Polyline constructors from throwing an exception on duplicate vertices, by removing duplicates automatically.
- Make `Grid1d` and `Grid2d` serializable
- `new Transform(Vector3 origin, Vector3 xAxis, Vector3 yAxis, Vector3 zAxis)` did not unitize its axes, this is fixed.
- All solids and csgs will now have planar texture coordinates.
- Triangles are now validated to check for 3 distinct vertex positions.

### Fixed

- Fixed a bug where `Polygon.UnionAll` was sometimes returning null when it shouldn't (Thanks @M-Juliani !)
- Fixed [#517](https://github.com/hypar-io/Elements/issues/517)
- Fixed a bug where Grid2d subcells would not split correctly with `SplitAtPoint`
- Fixed [#528](https://github.com/hypar-io/Elements/issues/528)

## 0.8.2

### Changed

- The errors parameter for Model.FromJson now has the out modifier. It no longer takes a default value.
- Model deserialization only refreshes type cache if the `forceTypeReload` parameter is set to true.

### Fixed

- Fixed #483 `Deserialization of profiles created in UpdateRepresentation`
- Fixed #484 `Failure to deserialize Model if any assembly can't be loaded.`
- Fixed an issue where updates to a `Grid2d`'s component `Grid1d` axes would not propagate to the `Grid2d`.

### Added

- `Profile.UnionAll(...)` - Create a new set of profiles, merging any overlapping profiles and preserving internal voids.
- `Polyline.SharedSegments()` - Enables search for segments shared between two polylines.
- `Polyline.TransformSegment(...)` - Allows transforms for individual polyline segments. May be optionally flagged as polygon and/or planar motion.

## 0.8.1

### Added

- `TypeGenerator.CoreTypeNames`
- `MeshConverter`
- Implicit conversion of `Curve` types to `ModelCurve`.
- `byte[] Model.ToGlb(...)`
- `Grid1d.ClosestPosition()`
- `Grid1d.DivideByFixedLengthFromPoint()`
- `Grid2d.GetCellNodes()`

### Changed

- Removed `JsonInheritanceAttribute` from `Element` base types.
- `Sweep` contstructor now takes a rotation. Transformation of the profile based on rotation happens internal to the sweep's construction.
- `Polyline` are no longer required to be planar.
- Modifies Grid1d.DivideByFixedLengthFromPosition() to be more flexible — supporting a "position" outside the grids domain.
- Modifies Grid2d.GetCellSeparators() to support returning trimmed separators

### Removed

- `TypeGenerator.GetCoreTypeNames()`
- `UserElementAttribute`
- `NumericProperty`

### Fixed

- `Ray.Intersects` now calls `UpdateRepresentations` internally for accurate intersections.
- Fixed #470
- Fixes a bug in `Line.Trim(Polygon p)` where lines that started on the polygon would not be treated as outside the polygon.
- Fixes a bug in `Grid2d.IsTrimmed()` that would ignore cases where a cell was trimmed by an inner hole.

## 0.8.0

### Added

- `Hypar.Elements.Serialization.IFC` - IFC serialization code has been moved to a new project.
- `Hypar.Elements.CodeGeneration` - Code generation has been moved to a new project.
- `Elements.DirectionalLight` - You can now create a directional light in the model which will be written to glTF using the `KHR_lights_punctual` extension.
- `Elements.ContentElement` - This new class represents a piece of content meant to be instanced throughout a model.
  - The ContentElement is also added to the model by first checking for an available gltf, and then using a bounding box representation as a fallback.
- `Transform.Scaled()` - This new method returns a scaled copy of the transform, allowing for a fluent like api.
- `Transform.Moved(...)` - Return a copy of a transform moved by the specified amount.
- `Transform.Concatenated(...)` - Return a copy of a transform with the specified transform concatenated with it.
- `IHasOpenings.AddOpening(...)` - `AddOpening` provides an API which hides the internals of creating openings.
- `Opening.DepthFront` & `Opening.DepthBack` enable the creation of openings which extrude different amounts above and below their XY plane.
- Solid operations which have `IsVoid=true` now use csg operations.

### Changed

- Updated ImageSharp to 1.0.0.
- The source code is now structured with the typical .NET project layout of `/src` and `/test` per folder.
- `Opening` now has two primary constructors. The ability to create an opening with a profile has been removed. All profiles are now defined with a polygon as the perimeter.
- `Opening.Profile` is now deprecated. Please use `Opening.Perimeter`.
- `Polygon.Normal()` has been moved to the base class `Polyline.Normal()`.

### Fixed

- Fixed #313.
- Fixed #322.
- Fixed #342.
- Fixed #392.
- Fixed #407.
- Fixed #408
- Fixed #416.
- Fixed #417.
- Fixed #441

## 0.7.3

### Fixed

- CodeGen was failing intermittently
- Elements schemas with Dictionary types were failing to serialize
- [#355](https://github.com/hypar-io/Elements/issues/355)

### Added

- Elements supports the [Hub beta](https://hypar-io.github.io/Elements/Hub.html)
- CodeGen supports `input_schema`
- Hypar.Revit is completely rewritten as an external application, two external commands, and an IDirectContext3D server.

### Changed

- some Tessellate method signatures are updated to allow assigning colors at the time of tessellation as Revit requires vertex colors.
- Updates are made to the type generator to support compiling multiple types into an assembly on disk.

## 0.7.2

### Fixed

- [#307](https://github.com/hypar-io/Elements/issues/307)
- `Mesh.ComputeNormals()` would fail if there were any unconnected vertices.
- `new Vertex()` would ignore supplied Normals.
- `Vector3.ClosestPointOn(Line)` would return points that were not on the line.
- `Line.Intersects(Line)` in infinite mode would sometimes return erroneous results.
- `Vector3.AreCollinear()` would return the wrong result if the first two vertices were coincident.

### Added

- Added `Plane.ClosestPoint(Vector3 p)`
- New methods for dynamic type generation in `TypeGeneration`, utilized by the Grasshopper plugin.
- `Line.Trim(Polygon)`
- `Line.PointOnLine(Vector3 point)`
- **Grid1d**
  - `Grid1d(Grid1d other)` constructor
  - Adds `IgnoreOutsideDomain` flag to `SplitAtOffset`
  - Adds `SplitAtPoint(point)` and `SplitAtPoints(points)` methods
  - Adds internal `Evaluate(t)` method
  - Adds internal `SpawnSubGrid(domain)` method
- **Grid2d**
  - Adds `Grid2d(Grid2d other)` constructor
  - Adds `Grid2d(Grid2d other, Grid1d u, Grid1d v)` constructor
  - Adds `SplitAtPoint(point)` and `SplitAtPoints(points)` methods to Grid2d
  - Adds `Grid2d(Grid1d u, Grid1d v)` constructor
  - Adds support for curved 1d Grid axes
  - Adds private `SpawnSubGrid(Grid1d uCell, Grid1d vCell)` method
- `Curve.Transformed(transform)` (and related `XXX.TransformedXXX()` methods for child types Arc, Bezier, Line, Polyline, Polygon)

### Changed

- Updates to Elements Docs including Grasshopper + Excel.
- `Line.Intersects(Plane p)` supports infinite lines
- `Line.Intersects(Line l)` supports 3d line intersections
- `Line.Intersects(Line l)` now has an optional flag indicating whether to include the line ends as intersections.
- `Line.PointOnLine(Point)` now has an optional flag indicating whether to include points at the ends as "on" the line.
- **Grid1d / Grid2d**
  - Removes "Parent/child" updating from 1d grids / 2d grids in favor of always recalculating the 2d grid every time its `Cells` are accessed. This may have a bit of a performance hit, but it's worth it to make 2d grid behavior easier to reason about.
  - Allows Grid2ds to support construction from Grid1ds that are not straight lines. Previously Grid1ds could support any sort of curve and Grid2ds were stuck as dumb rectangles.
- **JsonInheritanceConverter**
  - Makes the Type Cache on the JsonInheritanceConverter static, and exposes a public method to refresh it. In the grasshopper context, new types may have been dynamically loaded since the JsonInheritanceConverter was initialized, so it needs to be refreshed before deserializing a model.
- **TypeGenerator**
  - Enables external overriding of the Templates path, as in GH's case the `Templates` folder is not in the same place as the executing assembly.
  - Exposes a public, synchronous method `GetSchema` to get a `JsonSchema` from uri (wrapping `GetSchemaAsync`)
  - Refactors some of the internal processes of `GenerateInMemoryAssemblyFromUrisAndLoadAsync`:
    - `GenerateCodeFromSchema()` produces csharp from a schema, including generating the namespace, typename, and local excludes
    - `GenerateCompilation()` takes the csharp and compiles it, using a new optional flag `frameworkBuild` to designate whether it should load netstandard or net framework reference assemblies.
    - `EmitAndLoad()` generates the assembly in memory and loads it into the app domain.
  - Adds an `EmitAndSave()` method that generates the assembly and writes it to a .dll on disk
  - Adds a public `GenerateAndSaveDllForSchema()` method used by grasshopper that generates code from a schema, generates a compilation, and saves it to disk as a DLL.
  - Adds a public `GetLoadedElementTypes()` method used by grasshopper to list all the currently loaded element types.

### Deprecated

- `Transform.OfXXX(xxx)` curve methods have been deprecated in favor of `XXX.Transformed(Transform)` and `XXX.TransformedXXX(Transform)`.

## 0.7.0

### Fixed

- [#271](https://github.com/hypar-io/Elements/issues/271)
- [#284](https://github.com/hypar-io/Elements/issues/284)
- [#285](https://github.com/hypar-io/Elements/issues/285)
- [#265](https://github.com/hypar-io/Elements/issues/265)
- [#221](https://github.com/hypar-io/Elements/issues/221)
- [#229](https://github.com/hypar-io/Elements/issues/229)
- [#189](https://github.com/hypar-io/Elements/issues/189)

### Added

- `Curve.ToPolyline(int divisions = 10)`
- `Circle.ToPolygon(int divisions = 10)`
- `Transform.Move(double x, double y, double z)`
- `Transform.Rotate(double angle)`
- `TypeGenerator.GenerateUserElementTypesFromUrisAsync(string[] uris, string outputBaseDir, bool isUserElement = false)`

### Changed

- Updated documentation to reflect the use of .NET Core 3.1.

### Deprecated

- `Polygon.Circle(...)`

## 0.6.2

### Added

- `Material.Unlit`
- `Material.DoubleSided`
- `Units.LengthUnit`
- `Elements.MeshImportElement`

## Changed

- `Mesh.AddVertex(...)` is now public.
- `Mesh.AddTriangle(...)` is now public.

### Removed

- `SolidOperation.GetSolid()`.

### Fixed

- #262
- Fixed an error where `Transform.OfPlane(...)` would not solve correctly if the plane was not at the world origin.

### Changed

- `Grid2d` now supports grids that are not parallel to the XY plane

## 0.6.0

### Added

- `ColorScale`
- `AnalysisMesh`
- `Ray.Intersects(...)` for `Plane`, `Face`, `Solid`, and `SolidOperation`

### Fixed

- Fix #253

## 0.5.2

### Fixed

- `Grid2d` constructors accepting a Transform interpreted the transform incorrectly.

## 0.5.1

### Added

- `Grid1d`
- `Grid2d`
- `Domain1d`
- `GeometricElement.IsElementDefinition`
- A `drawEdges` optional parameter to `Model.ToGlTF(...)` to enable edge rendering.
- `Polyline` and `Profile` now implement `IEquatable`.
- `Polygon.Union(IList<Polygon> firstSet, IList<Polygon> secondSet)`
- `Polygon.Difference(IList<Polygon> firstSet, IList<Polygon> secondSet)`
- `Polygon.XOR(IList<Polygon> firstSet, IList<Polygon> secondSet)`
- `Polygon.Intersection(IList<Polygon> firstSet, IList<Polygon> secondSet)`

### Changed

- `Vector.Normalized()` is now `Vector.Unitized()`
- `Color.ToString()` now returns a useful description

### Fixed

- Fixed an error with `Transform.OfVector(...)` where the translation of the transform was not applied.
- Fixed an error where `Mesh.ComputeNormals(...)` was not set to a unitized vector.
- Fixed an error with `BBox3`'s solver for Polygons

## 0.4.4

### Added

- `Contour`
- `Transform.Reflect(Vector3 n)`
- `ElementInstance`
- `Vector3.ClosestPointOn(Line line)`
- `Line.TrimTo(Line line)`
- `Line.ExtendTo(Line line)`
- `Line.Offset(double distance, bool flip = false)`
- `Line.DivideByLengthFromCenter(double l)`
- `Ray.Intersects(Ray ray, out Vector3 result, bool ignoreRayDirection)`
- `Polygon.Fillet(double radius)`
- `Arc.Complement()`
- `Polygons.Star(double outerRadius, double innerRadius, int points)`
- `Units.CardinalDirections`
- `Mesh.ComputeNormals`
- `Topography.AverageEdges(Topography target, Units.CardinalDirection edgeToAverage)`
- `Topography.GetEdgeVertices(Units.CardinalDirection direction)`
- `WebMercatorProjection`

### Fixed

- Fixed [#125](https://github.com/hypar-io/Hypar/issues/125).
- Fixed one Transform constructor whose computed axes were not unit length, causing the transform to scale.
- Topography is now written to IFC.

## 0.4.2

### Changed

- `Vector3` is now a struct.
- `Color` is now a struct.
- `ProfileServer.GetProfileByName(...)` is now deprecated in favor of `ProfileServer.GetProfileByType(...)`

### Added

- `Bezier`
- `WideFlangeProfileType`
- `HSSPipeProfileType`
- `Curve.MinimumChordLength` static property to allow the user to set the minimum chord length for subdivision of all curves for rendering.
- `Circle`
- `FrameType` Bezier curves can have their frames calculated using Frenet frames or "road like" frames.

## 0.4.0

### Changed

- All element types are partial classes with one part of the class generated from its JSON schema.
- `Polygon.Rectangle` constructor no longer takes an origin.
- `Polygon.Clip` now takes an optional additional set of holes.
- `Wall` and `Floor` constructors no longer take collections of `Opening`s.
  - Openings can be added using `wall.Openings.Add(...)`.
- `Polygon` now has more robust checks during construction.
  - All vertices must be coplanar.
  - Zero length segments are not allowed.
  - Self-intersecting segments are not allowed.
- `Solid`, `Face`, `Vertex`, `Edge`, `HalfEdge`, and `Loop` are now marked `internal`.
- `Quaternion` is now marked `internal`.
- `Matrix` is now marked `internal`.
- `SolidConverter` is now marked `internal`.
- `Elements.Serialization.IFC.ModelExtensions` is now marked `internal`.
- All core type property setters are now `public`.
- The `elevation` parameter has been removed from `Floor`. Floor elevation is now set by passing a `Transform` with a Z coordinate.

### Added

- `ModelCurve` - Draw curves in 3D.
- `ModelPoints` - Draw collections of points in 3D.
- `Elements.Generate.TypeGenerator` class.
- `/Schemas` directory.
- Optional `rotation` on `StructuralFraming` constructors.
- `Model` now has Elements property which is `IDictionary<Guid,Element>`.
- `double Vector3.CCW(Vector3 a, Vector3 b, Vector3 c)`
- `bool Line.Intersects(Line l)`
- `Elements.Validators.IValidator` and the `Elements.Validators.Validator` singleton to provide argument validation during construction of user elements.
- `Line.DivideByLength()`
- `Line.DivideByCount()`
- `Ray` class.
- `Vector3.IsZero()`

### Removed

- The empty Dynamo project.
- `ElementType`, `WallType`, `FloorType`, `StructuralFramingType`
- `MaterialLayer`
- `Transform` constructor taking `start` and `end` parameters. The `Transform` constructor which takes an X and a Z axis should now be used.

### Fixed

- Transforms are now consistently right-handed.
- Transforms on curves are now consistently oriented with the +X axis oriented to the "right" and the +Z axis oriented along the inverse of the tangent of the curve.
- Built in materials for displaying transforms are now red, green, and blue. Previously they were all red.
- All classes deriving from `Element` now pass their `id`, `transform`, and `name` to the base constructor.
- Line/plane intersections now return null if the intersection is "behind" the start of the line.
- Beams whose setbacks total more than the length of the beam no longer fail.
- Plane construction no longer fails when the normal vector and the origin vector are "parallel".
- Fixed #209.
- Topography is now serialized to JSON.
- Built in materials now have an assigned Id.

## 0.3.8

### Changed

- Elements representing building components now return positive areas.
- Added Area property to:
  Panel
  Space
  Added Volume property to:
- Floor
- Space
  Added positive area calculation to:
- Floor
- Mass
- Added positive Volume calculation to:
- StructuralFraming
- Beam.Volume() throws an InvalidOperationException for non-linear beams.
- Added TODO to support Volume() for all beam curves.

## 0.3.6

### Changed

- Edges are no longer written to the glTF file.
- Large performance improvements made to glTF writing using `Buffer.BlockCopy` and writing buffers directly from tesselation to glTF buffer.

### Fixed

- Fix #177.

## 0.3.4

### Changed

- Numerous comments were updated for clarity.
- Numerous styling changes were made to the documentation to align with the Hypar brand.

### Fixed

- Fixed an error where vertex colors were not correctly encoded in the glTF.

## 0.3.3

### Fixed

- Fix #173.
- Fix #7.

## 0.3.0

### Changed

- `Element.Id` is now a `Guid`.

### Fixed

- Fix #107.
- Fix #132.
- Fix #137.
- Fix #144.
- Fix #142.

## 0.2.17

### Added

- The `Kernel` singleton has been added to contain all geometry methods for creating solids.

### Fixed

- Fixed an error where, when writing edges to gltf, ushort would be overflowed and wrap back to 0 causing a loop not to terminate.

## 0.2.16

### Added

- Materials are now serialized to IFC using `IfcStyledItem`.

### Fixed

- Fixed an error where we returned directly after processing child Elements of an `IAggregateElements`, before we could process the parent element.
- Fixed writing of gltf files so that the `.bin` file is located adjacent to the `.gltf`.

## 0.2.15

### Added

- `Space` elements are now serialized to IFC as `IfcSpace`.

## 0.2.5

### Changed

- `IHasOpenings.Openings[]` is now `IHasOpenings.List<Opening>[]`.

### Fixed

- `Opening` elements are now serialized to IFC as `IfcOpeningElement`.

## 0.2.4.4

### Changed

- `Solid.Slice()` has been made internal. It's not yet ready for consumers. See [#103](https://github.com/hypar-io/elements/issues/103)

## 0.2.4.3

### Fixed

- Spaces are now correctly colored. See [#134](https://github.com/hypar-io/elements/issues/134).

## 0.2.4.2

### Added

- Added `ToIfcWall()` extension method to save a `Wall` to an `IfcWall`.

### Fixed

- `Space.Profile` is set in the constructor when a `Space` is constructed with a profile. [#132](https://github.com/hypar-io/elements/pull/132)
- Sub-elements of `IAggregateElements` are now added to the `Model`. [#137](https://github.com/hypar-io/elements/pull/137)

## 0.2.4.1

### Added

- Added `StandardWall`, for walls defined along a curve. `Wall` continues to be for walls defined by a planar profile extruded to a height.
- Added `Polygon.L`.

### Changed

- `Floor` constructors no longer have `material` parameter. Materials are now specified through the `FloorType`.
- `IAggregateElement` is now `IAggregateElements`.
- `Panel` now takes `Polygon` instead of `Vector3[]`.

## 0.2.4

### Changed

- `IGeometry3D` is now `ISolid`.
- `ISolid` (formerly `IGeometry3D`) now contains one solid, not an array of solids.

### Removed

- `Solid.Material`. Elements are now expected to implement the `IMaterial` interface or have an `IElementType<T>` which specifies a material.

## 0.2.3

### Added

- `MaterialLayer`
- `StructuralFramingType` - `StructuralFramingType` combines a `Profile` and a `Material` to define a type for framing elements.

### Changed

- `IProfileProvider` is now `IProfile`
- `IElementTypeProvider` is now `IElementType`
- All structural framing type constructors now take a `StructuralFramingType` in place of a `Profile` and a `Material`.
- All properties serialize to JSON using camel case.
- Many expensive properties were converted to methods.
- A constructor has been added to `WallType` that takes a collection of `MaterialLayer`.

## 0.2.2

### Added

- `Matrix.Determinant()`
- `Matrix.Inverse()`
- `Transform.Invert()`
- `Model.ToIFC()`
- `Elements.Serialization.JSON` namespace.
- `Elements.Serialization.IFC` namespace.
- `Elements.Serialization.glTF` namespace.

### Changed

- Wall constructor which uses a center line can now have a Transform specified.
- `Profile.ComputeTransform()` now finds the first 3 non-collinear points for calculating its plane. Previously, this function would break when two of the first three vertices were co-linear.
- Using Hypar.IFC2X3 for interaction with IFC.
- `Line.Thicken()` now throws an exception when the line does not have the same elevation for both end points.
- `Model.SaveGlb()` is now `Model.ToGlTF()`.

## 0.2.1

### Added

- The `Topography` class has been added.
- `Transform.OfPoint(Vector3 vector)` has been added to transform a vector as a point with translation. This was previously `Transform.OfVector(Vector3 vector)`. All sites previously using `OfVector(...)` are now using `OfPoint(...)`.
- `Material.DoubleSided`
- `Loop.InsertEdgeAfter()`
- `Solid.Slice()`
- `Model.Extensions`

### Changed

- `Transform.OfVector(Vector3 vector)` now does proper vector transformation without translation.
- Attempting to construct a `Vector3` with NaN or Infinite arguments will throw an `ArgumentOutOfRangeException`.

## 0.2.0

### Added

- IFC implementation has begun with `Model.FromIFC(...)`. Support includes reading of Walls, Slabs, Spaces, Beams, and Columns. Brep booleans required for Wall and Slab openings are not yet supported and are instead converted to Polygon openings in Wall and Floor profiles.
- The `Elements.Geometry.Profiles` namespace has been added. All profile servers can now be found here.
- The `Elements.Geometry.Solids` namespace has been added.
- The Frame type has been added to represent a continuous extrusion of a profile around a polygonal perimeter.
- The `ModelTest` base class has been added. Inheriting from this test class enables a test to automatically write its `Model` to a `.glb` file and to serialize and deserialize to/from JSON to ensure the stability of serialization.
- The `Solid.ToGlb` extension method has been added to enable serializing one `Solid` to glTF for testing.

### Changed

- Element identifiers are now of type `long`.
- Breps have been re-implemented in the `Solid` class. Currently only planar trimmed faces are supported.
- Many improvements to JSON serialization have been added, including the ability to serialize breps.
- '{element}.AddParameter' has been renamed to '{element}.AddProperty'.
- The `Hypar.Geometry` namespace is now `Elements.Geometry`.
- The `Hypar.Elements` namespace is now `Elements`.

### Removed

- The `IProfile` interface has been removed.
- The `Extrusion` class and `IBrep` have been replaced with the `Solid` class. The IGeometry interface now returns a `Solid[]`.
- Many uses of `System.Linq` have been removed.
- Many uses of `IEnumerable<T>` have been replaced with `T[]`.<|MERGE_RESOLUTION|>--- conflicted
+++ resolved
@@ -4,7 +4,6 @@
 
 ### Added
 
-<<<<<<< HEAD
 - Support for DXF from many basic elements.
 - `SetClassification`
 - `SetOperations.ClassifySegments2d(Polygon a, Polygon b, Func<(Vector3 from, Vector3 to, SetClassification classification), bool> filter = null)`
@@ -19,11 +18,9 @@
 - `Solid.Intersection(SolidOperation a, SolidOperation b)`
 - `SetClassification`
 - `LocalClassification`
-
-=======
 - `ModelArrows`
 - `ModelText`
->>>>>>> 80d3cfc2
+
 ### Changed
 
 ### Fixed
