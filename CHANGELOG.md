# Changelog

## 0.9.8

### Added

- `Polyline.Edges()`

## 0.9.7

### Added

- `GridLine.GetCircleTransform()`
- `Network.ToModelText(List<Vector3> nodeLocations, Color color)`
- Content Elements can now use an optional disk cache when running locally for testing purposes, to speed up repeated tests or runs, by setting `GltfExtensions.GltfCachePath`.
- `Transform.Rotated()`
- `BBox3.PointAt`
- `BBox3.TransformAt`
- `BBox3.UVWAtPoint`
- `BBox3.XSize`, `BBox3.YSize`, `BBox3.ZSize`
- `BBox3.XDomain`, `BBox3.YDomain`, `BBox3.ZDomain`
- `Box` type, representing an oriented 3d box.
  - `Box.PointAt`
  - `Box.TransformAt`
  - `Box.UVWAtPoint`
  - `Box.UVWToBox`
  - `Box.BoxToUVW`
  - `Box.TransformBetween`
- `ModelCurve.SetSelectable(bool selectable)` can be used to disable selectability of a model curve in the Hypar UI.

### Changed

- Support non-linear gridlines by deprecating `GridLine.Line` and replacing it with `GridLine.Curve`.
- Add use new CSG library and test it's effectiveness

### Fixed

- Under some circumstances when a line originated nearly within tolerance of a polygon, `Line.Trim` would return the wrong result.
- #722

## 0.9.6

### Added

- `Position.FromVectorMeters`
- `Elements.Geometry.Profiles.IProfileFactory`
- `Elements.Geometry.Profiles.ParametricProfile`
- `Elements.Geometry.Profiles.VectorExpression`
- `Elements.Geometry.Profiles.ProfileFactoryBase`
- `Elements.Geometry.Profiles.ParametricProfileFactory`
- `Elements.Geometry.Profiles.WTProfileType`
- `Elements.Geometry.Profiles.WTProfile`
- `Elements.Geometry.Profiles.WTProfileFactory`
- `Elements.Geometry.Profiles.LProfileType`
- `Elements.Geometry.Profiles.LProfile`
- `Elements.Geometry.Profiles.LProfileFactory`
- `Elements.Geometry.Profiles.MCProfileType`
- `Elements.Geometry.Profiles.MCProfile`
- `Elements.Geometry.Profiles.MCProfileFactory`
- `Elements.Geometry.Profiles.HSSProfileType`
- `Elements.Geometry.Profiles.HSSProfile`
- `Elements.Geometry.Profiles.HSSProfileFactory`
- `Elements.Geometry.Profiles.WProfileType`
- `Elements.Geometry.Profiles.WProfile`
- `Elements.Geometry.Profiles.WProfileFactory`
- `Grid2d.GetTrimmedCellProfiles`
- `Ceiling`
<<<<<<< HEAD
- `Solid.Union(Solid a, Transform aTransform, Solid b, Transform bTransform)`
- `Solid.Union(SolidOperation a, SolidOperation b)`
- `Solid.Difference(Solid a, Transform aTransform, Solid b, Transform bTransform)`
- `Solid.Difference(SolidOperation a, SolidOperation b)`
- `Solid.Intersection(Solid a, Transform aTransform, Solid b, Transform bTransform)`
- `Solid.Intersection(SolidOperation a, SolidOperation b)`
- `SetClassification`
- `LocalClassification`
- `Solid.Intersects(Plane p, out List<Polygon> result)`
=======
- `GridLine`
- `FitLine(IList<Point2d> points)`
- `HalfEdgeGraph.Construct(IEnumerable<Line> lines)`
- `Polyline.Project(Plane plane)`
- `new Mesh(Mesh mesh)`
- `new Topography(Mesh mesh, Material material, Transform transform, Guid id, string name)`
- `Ray.Intersects(Mesh mesh)`
- `Transform.CreateHorizontalFrameAlongCurve()`
>>>>>>> 7bdd42c2

### Changed

- Change default for `useReferenceOrientation` when generating content catalogs.
- Deprecate `CreateOrientedAlongCurve` (and add `CreateHorizontalFrameAlongCurve`) for clarity per [#687](https://github.com/hypar-io/Elements/issues/687) (Thanks @gytaco!)
- `Position.ToVectorMeters` now requires a `relativeToOrigin` Position, so that it will actually give meaningful measurements in meters.
- glTF generation now uses material IDs instead of names for material names, to prevent collisions.
- Line.PointAt does not round input values near 0 or 1 anymore.
<<<<<<< HEAD
=======
- `Polygon` constructor throws error if there are less than 3 vertices provided.
- Decrease intersection tolerance for Grid2d polygon splitting.
- Added `includeCoincidenceAtEdge` parameter to `Line.Trim`.
- Improved the logic of `AreCollinear` to utilize perpendicular distance for tolerance checks.
- `BBox3` constructor now takes an `IEnumerable<Vector3>` instead of a `IList<Vector3>` as input.
- `Vector3Extensions.Unitized` no longer takes a tolerance for its zero-length check.
- `AdaptiveGrid` no longer inrsect new edges with all existing edges when new region is added to the grid.
>>>>>>> 7bdd42c2

## 0.9.5

### Added

- `Identity.AddOverrideIdentity(this Element element, dynamic overrideObject)`
- `GeometricElement.ModifyVertexAttributes`
- `Polygon.Contains3D` method for checking polygon containment in 3D.
- `WallByProfile.AddOpenings()`
- `Profile.Project(Plane)`

### Changed

- Wall doesn't have Height or Profile any more.
- WallByProfile deprecates `Profile` and has methods/constructors to use Perimeter and Openings only.
- `Polygon.Area()` will now calculate the area of a polygon in 3D.
- WallByProfile updated constructor options and `UpdateRepresentation` logic.
- Code generation includes an empty constructor for generated types.

### Fixed

- WallByProfile was failing to deserialize walls without openings.

## 0.9.4

### Added

- `LineSegmentExtensions.Intersections(this IList<Line> lines)`
- `Elements.Search.DistanceComparer`
- `Elements.Search.DirectionComparer`
- `Elements.Search.Network<T>`
- `Elements.ElementProxy<T>`
- `Identity.AddOverrideValue`
- `ModelExtensions.AllElementsOfType<T>(this Dictionary<string, Model> models, string modelName)`
- `Polygon RemoveVerticesNearCurve(Curve curve, double tolerance)`

### Changed

- `Identity.AddOverrideIdentity` is now an extension method.
- Profile operations throw fewer exceptions when some piece of the profile is invalid, preferring instead to return a partial result or a null.

### Fixed

- `Line.ExtendTo` would sometimes return erroneous results if any of the trimming segments crossed the origin.

### Fixed

## 0.9.3

### Added

- Support for DXF from many basic elements.
- `SetOperations.ClassifySegments2d(Polygon a, Polygon b, Func<(Vector3 from, Vector3 to, SetClassification classification), bool> filter = null)`
- `SetOperations.BuildGraph(List<(Vector3 from, Vector3 to, SetClassification classification)> set, SetClassification shared)`
- `RandomExtensions.NextRayInPlane(this Random random, Vector3 origin, Vector3 normal)`
- `RandomExtensions.NextRay(this Random random, Vector3 origin)`
- `ModelArrows`
- `ModelText`
- `Vector3.IsUnitized()`
- `Transform.Inverted()`
- `AdaptiveGrid`
- `Line.Intersects(BBox3 box, out List<Vector3> results, bool infinite = false)`
- `Vector3.AreCoplanar(Vector3 a, Vector3 b, Vector3 c, Vector3 d)`
- `Line.IsAlmostEqualTo(Line line)`
- `ConvexHull.FromPointsInPlane(IEnumerable<Vector3> points, Vector3 normalVectorOfFrame)`

### Changed

### Fixed

- Deduplicate catalog names during code generation.
- Fix some issues with code generation and deserialization of `Vector3` and `Mesh` types.
- Fixed an issue where gLTFs would occasionally be generated with incorrect vertex normals.

## 0.9.2

### Added

- `Polyline.Split(List<Vector3> point)`
- `Polygon.Split(List<Vector3> point)`
- `Polygon.TrimmedTo(List<Polygon> polygons)`
- `Vector3.>=`
- `Vector3.<=`
- `Plane.Intersects(Plane a, Plane b)`
- A handful of convenience operators and conversions:
  - implicit `(double X, double Y, double Z)` => `Vector3`
  - implicit `(double X, double Y)` => `Vector3`
  - implicit `(int X, int Y, int Z)` => `Vector3`
  - implicit `(int X, int Y)` => `Vector3`
  - implicit `(double R, double G, double B, double A)` => `Color`
  - implicit `(double R, double G, double B)` => `Color`
  - `new Polygon(params Vector3[] vertices)`
  - `new Polyline(params Vector3[] vertices)`
  - implicit `SolidOperation` => `Representation`
  - `new Representation(params SolidOperation[] solidOperations)`
  - `Polygon.Split(params Polyline[] polylines)`
  - `Polygon.UnionAll(params Polygon[] polygons)`
  - `Polygon.Difference(params Polygon[] polygons)`
  - `Polygon.Union(params Polygon[] polygons)`
- `Profile.Offset()`
- Overloads with `maxDistance` parameter for
  - `Line.ExtendTo(IEnumerable<Line>)`
  - `Line.ExtendTo(Polyline)`
  - `Line.ExtendTo(Polygon)`
  - `Line.ExtendTo(Profile)`
- Support for DXF from many basic elements.

### Changed

- Some changes to `ContentElement` instance glTF serialization to allow selectability and transformability in the Hypar UI.
- Added `Symbols` property to `ContentElement`.
- Introduce a `SkipCSGUnion` flag on Representation, as a hack to get around CSG failures.

### Fixed

- [#616](https://github.com/hypar-io/Elements/issues/616) Code generation from local files now supplies a directory path to help resolve local references.

## 0.9.1

### Added

- `Transform(Plane plane)`
- `Polygon.Trimmed(Plane plane, bool flip)`
- ~~`GetSolid()` method on GeometricElement that returns the Csg solid.~~
- `ToMesh()` method on GeometricElement that return the mesh of a processed solid.
- `Polygon.ToTransform()`
- `Elements.Anaysis.AnalysisImage`
- `Profile.CreateFromPolygons(IEnumerable<Polygon> polygons)`
- `CellComplex`:
  - `Cell.TraverseNeighbors(Vector3 target, double? completedRadius)`
  - `Edge.TraverseNeighbors(Vector3 target, double? completedRadius)`
  - `Face.TraverseNeighbors(Vector3 target, double? completedRadius)`
  - `Face.TraverseNeighbors(Vector3 target, bool? parallel, bool? includeSharedVertices, double? completedRadius)`
- Dxf creation framework with first Dxf converter.
- `new BBox3(Element element)`
- `Bbox3.Corners()`
- `Vector3.AreCollinear(Vector3 a, Vector3 b, Vector3 c)`
- `Polygon.CollinearPointsRemoved()`

### Changed

- `AnalysisMesh` now handles single valued analysis.
- `Polygon.Split()` can now handle polygons that are not in the XY plane.
- Leave the discriminator property during deserialization. It will go to AdditionalProperties.
- `Lamina` representations can now include voids/holes.

### Fixed

- Guard against missing transforms while generating CSGs.
- Fixed a bug ([#585](https://github.com/hypar-io/Elements/issues/585)) where CSG Booleans for certain representations (especially laminae) would fail.
- Guard against missing transforms while generating CSGs.
- In rare cases a `Line.Intersect(Line)` call would fail if there were near-duplicate vertices, this is fixed.
- `Grid1d.ClosestPosition` now does a better job finding points on polyline axes.
- Code-generated constructors now get default arguments for inherited properties.
- `IsDegenerate()` method was reversed.
- Adding content elements that contain multiple nodes used to only add the first mesh, now it adds all the nodes in the referenced glb hierarchy.
- `Transform.OfVector(Vector)` is not applying translation anymore as vector doesn't have a position by definition.

## 0.9.0

### Added

- `Grid2d.IsOutside()`
- `GraphicsBuffers`

### Removed

- `BuiltInMaterials.Dirt`
- `BuiltInMaterials.Grass`

### Changed

- `Grid2d.IsTrimmed()` now takes an optional boolean parameter `treatFullyOutsideAsTrimmed`
- `ConstructedSolid` serializes and deserializes correctly.
- `Solid.AddFace(Polygon, Polygon[])` can take an optional third `mergeVerticesAndEdges` argument which will automatically reuse existing edges + vertices in the solid.
- Adds optional `tolerance` parameter to `Line.ExtendTo(Polygon)`, `Line.ExtendTo(IEnumerable<Line>)`, `Vector3.IsParallelTo(Vector3)`.
- `Mesh.GetBuffers` now returns a `GraphicsBuffers` object.
- `Solid.Tessellate` now returns a `GraphicsBuffers` object.
- `CsgExtensions.Tessellate` now returns a `GraphicsBuffers` object.

### Fixed

- Fixed a bug in `ConvexHull.FromPoints` when multiple X coordinates are equal.
- Fixed a bug in `Grid2d(Polygon, Vector3, Vector3, Vector3)` where U or V directions skew slightly when they nearly parallel with a boundary edge.

## 0.8.5

### Added

- `Elements.Spatial.CellComplex`
- `Grid2d.ToModelCurves()`
- Alpha release of `Hypar.Elements.Components`
- `Polyline.OffsetOnSide`
- `Ray.Intersects(Polygon)`
- `Vector3.DistanceTo(Polygon)`
- `(double Cut, double Fill) Topography.CutAndFill(Polygon perimeter, double topElevation, out Mesh cutVolume, out Mesh fillVolume, double batterAngle)`
- `void Topography.Trim(Polygon perimeter)`

### Changed

- `ColorScale` no longer bands colors but returns smooth gradient interpolation. It additionally now supports a list of values that correspond with the provided colors, allowing intentionally skewed interpolation.
- `Solids.Import` is now public.
- `Polygon.Contains` was modified to better handle polygons that are not on the XY plane.

### Fixed

## 0.8.4

### Added

- `BBox3.IsValid()`
- `BBox3.IsDegenerate()`
- `Elements.Light`
- `Elements.PointLight`
- `Elements.SpotLight`
- `Identity.AddOverrideIdentity`
- `Material.NormalTexture`
- `Polygon.PointInternal()`
- `Topography.DepthMesh`
- `Topography.DepthBelowMinimumElevation`
- `Topography.AbsoluteMinimumElevation`
- `Material.RepeatTexture`
- `BBox3.IsValid()`
- `BBox3.IsDegenerate()`
- `Polygon.Split(Polyline)`
- `Polygon.Split(IEnumerable<Polyline> polylines)`
- `Profile.Split(IEnumerable<Profile>, IEnumerable<Polyline> p)`
- `Elements.Spatial.HalfEdgeGraph2d`
  - `.Construct()`
  - `.Polygonize()`
- Release helper github action

### Changed

- `Elements.DirectionalLight` now inherits from `Elements.Light`.
- `Elements.ContentCatalog` now has a `ReferenceConfiguration` property.
- `SHSProfile`
- `SHSProfileFactory`
- `RHSProfile`
- `RHSProfileFactory`
- `Spatial.WebMercatorProjection.GetTileSizeMeters` produces a much more accurate result and requires a latitude.
- Adding glb elements to a model uses a cache rather than fetching the stream every time.
- `ProfileServer` is now `ProfileFactory`
- `WideFlangeProfileServer` is now `WideFlangeProfileFactory`
- First alpha after minor release logic was fixed
- `HSSPipeProfileServer` is now `HSSPipeProfileFactory`
- TypeGeneratorTests weren't actually running.
- `Profile.Split(IEnumerable<Profile>, Polyline p)` now uses improved logic

## 0.8.3

### Added

- `Profile.ToModelCurves()`
- `Profile.Difference()`
- `Profile.Intersection()`
- `Profile.Split()`
- `Profile.Segments()`
- `Bbox3.ToModelCurves()`
- `Line.ExtendTo(IEnumerable<Line>)`
- `Line.ExtendTo(Polyline)`
- `Line.ExtendTo(Profile)`
- `Line.ExtendTo(Polygon)`
- `ConvexHull.FromPoints(IEnumerable<Vector3>)`
- `ConvexHull.FromPolyline(Polyline)`
- `ConvexHull.FromPolylines(IEnumerable<Polyline>)`
- `ConvexHull.FromProfile(Profile)`
- `Polygon.FromAlignedBoundingBox2d(IEnumerable<Vector3>)`
- `Grid2d(Polygon, Grid1d, Grid1d)`
- `Grid2d(IEnumerable<Polygon>, Grid1d, Grid1d)`
- `Grid2d(Polygon, Vector3, Vector3, Vector3)`
- `Grid2d(IEnumerable<Polygon>, Vector3, Vector3, Vector3)`
- `Random.NextColor()` and `Random.NextMaterial()`
- `Validator.DisableValidationOnConstruction`
- `Vector3.ComputeDefaultBasisVectors()`

### Changed

- Make MeshConverter deserialization more flexible to accommodate a schema used in function `input_schema`.
- Prevent the Polygon / Polyline constructors from throwing an exception on duplicate vertices, by removing duplicates automatically.
- Make `Grid1d` and `Grid2d` serializable
- `new Transform(Vector3 origin, Vector3 xAxis, Vector3 yAxis, Vector3 zAxis)` did not unitize its axes, this is fixed.
- All solids and csgs will now have planar texture coordinates.
- Triangles are now validated to check for 3 distinct vertex positions.

### Fixed

- Fixed a bug where `Polygon.UnionAll` was sometimes returning null when it shouldn't (Thanks @M-Juliani !)
- Fixed [#517](https://github.com/hypar-io/Elements/issues/517)
- Fixed a bug where Grid2d subcells would not split correctly with `SplitAtPoint`
- Fixed [#528](https://github.com/hypar-io/Elements/issues/528)

## 0.8.2

### Changed

- The errors parameter for Model.FromJson now has the out modifier. It no longer takes a default value.
- Model deserialization only refreshes type cache if the `forceTypeReload` parameter is set to true.

### Fixed

- Fixed #483 `Deserialization of profiles created in UpdateRepresentation`
- Fixed #484 `Failure to deserialize Model if any assembly can't be loaded.`
- Fixed an issue where updates to a `Grid2d`'s component `Grid1d` axes would not propagate to the `Grid2d`.

### Added

- `Profile.UnionAll(...)` - Create a new set of profiles, merging any overlapping profiles and preserving internal voids.
- `Polyline.SharedSegments()` - Enables search for segments shared between two polylines.
- `Polyline.TransformSegment(...)` - Allows transforms for individual polyline segments. May be optionally flagged as polygon and/or planar motion.

## 0.8.1

### Added

- `TypeGenerator.CoreTypeNames`
- `MeshConverter`
- Implicit conversion of `Curve` types to `ModelCurve`.
- `byte[] Model.ToGlb(...)`
- `Grid1d.ClosestPosition()`
- `Grid1d.DivideByFixedLengthFromPoint()`
- `Grid2d.GetCellNodes()`

### Changed

- Removed `JsonInheritanceAttribute` from `Element` base types.
- `Sweep` contstructor now takes a rotation. Transformation of the profile based on rotation happens internal to the sweep's construction.
- `Polyline` are no longer required to be planar.
- Modifies Grid1d.DivideByFixedLengthFromPosition() to be more flexible — supporting a "position" outside the grids domain.
- Modifies Grid2d.GetCellSeparators() to support returning trimmed separators

### Removed

- `TypeGenerator.GetCoreTypeNames()`
- `UserElementAttribute`
- `NumericProperty`

### Fixed

- `Ray.Intersects` now calls `UpdateRepresentations` internally for accurate intersections.
- Fixed #470
- Fixes a bug in `Line.Trim(Polygon p)` where lines that started on the polygon would not be treated as outside the polygon.
- Fixes a bug in `Grid2d.IsTrimmed()` that would ignore cases where a cell was trimmed by an inner hole.

## 0.8.0

### Added

- `Hypar.Elements.Serialization.IFC` - IFC serialization code has been moved to a new project.
- `Hypar.Elements.CodeGeneration` - Code generation has been moved to a new project.
- `Elements.DirectionalLight` - You can now create a directional light in the model which will be written to glTF using the `KHR_lights_punctual` extension.
- `Elements.ContentElement` - This new class represents a piece of content meant to be instanced throughout a model.
  - The ContentElement is also added to the model by first checking for an available gltf, and then using a bounding box representation as a fallback.
- `Transform.Scaled()` - This new method returns a scaled copy of the transform, allowing for a fluent like api.
- `Transform.Moved(...)` - Return a copy of a transform moved by the specified amount.
- `Transform.Concatenated(...)` - Return a copy of a transform with the specified transform concatenated with it.
- `IHasOpenings.AddOpening(...)` - `AddOpening` provides an API which hides the internals of creating openings.
- `Opening.DepthFront` & `Opening.DepthBack` enable the creation of openings which extrude different amounts above and below their XY plane.
- Solid operations which have `IsVoid=true` now use csg operations.

### Changed

- Updated ImageSharp to 1.0.0.
- The source code is now structured with the typical .NET project layout of `/src` and `/test` per folder.
- `Opening` now has two primary constructors. The ability to create an opening with a profile has been removed. All profiles are now defined with a polygon as the perimeter.
- `Opening.Profile` is now deprecated. Please use `Opening.Perimeter`.
- `Polygon.Normal()` has been moved to the base class `Polyline.Normal()`.

### Fixed

- Fixed #313.
- Fixed #322.
- Fixed #342.
- Fixed #392.
- Fixed #407.
- Fixed #408
- Fixed #416.
- Fixed #417.
- Fixed #441

## 0.7.3

### Fixed

- CodeGen was failing intermittently
- Elements schemas with Dictionary types were failing to serialize
- [#355](https://github.com/hypar-io/Elements/issues/355)

### Added

- Elements supports the [Hub beta](https://hypar-io.github.io/Elements/Hub.html)
- CodeGen supports `input_schema`
- Hypar.Revit is completely rewritten as an external application, two external commands, and an IDirectContext3D server.

### Changed

- some Tessellate method signatures are updated to allow assigning colors at the time of tessellation as Revit requires vertex colors.
- Updates are made to the type generator to support compiling multiple types into an assembly on disk.

## 0.7.2

### Fixed

- [#307](https://github.com/hypar-io/Elements/issues/307)
- `Mesh.ComputeNormals()` would fail if there were any unconnected vertices.
- `new Vertex()` would ignore supplied Normals.
- `Vector3.ClosestPointOn(Line)` would return points that were not on the line.
- `Line.Intersects(Line)` in infinite mode would sometimes return erroneous results.
- `Vector3.AreCollinear()` would return the wrong result if the first two vertices were coincident.

### Added

- Added `Plane.ClosestPoint(Vector3 p)`
- New methods for dynamic type generation in `TypeGeneration`, utilized by the Grasshopper plugin.
- `Line.Trim(Polygon)`
- `Line.PointOnLine(Vector3 point)`
- **Grid1d**
  - `Grid1d(Grid1d other)` constructor
  - Adds `IgnoreOutsideDomain` flag to `SplitAtOffset`
  - Adds `SplitAtPoint(point)` and `SplitAtPoints(points)` methods
  - Adds internal `Evaluate(t)` method
  - Adds internal `SpawnSubGrid(domain)` method
- **Grid2d**
  - Adds `Grid2d(Grid2d other)` constructor
  - Adds `Grid2d(Grid2d other, Grid1d u, Grid1d v)` constructor
  - Adds `SplitAtPoint(point)` and `SplitAtPoints(points)` methods to Grid2d
  - Adds `Grid2d(Grid1d u, Grid1d v)` constructor
  - Adds support for curved 1d Grid axes
  - Adds private `SpawnSubGrid(Grid1d uCell, Grid1d vCell)` method
- `Curve.Transformed(transform)` (and related `XXX.TransformedXXX()` methods for child types Arc, Bezier, Line, Polyline, Polygon)

### Changed

- Updates to Elements Docs including Grasshopper + Excel.
- `Line.Intersects(Plane p)` supports infinite lines
- `Line.Intersects(Line l)` supports 3d line intersections
- `Line.Intersects(Line l)` now has an optional flag indicating whether to include the line ends as intersections.
- `Line.PointOnLine(Point)` now has an optional flag indicating whether to include points at the ends as "on" the line.
- **Grid1d / Grid2d**
  - Removes "Parent/child" updating from 1d grids / 2d grids in favor of always recalculating the 2d grid every time its `Cells` are accessed. This may have a bit of a performance hit, but it's worth it to make 2d grid behavior easier to reason about.
  - Allows Grid2ds to support construction from Grid1ds that are not straight lines. Previously Grid1ds could support any sort of curve and Grid2ds were stuck as dumb rectangles.
- **JsonInheritanceConverter**
  - Makes the Type Cache on the JsonInheritanceConverter static, and exposes a public method to refresh it. In the grasshopper context, new types may have been dynamically loaded since the JsonInheritanceConverter was initialized, so it needs to be refreshed before deserializing a model.
- **TypeGenerator**
  - Enables external overriding of the Templates path, as in GH's case the `Templates` folder is not in the same place as the executing assembly.
  - Exposes a public, synchronous method `GetSchema` to get a `JsonSchema` from uri (wrapping `GetSchemaAsync`)
  - Refactors some of the internal processes of `GenerateInMemoryAssemblyFromUrisAndLoadAsync`:
    - `GenerateCodeFromSchema()` produces csharp from a schema, including generating the namespace, typename, and local excludes
    - `GenerateCompilation()` takes the csharp and compiles it, using a new optional flag `frameworkBuild` to designate whether it should load netstandard or net framework reference assemblies.
    - `EmitAndLoad()` generates the assembly in memory and loads it into the app domain.
  - Adds an `EmitAndSave()` method that generates the assembly and writes it to a .dll on disk
  - Adds a public `GenerateAndSaveDllForSchema()` method used by grasshopper that generates code from a schema, generates a compilation, and saves it to disk as a DLL.
  - Adds a public `GetLoadedElementTypes()` method used by grasshopper to list all the currently loaded element types.

### Deprecated

- `Transform.OfXXX(xxx)` curve methods have been deprecated in favor of `XXX.Transformed(Transform)` and `XXX.TransformedXXX(Transform)`.

## 0.7.0

### Fixed

- [#271](https://github.com/hypar-io/Elements/issues/271)
- [#284](https://github.com/hypar-io/Elements/issues/284)
- [#285](https://github.com/hypar-io/Elements/issues/285)
- [#265](https://github.com/hypar-io/Elements/issues/265)
- [#221](https://github.com/hypar-io/Elements/issues/221)
- [#229](https://github.com/hypar-io/Elements/issues/229)
- [#189](https://github.com/hypar-io/Elements/issues/189)

### Added

- `Curve.ToPolyline(int divisions = 10)`
- `Circle.ToPolygon(int divisions = 10)`
- `Transform.Move(double x, double y, double z)`
- `Transform.Rotate(double angle)`
- `TypeGenerator.GenerateUserElementTypesFromUrisAsync(string[] uris, string outputBaseDir, bool isUserElement = false)`

### Changed

- Updated documentation to reflect the use of .NET Core 3.1.

### Deprecated

- `Polygon.Circle(...)`

## 0.6.2

### Added

- `Material.Unlit`
- `Material.DoubleSided`
- `Units.LengthUnit`
- `Elements.MeshImportElement`

## Changed

- `Mesh.AddVertex(...)` is now public.
- `Mesh.AddTriangle(...)` is now public.

### Removed

- `SolidOperation.GetSolid()`.

### Fixed

- #262
- Fixed an error where `Transform.OfPlane(...)` would not solve correctly if the plane was not at the world origin.

### Changed

- `Grid2d` now supports grids that are not parallel to the XY plane

## 0.6.0

### Added

- `ColorScale`
- `AnalysisMesh`
- `Ray.Intersects(...)` for `Plane`, `Face`, `Solid`, and `SolidOperation`

### Fixed

- Fix #253

## 0.5.2

### Fixed

- `Grid2d` constructors accepting a Transform interpreted the transform incorrectly.

## 0.5.1

### Added

- `Grid1d`
- `Grid2d`
- `Domain1d`
- `GeometricElement.IsElementDefinition`
- A `drawEdges` optional parameter to `Model.ToGlTF(...)` to enable edge rendering.
- `Polyline` and `Profile` now implement `IEquatable`.
- `Polygon.Union(IList<Polygon> firstSet, IList<Polygon> secondSet)`
- `Polygon.Difference(IList<Polygon> firstSet, IList<Polygon> secondSet)`
- `Polygon.XOR(IList<Polygon> firstSet, IList<Polygon> secondSet)`
- `Polygon.Intersection(IList<Polygon> firstSet, IList<Polygon> secondSet)`

### Changed

- `Vector.Normalized()` is now `Vector.Unitized()`
- `Color.ToString()` now returns a useful description

### Fixed

- Fixed an error with `Transform.OfVector(...)` where the translation of the transform was not applied.
- Fixed an error where `Mesh.ComputeNormals(...)` was not set to a unitized vector.
- Fixed an error with `BBox3`'s solver for Polygons

## 0.4.4

### Added

- `Contour`
- `Transform.Reflect(Vector3 n)`
- `ElementInstance`
- `Vector3.ClosestPointOn(Line line)`
- `Line.TrimTo(Line line)`
- `Line.ExtendTo(Line line)`
- `Line.Offset(double distance, bool flip = false)`
- `Line.DivideByLengthFromCenter(double l)`
- `Ray.Intersects(Ray ray, out Vector3 result, bool ignoreRayDirection)`
- `Polygon.Fillet(double radius)`
- `Arc.Complement()`
- `Polygons.Star(double outerRadius, double innerRadius, int points)`
- `Units.CardinalDirections`
- `Mesh.ComputeNormals`
- `Topography.AverageEdges(Topography target, Units.CardinalDirection edgeToAverage)`
- `Topography.GetEdgeVertices(Units.CardinalDirection direction)`
- `WebMercatorProjection`

### Fixed

- Fixed [#125](https://github.com/hypar-io/Hypar/issues/125).
- Fixed one Transform constructor whose computed axes were not unit length, causing the transform to scale.
- Topography is now written to IFC.

## 0.4.2

### Changed

- `Vector3` is now a struct.
- `Color` is now a struct.
- `ProfileServer.GetProfileByName(...)` is now deprecated in favor of `ProfileServer.GetProfileByType(...)`

### Added

- `Bezier`
- `WideFlangeProfileType`
- `HSSPipeProfileType`
- `Curve.MinimumChordLength` static property to allow the user to set the minimum chord length for subdivision of all curves for rendering.
- `Circle`
- `FrameType` Bezier curves can have their frames calculated using Frenet frames or "road like" frames.

## 0.4.0

### Changed

- All element types are partial classes with one part of the class generated from its JSON schema.
- `Polygon.Rectangle` constructor no longer takes an origin.
- `Polygon.Clip` now takes an optional additional set of holes.
- `Wall` and `Floor` constructors no longer take collections of `Opening`s.
  - Openings can be added using `wall.Openings.Add(...)`.
- `Polygon` now has more robust checks during construction.
  - All vertices must be coplanar.
  - Zero length segments are not allowed.
  - Self-intersecting segments are not allowed.
- `Solid`, `Face`, `Vertex`, `Edge`, `HalfEdge`, and `Loop` are now marked `internal`.
- `Quaternion` is now marked `internal`.
- `Matrix` is now marked `internal`.
- `SolidConverter` is now marked `internal`.
- `Elements.Serialization.IFC.ModelExtensions` is now marked `internal`.
- All core type property setters are now `public`.
- The `elevation` parameter has been removed from `Floor`. Floor elevation is now set by passing a `Transform` with a Z coordinate.

### Added

- `ModelCurve` - Draw curves in 3D.
- `ModelPoints` - Draw collections of points in 3D.
- `Elements.Generate.TypeGenerator` class.
- `/Schemas` directory.
- Optional `rotation` on `StructuralFraming` constructors.
- `Model` now has Elements property which is `IDictionary<Guid,Element>`.
- `double Vector3.CCW(Vector3 a, Vector3 b, Vector3 c)`
- `bool Line.Intersects(Line l)`
- `Elements.Validators.IValidator` and the `Elements.Validators.Validator` singleton to provide argument validation during construction of user elements.
- `Line.DivideByLength()`
- `Line.DivideByCount()`
- `Ray` class.
- `Vector3.IsZero()`

### Removed

- The empty Dynamo project.
- `ElementType`, `WallType`, `FloorType`, `StructuralFramingType`
- `MaterialLayer`
- `Transform` constructor taking `start` and `end` parameters. The `Transform` constructor which takes an X and a Z axis should now be used.

### Fixed

- Transforms are now consistently right-handed.
- Transforms on curves are now consistently oriented with the +X axis oriented to the "right" and the +Z axis oriented along the inverse of the tangent of the curve.
- Built in materials for displaying transforms are now red, green, and blue. Previously they were all red.
- All classes deriving from `Element` now pass their `id`, `transform`, and `name` to the base constructor.
- Line/plane intersections now return null if the intersection is "behind" the start of the line.
- Beams whose setbacks total more than the length of the beam no longer fail.
- Plane construction no longer fails when the normal vector and the origin vector are "parallel".
- Fixed #209.
- Topography is now serialized to JSON.
- Built in materials now have an assigned Id.

## 0.3.8

### Changed

- Elements representing building components now return positive areas.
- Added Area property to:
  Panel
  Space
  Added Volume property to:
- Floor
- Space
  Added positive area calculation to:
- Floor
- Mass
- Added positive Volume calculation to:
- StructuralFraming
- Beam.Volume() throws an InvalidOperationException for non-linear beams.
- Added TODO to support Volume() for all beam curves.

## 0.3.6

### Changed

- Edges are no longer written to the glTF file.
- Large performance improvements made to glTF writing using `Buffer.BlockCopy` and writing buffers directly from tesselation to glTF buffer.

### Fixed

- Fix #177.

## 0.3.4

### Changed

- Numerous comments were updated for clarity.
- Numerous styling changes were made to the documentation to align with the Hypar brand.

### Fixed

- Fixed an error where vertex colors were not correctly encoded in the glTF.

## 0.3.3

### Fixed

- Fix #173.
- Fix #7.

## 0.3.0

### Changed

- `Element.Id` is now a `Guid`.

### Fixed

- Fix #107.
- Fix #132.
- Fix #137.
- Fix #144.
- Fix #142.

## 0.2.17

### Added

- The `Kernel` singleton has been added to contain all geometry methods for creating solids.

### Fixed

- Fixed an error where, when writing edges to gltf, ushort would be overflowed and wrap back to 0 causing a loop not to terminate.

## 0.2.16

### Added

- Materials are now serialized to IFC using `IfcStyledItem`.

### Fixed

- Fixed an error where we returned directly after processing child Elements of an `IAggregateElements`, before we could process the parent element.
- Fixed writing of gltf files so that the `.bin` file is located adjacent to the `.gltf`.

## 0.2.15

### Added

- `Space` elements are now serialized to IFC as `IfcSpace`.

## 0.2.5

### Changed

- `IHasOpenings.Openings[]` is now `IHasOpenings.List<Opening>[]`.

### Fixed

- `Opening` elements are now serialized to IFC as `IfcOpeningElement`.

## 0.2.4.4

### Changed

- `Solid.Slice()` has been made internal. It's not yet ready for consumers. See [#103](https://github.com/hypar-io/elements/issues/103)

## 0.2.4.3

### Fixed

- Spaces are now correctly colored. See [#134](https://github.com/hypar-io/elements/issues/134).

## 0.2.4.2

### Added

- Added `ToIfcWall()` extension method to save a `Wall` to an `IfcWall`.

### Fixed

- `Space.Profile` is set in the constructor when a `Space` is constructed with a profile. [#132](https://github.com/hypar-io/elements/pull/132)
- Sub-elements of `IAggregateElements` are now added to the `Model`. [#137](https://github.com/hypar-io/elements/pull/137)

## 0.2.4.1

### Added

- Added `StandardWall`, for walls defined along a curve. `Wall` continues to be for walls defined by a planar profile extruded to a height.
- Added `Polygon.L`.

### Changed

- `Floor` constructors no longer have `material` parameter. Materials are now specified through the `FloorType`.
- `IAggregateElement` is now `IAggregateElements`.
- `Panel` now takes `Polygon` instead of `Vector3[]`.

## 0.2.4

### Changed

- `IGeometry3D` is now `ISolid`.
- `ISolid` (formerly `IGeometry3D`) now contains one solid, not an array of solids.

### Removed

- `Solid.Material`. Elements are now expected to implement the `IMaterial` interface or have an `IElementType<T>` which specifies a material.

## 0.2.3

### Added

- `MaterialLayer`
- `StructuralFramingType` - `StructuralFramingType` combines a `Profile` and a `Material` to define a type for framing elements.

### Changed

- `IProfileProvider` is now `IProfile`
- `IElementTypeProvider` is now `IElementType`
- All structural framing type constructors now take a `StructuralFramingType` in place of a `Profile` and a `Material`.
- All properties serialize to JSON using camel case.
- Many expensive properties were converted to methods.
- A constructor has been added to `WallType` that takes a collection of `MaterialLayer`.

## 0.2.2

### Added

- `Matrix.Determinant()`
- `Matrix.Inverse()`
- `Transform.Invert()`
- `Model.ToIFC()`
- `Elements.Serialization.JSON` namespace.
- `Elements.Serialization.IFC` namespace.
- `Elements.Serialization.glTF` namespace.

### Changed

- Wall constructor which uses a center line can now have a Transform specified.
- `Profile.ComputeTransform()` now finds the first 3 non-collinear points for calculating its plane. Previously, this function would break when two of the first three vertices were co-linear.
- Using Hypar.IFC2X3 for interaction with IFC.
- `Line.Thicken()` now throws an exception when the line does not have the same elevation for both end points.
- `Model.SaveGlb()` is now `Model.ToGlTF()`.

## 0.2.1

### Added

- The `Topography` class has been added.
- `Transform.OfPoint(Vector3 vector)` has been added to transform a vector as a point with translation. This was previously `Transform.OfVector(Vector3 vector)`. All sites previously using `OfVector(...)` are now using `OfPoint(...)`.
- `Material.DoubleSided`
- `Loop.InsertEdgeAfter()`
- `Solid.Slice()`
- `Model.Extensions`

### Changed

- `Transform.OfVector(Vector3 vector)` now does proper vector transformation without translation.
- Attempting to construct a `Vector3` with NaN or Infinite arguments will throw an `ArgumentOutOfRangeException`.

## 0.2.0

### Added

- IFC implementation has begun with `Model.FromIFC(...)`. Support includes reading of Walls, Slabs, Spaces, Beams, and Columns. Brep booleans required for Wall and Slab openings are not yet supported and are instead converted to Polygon openings in Wall and Floor profiles.
- The `Elements.Geometry.Profiles` namespace has been added. All profile servers can now be found here.
- The `Elements.Geometry.Solids` namespace has been added.
- The Frame type has been added to represent a continuous extrusion of a profile around a polygonal perimeter.
- The `ModelTest` base class has been added. Inheriting from this test class enables a test to automatically write its `Model` to a `.glb` file and to serialize and deserialize to/from JSON to ensure the stability of serialization.
- The `Solid.ToGlb` extension method has been added to enable serializing one `Solid` to glTF for testing.

### Changed

- Element identifiers are now of type `long`.
- Breps have been re-implemented in the `Solid` class. Currently only planar trimmed faces are supported.
- Many improvements to JSON serialization have been added, including the ability to serialize breps.
- '{element}.AddParameter' has been renamed to '{element}.AddProperty'.
- The `Hypar.Geometry` namespace is now `Elements.Geometry`.
- The `Hypar.Elements` namespace is now `Elements`.

### Removed

- The `IProfile` interface has been removed.
- The `Extrusion` class and `IBrep` have been replaced with the `Solid` class. The IGeometry interface now returns a `Solid[]`.
- Many uses of `System.Linq` have been removed.
- Many uses of `IEnumerable<T>` have been replaced with `T[]`.<|MERGE_RESOLUTION|>--- conflicted
+++ resolved
@@ -5,6 +5,15 @@
 ### Added
 
 - `Polyline.Edges()`
+- `Solid.Union(Solid a, Transform aTransform, Solid b, Transform bTransform)`
+- `Solid.Union(SolidOperation a, SolidOperation b)`
+- `Solid.Difference(Solid a, Transform aTransform, Solid b, Transform bTransform)`
+- `Solid.Difference(SolidOperation a, SolidOperation b)`
+- `Solid.Intersection(Solid a, Transform aTransform, Solid b, Transform bTransform)`
+- `Solid.Intersection(SolidOperation a, SolidOperation b)`
+- `SetClassification`
+- `LocalClassification`
+- `Solid.Intersects(Plane p, out List<Polygon> result)`
 
 ## 0.9.7
 
@@ -65,17 +74,6 @@
 - `Elements.Geometry.Profiles.WProfileFactory`
 - `Grid2d.GetTrimmedCellProfiles`
 - `Ceiling`
-<<<<<<< HEAD
-- `Solid.Union(Solid a, Transform aTransform, Solid b, Transform bTransform)`
-- `Solid.Union(SolidOperation a, SolidOperation b)`
-- `Solid.Difference(Solid a, Transform aTransform, Solid b, Transform bTransform)`
-- `Solid.Difference(SolidOperation a, SolidOperation b)`
-- `Solid.Intersection(Solid a, Transform aTransform, Solid b, Transform bTransform)`
-- `Solid.Intersection(SolidOperation a, SolidOperation b)`
-- `SetClassification`
-- `LocalClassification`
-- `Solid.Intersects(Plane p, out List<Polygon> result)`
-=======
 - `GridLine`
 - `FitLine(IList<Point2d> points)`
 - `HalfEdgeGraph.Construct(IEnumerable<Line> lines)`
@@ -84,7 +82,6 @@
 - `new Topography(Mesh mesh, Material material, Transform transform, Guid id, string name)`
 - `Ray.Intersects(Mesh mesh)`
 - `Transform.CreateHorizontalFrameAlongCurve()`
->>>>>>> 7bdd42c2
 
 ### Changed
 
@@ -93,8 +90,6 @@
 - `Position.ToVectorMeters` now requires a `relativeToOrigin` Position, so that it will actually give meaningful measurements in meters.
 - glTF generation now uses material IDs instead of names for material names, to prevent collisions.
 - Line.PointAt does not round input values near 0 or 1 anymore.
-<<<<<<< HEAD
-=======
 - `Polygon` constructor throws error if there are less than 3 vertices provided.
 - Decrease intersection tolerance for Grid2d polygon splitting.
 - Added `includeCoincidenceAtEdge` parameter to `Line.Trim`.
@@ -102,7 +97,6 @@
 - `BBox3` constructor now takes an `IEnumerable<Vector3>` instead of a `IList<Vector3>` as input.
 - `Vector3Extensions.Unitized` no longer takes a tolerance for its zero-length check.
 - `AdaptiveGrid` no longer inrsect new edges with all existing edges when new region is added to the grid.
->>>>>>> 7bdd42c2
 
 ## 0.9.5
 
