--- conflicted
+++ resolved
@@ -58,13 +58,9 @@
 - `IndexedPolycurve.GetSubdivisionParameters` now works correctly with `startSetbackDistance` and `endSetbackDistance` parameters.
 - `Polyline.Frames` now works correctly with `startSetbackDistance` and `endSetbackDistance` parameters.
 - `Polygon.Frames` now works correctly with `startSetbackDistance` and `endSetbackDistance` parameters.
-<<<<<<< HEAD
 - `Polyline.TransformAt` returns correct transformations when parameter on domain is provided.
 - `IndexedPolycurve` constructor that takes list of `BoundedCurve` now produces `CurveIndices` that share vertices and are withing index range. This means `IndexedPolyline.TransformedPolyline` preserves `CurveIndicies` on new `IndexedPolyline`.
-=======
 - `BoundedCurve.ToPolyline` now works correctly for `EllipticalArc` class.
-
->>>>>>> eb7aef0a
 
 ### Changed
 - `GltfExtensions.UseReferencedContentExtension` is now true by default.
