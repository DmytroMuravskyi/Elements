# Changelog

## 1.0.1

### Fixed

- #805

### Fixed

- `Line.IsCollinear(Line line)` would return `false` if lines are close to each other but not collinear
- `Vector3.AreCollinear(Vector3 a, Vector3 b, Vector3 c)` would return `false` if points coordinates difference is larger than `Vector3.EPSILON`
- `EdgeDisplaySettings` for materials to control the display of lines in supported viewers (like Hypar.io).
- `Line.GetUParameter(Vector 3)` - calculate U parameter for point on line
- `Line.MergeCollinearLine(Line line)` creates new line containing all four collinear vertices
- `Line.Projected(Plane plane)` create new line projected onto plane
<<<<<<< HEAD
- `AdaptiveGrid.SubtractBox(BBox3 box)` fix for some skipped edges which should be removed

=======
- `Profile.Split` would sometimes fail if the profile being split contained voids.
>>>>>>> f1bec981

### Changed

- Simplified `IEnumerable<Vector3>.ToGraphicsBuffers()`
- `TryToGraphicsBuffers` is now public

## 1.0.0

### Added

- `Mesh.Sphere(double radius, int divisions)`
- `Material.EmissiveTexture`
- `Material.EmissiveFactor`
- `PriorityQueue`
- `AdaptiveGraphRouting`
- `AdaptiveGrid` constructor with no parameters.
- `AdaptiveGrid.AddVertexStrip(IList<Vector3> points)`
- `AdaptiveGrid.CutEdge(Edge edge, Vector3 position)`
- `AdaptiveGrid.ClosestVertex(Vector3 location)` and `AdaptiveGrid.ClosestEdge(Vector3 location)`
- `AdaptiveGrid.RemoveEdge(Edge edge)`

### Changed

- Remove `removeCutEdges` from `AdaptiveGrid.SubtractBox` and always remove cut parts of intersected edges.
- `GenerateUserElementTypeFromUriAsync` now takes an optional `excludedTypes`
  argument.
- Remove `AdaptiveGrid` reference from `Edge` and `Vertex` Move `Edge.GetVertices` and `Edge.GetLine` to `AdaptiveGrid`.
- Rename `AdaptiveGrid.DeleteEdge(Edge edge)` into `RemoveEdge` and is not public.
- `AdaptiveGrid.AddEdge(ulong vertexId1, ulong vertexId2)` is now public.

### Fixed

- `Vector3.AreCollinear(Vector3 a, Vector3 b, Vector3 c)` would return `false` if two points are coincident but not exactly.
- `Line.TryGetOverlap(Line line, out Line overlap)` would return incorrect results due to wrong internal sorting.
- `Profile.UnionAll, Difference, Intersection, Offset` no longer produce internal loops in `Perimeter` or `Voids`.

## 0.9.9

### Added

- `Solid.Union(Solid a, Transform aTransform, Solid b, Transform bTransform)`
- `Solid.Union(SolidOperation a, SolidOperation b)`
- `Solid.Difference(Solid a, Transform aTransform, Solid b, Transform bTransform)`
- `Solid.Difference(SolidOperation a, SolidOperation b)`
- `Solid.Intersection(Solid a, Transform aTransform, Solid b, Transform bTransform)`
- `Solid.Intersection(SolidOperation a, SolidOperation b)`
- `Solid.Intersects(Plane p, out List<Polygon> result)`
- `SetClassification`
- `LocalClassification`
- `ModelLines`
- `AdaptiveGrid.AddVertex(Vector3 point, List<Vertex> connections)`
- `Color.SRGBToLinear(double c)`
- `Color.LinearToSRGB(double c)`
- `Line.IsCollinear(Line line)`
- `Line.GetOverlap(Line line)`

### Changed

- Add parameter `removeCutEdges` to `AdaptiveGrid.SubtractBox` that control if cut parts of intersected edges need to be inserted into the graph.
- Material colors are now exported to glTF using linear color space. Conversion from sRGB to linear color space happens during glTF export.

### Fixed

- Under some circumstances `Bezier.Length()` would return incorrect results

## 0.9.8

### Added

- `Polyline.Edges()`
- `Model.ToJson(string path)`
- `new Color(string hexOrName)`
- implicit conversion from string to Color

### Fixed

- Fix `GridLine` deserialization from obsoleted values of either `Line` or `Geometry`.

## 0.9.7

### Added

- `GridLine.GetCircleTransform()`
- `Network.ToModelText(List<Vector3> nodeLocations, Color color)`
- Content Elements can now use an optional disk cache when running locally for testing purposes, to speed up repeated tests or runs, by setting `GltfExtensions.GltfCachePath`.
- `Transform.Rotated()`
- `BBox3.PointAt`
- `BBox3.TransformAt`
- `BBox3.UVWAtPoint`
- `BBox3.XSize`, `BBox3.YSize`, `BBox3.ZSize`
- `BBox3.XDomain`, `BBox3.YDomain`, `BBox3.ZDomain`
- `Box` type, representing an oriented 3d box.
  - `Box.PointAt`
  - `Box.TransformAt`
  - `Box.UVWAtPoint`
  - `Box.UVWToBox`
  - `Box.BoxToUVW`
  - `Box.TransformBetween`
- `ModelCurve.SetSelectable(bool selectable)` can be used to disable selectability of a model curve in the Hypar UI.
- `Elements.Playground` project.

### Changed

- Support non-linear gridlines by deprecating `GridLine.Line` and replacing it with `GridLine.Curve`.
- Add use new CSG library and test it's effectiveness

### Fixed

- Under some circumstances when a line originated nearly within tolerance of a polygon, `Line.Trim` would return the wrong result.
- #722

## 0.9.6

### Added

- `Position.FromVectorMeters`
- `Elements.Geometry.Profiles.IProfileFactory`
- `Elements.Geometry.Profiles.ParametricProfile`
- `Elements.Geometry.Profiles.VectorExpression`
- `Elements.Geometry.Profiles.ProfileFactoryBase`
- `Elements.Geometry.Profiles.ParametricProfileFactory`
- `Elements.Geometry.Profiles.WTProfileType`
- `Elements.Geometry.Profiles.WTProfile`
- `Elements.Geometry.Profiles.WTProfileFactory`
- `Elements.Geometry.Profiles.LProfileType`
- `Elements.Geometry.Profiles.LProfile`
- `Elements.Geometry.Profiles.LProfileFactory`
- `Elements.Geometry.Profiles.MCProfileType`
- `Elements.Geometry.Profiles.MCProfile`
- `Elements.Geometry.Profiles.MCProfileFactory`
- `Elements.Geometry.Profiles.HSSProfileType`
- `Elements.Geometry.Profiles.HSSProfile`
- `Elements.Geometry.Profiles.HSSProfileFactory`
- `Elements.Geometry.Profiles.WProfileType`
- `Elements.Geometry.Profiles.WProfile`
- `Elements.Geometry.Profiles.WProfileFactory`
- `Grid2d.GetTrimmedCellProfiles`
- `Ceiling`
- `GridLine`
- `FitLine(IList<Point2d> points)`
- `HalfEdgeGraph.Construct(IEnumerable<Line> lines)`
- `Polyline.Project(Plane plane)`
- `new Mesh(Mesh mesh)`
- `new Topography(Mesh mesh, Material material, Transform transform, Guid id, string name)`
- `Ray.Intersects(Mesh mesh)`
- `Transform.CreateHorizontalFrameAlongCurve()`

### Changed

- Change default for `useReferenceOrientation` when generating content catalogs.
- Deprecate `CreateOrientedAlongCurve` (and add `CreateHorizontalFrameAlongCurve`) for clarity per [#687](https://github.com/hypar-io/Elements/issues/687) (Thanks @gytaco!)
- `Position.ToVectorMeters` now requires a `relativeToOrigin` Position, so that it will actually give meaningful measurements in meters.
- glTF generation now uses material IDs instead of names for material names, to prevent collisions.
- Line.PointAt does not round input values near 0 or 1 anymore.
- `Polygon` constructor throws error if there are less than 3 vertices provided.
- Decrease intersection tolerance for Grid2d polygon splitting.
- Added `includeCoincidenceAtEdge` parameter to `Line.Trim`.
- Improved the logic of `AreCollinear` to utilize perpendicular distance for tolerance checks.
- `BBox3` constructor now takes an `IEnumerable<Vector3>` instead of a `IList<Vector3>` as input.
- `Vector3Extensions.Unitized` no longer takes a tolerance for its zero-length check.
- `AdaptiveGrid` no longer inrsect new edges with all existing edges when new region is added to the grid.

## 0.9.5

### Added

- `Identity.AddOverrideIdentity(this Element element, dynamic overrideObject)`
- `GeometricElement.ModifyVertexAttributes`
- `Polygon.Contains3D` method for checking polygon containment in 3D.
- `WallByProfile.AddOpenings()`
- `Profile.Project(Plane)`

### Changed

- Wall doesn't have Height or Profile any more.
- WallByProfile deprecates `Profile` and has methods/constructors to use Perimeter and Openings only.
- `Polygon.Area()` will now calculate the area of a polygon in 3D.
- WallByProfile updated constructor options and `UpdateRepresentation` logic.
- Code generation includes an empty constructor for generated types.

### Fixed

- WallByProfile was failing to deserialize walls without openings.

## 0.9.4

### Added

- `LineSegmentExtensions.Intersections(this IList<Line> lines)`
- `Elements.Search.DistanceComparer`
- `Elements.Search.DirectionComparer`
- `Elements.Search.Network<T>`
- `Elements.ElementProxy<T>`
- `Identity.AddOverrideValue`
- `ModelExtensions.AllElementsOfType<T>(this Dictionary<string, Model> models, string modelName)`
- `Polygon RemoveVerticesNearCurve(Curve curve, double tolerance)`

### Changed

- `Identity.AddOverrideIdentity` is now an extension method.
- Profile operations throw fewer exceptions when some piece of the profile is invalid, preferring instead to return a partial result or a null.

### Fixed

- `Line.ExtendTo` would sometimes return erroneous results if any of the trimming segments crossed the origin.

### Fixed

## 0.9.3

### Added

- Support for DXF from many basic elements.
- `SetOperations.ClassifySegments2d(Polygon a, Polygon b, Func<(Vector3 from, Vector3 to, SetClassification classification), bool> filter = null)`
- `SetOperations.BuildGraph(List<(Vector3 from, Vector3 to, SetClassification classification)> set, SetClassification shared)`
- `RandomExtensions.NextRayInPlane(this Random random, Vector3 origin, Vector3 normal)`
- `RandomExtensions.NextRay(this Random random, Vector3 origin)`
- `ModelArrows`
- `ModelText`
- `Vector3.IsUnitized()`
- `Transform.Inverted()`
- `AdaptiveGrid`
- `Line.Intersects(BBox3 box, out List<Vector3> results, bool infinite = false)`
- `Vector3.AreCoplanar(Vector3 a, Vector3 b, Vector3 c, Vector3 d)`
- `Line.IsAlmostEqualTo(Line line)`
- `ConvexHull.FromPointsInPlane(IEnumerable<Vector3> points, Vector3 normalVectorOfFrame)`

### Changed

### Fixed

- Deduplicate catalog names during code generation.
- Fix some issues with code generation and deserialization of `Vector3` and `Mesh` types.
- Fixed an issue where gLTFs would occasionally be generated with incorrect vertex normals.

## 0.9.2

### Added

- `Polyline.Split(List<Vector3> point)`
- `Polygon.Split(List<Vector3> point)`
- `Polygon.TrimmedTo(List<Polygon> polygons)`
- `Vector3.>=`
- `Vector3.<=`
- `Plane.Intersects(Plane a, Plane b)`
- A handful of convenience operators and conversions:
  - implicit `(double X, double Y, double Z)` => `Vector3`
  - implicit `(double X, double Y)` => `Vector3`
  - implicit `(int X, int Y, int Z)` => `Vector3`
  - implicit `(int X, int Y)` => `Vector3`
  - implicit `(double R, double G, double B, double A)` => `Color`
  - implicit `(double R, double G, double B)` => `Color`
  - `new Polygon(params Vector3[] vertices)`
  - `new Polyline(params Vector3[] vertices)`
  - implicit `SolidOperation` => `Representation`
  - `new Representation(params SolidOperation[] solidOperations)`
  - `Polygon.Split(params Polyline[] polylines)`
  - `Polygon.UnionAll(params Polygon[] polygons)`
  - `Polygon.Difference(params Polygon[] polygons)`
  - `Polygon.Union(params Polygon[] polygons)`
- `Profile.Offset()`
- Overloads with `maxDistance` parameter for
  - `Line.ExtendTo(IEnumerable<Line>)`
  - `Line.ExtendTo(Polyline)`
  - `Line.ExtendTo(Polygon)`
  - `Line.ExtendTo(Profile)`
- Support for DXF from many basic elements.

### Changed

- Some changes to `ContentElement` instance glTF serialization to allow selectability and transformability in the Hypar UI.
- Added `Symbols` property to `ContentElement`.
- Introduce a `SkipCSGUnion` flag on Representation, as a hack to get around CSG failures.

### Fixed

- [#616](https://github.com/hypar-io/Elements/issues/616) Code generation from local files now supplies a directory path to help resolve local references.

## 0.9.1

### Added

- `Transform(Plane plane)`
- `Polygon.Trimmed(Plane plane, bool flip)`
- ~~`GetSolid()` method on GeometricElement that returns the Csg solid.~~
- `ToMesh()` method on GeometricElement that return the mesh of a processed solid.
- `Polygon.ToTransform()`
- `Elements.Anaysis.AnalysisImage`
- `Profile.CreateFromPolygons(IEnumerable<Polygon> polygons)`
- `CellComplex`:
  - `Cell.TraverseNeighbors(Vector3 target, double? completedRadius)`
  - `Edge.TraverseNeighbors(Vector3 target, double? completedRadius)`
  - `Face.TraverseNeighbors(Vector3 target, double? completedRadius)`
  - `Face.TraverseNeighbors(Vector3 target, bool? parallel, bool? includeSharedVertices, double? completedRadius)`
- Dxf creation framework with first Dxf converter.
- `new BBox3(Element element)`
- `Bbox3.Corners()`
- `Vector3.AreCollinear(Vector3 a, Vector3 b, Vector3 c)`
- `Polygon.CollinearPointsRemoved()`

### Changed

- `AnalysisMesh` now handles single valued analysis.
- `Polygon.Split()` can now handle polygons that are not in the XY plane.
- Leave the discriminator property during deserialization. It will go to AdditionalProperties.
- `Lamina` representations can now include voids/holes.

### Fixed

- Guard against missing transforms while generating CSGs.
- Fixed a bug ([#585](https://github.com/hypar-io/Elements/issues/585)) where CSG Booleans for certain representations (especially laminae) would fail.
- Guard against missing transforms while generating CSGs.
- In rare cases a `Line.Intersect(Line)` call would fail if there were near-duplicate vertices, this is fixed.
- `Grid1d.ClosestPosition` now does a better job finding points on polyline axes.
- Code-generated constructors now get default arguments for inherited properties.
- `IsDegenerate()` method was reversed.
- Adding content elements that contain multiple nodes used to only add the first mesh, now it adds all the nodes in the referenced glb hierarchy.
- `Transform.OfVector(Vector)` is not applying translation anymore as vector doesn't have a position by definition.

## 0.9.0

### Added

- `Grid2d.IsOutside()`
- `GraphicsBuffers`

### Removed

- `BuiltInMaterials.Dirt`
- `BuiltInMaterials.Grass`

### Changed

- `Grid2d.IsTrimmed()` now takes an optional boolean parameter `treatFullyOutsideAsTrimmed`
- `ConstructedSolid` serializes and deserializes correctly.
- `Solid.AddFace(Polygon, Polygon[])` can take an optional third `mergeVerticesAndEdges` argument which will automatically reuse existing edges + vertices in the solid.
- Adds optional `tolerance` parameter to `Line.ExtendTo(Polygon)`, `Line.ExtendTo(IEnumerable<Line>)`, `Vector3.IsParallelTo(Vector3)`.
- `Mesh.GetBuffers` now returns a `GraphicsBuffers` object.
- `Solid.Tessellate` now returns a `GraphicsBuffers` object.
- `CsgExtensions.Tessellate` now returns a `GraphicsBuffers` object.

### Fixed

- Fixed a bug in `ConvexHull.FromPoints` when multiple X coordinates are equal.
- Fixed a bug in `Grid2d(Polygon, Vector3, Vector3, Vector3)` where U or V directions skew slightly when they nearly parallel with a boundary edge.

## 0.8.5

### Added

- `Elements.Spatial.CellComplex`
- `Grid2d.ToModelCurves()`
- Alpha release of `Hypar.Elements.Components`
- `Polyline.OffsetOnSide`
- `Ray.Intersects(Polygon)`
- `Vector3.DistanceTo(Polygon)`
- `(double Cut, double Fill) Topography.CutAndFill(Polygon perimeter, double topElevation, out Mesh cutVolume, out Mesh fillVolume, double batterAngle)`
- `void Topography.Trim(Polygon perimeter)`

### Changed

- `ColorScale` no longer bands colors but returns smooth gradient interpolation. It additionally now supports a list of values that correspond with the provided colors, allowing intentionally skewed interpolation.
- `Solids.Import` is now public.
- `Polygon.Contains` was modified to better handle polygons that are not on the XY plane.

### Fixed

## 0.8.4

### Added

- `BBox3.IsValid()`
- `BBox3.IsDegenerate()`
- `Elements.Light`
- `Elements.PointLight`
- `Elements.SpotLight`
- `Identity.AddOverrideIdentity`
- `Material.NormalTexture`
- `Polygon.PointInternal()`
- `Topography.DepthMesh`
- `Topography.DepthBelowMinimumElevation`
- `Topography.AbsoluteMinimumElevation`
- `Material.RepeatTexture`
- `BBox3.IsValid()`
- `BBox3.IsDegenerate()`
- `Polygon.Split(Polyline)`
- `Polygon.Split(IEnumerable<Polyline> polylines)`
- `Profile.Split(IEnumerable<Profile>, IEnumerable<Polyline> p)`
- `Elements.Spatial.HalfEdgeGraph2d`
  - `.Construct()`
  - `.Polygonize()`
- Release helper github action

### Changed

- `Elements.DirectionalLight` now inherits from `Elements.Light`.
- `Elements.ContentCatalog` now has a `ReferenceConfiguration` property.
- `SHSProfile`
- `SHSProfileFactory`
- `RHSProfile`
- `RHSProfileFactory`
- `Spatial.WebMercatorProjection.GetTileSizeMeters` produces a much more accurate result and requires a latitude.
- Adding glb elements to a model uses a cache rather than fetching the stream every time.
- `ProfileServer` is now `ProfileFactory`
- `WideFlangeProfileServer` is now `WideFlangeProfileFactory`
- First alpha after minor release logic was fixed
- `HSSPipeProfileServer` is now `HSSPipeProfileFactory`
- TypeGeneratorTests weren't actually running.
- `Profile.Split(IEnumerable<Profile>, Polyline p)` now uses improved logic

## 0.8.3

### Added

- `Profile.ToModelCurves()`
- `Profile.Difference()`
- `Profile.Intersection()`
- `Profile.Split()`
- `Profile.Segments()`
- `Bbox3.ToModelCurves()`
- `Line.ExtendTo(IEnumerable<Line>)`
- `Line.ExtendTo(Polyline)`
- `Line.ExtendTo(Profile)`
- `Line.ExtendTo(Polygon)`
- `ConvexHull.FromPoints(IEnumerable<Vector3>)`
- `ConvexHull.FromPolyline(Polyline)`
- `ConvexHull.FromPolylines(IEnumerable<Polyline>)`
- `ConvexHull.FromProfile(Profile)`
- `Polygon.FromAlignedBoundingBox2d(IEnumerable<Vector3>)`
- `Grid2d(Polygon, Grid1d, Grid1d)`
- `Grid2d(IEnumerable<Polygon>, Grid1d, Grid1d)`
- `Grid2d(Polygon, Vector3, Vector3, Vector3)`
- `Grid2d(IEnumerable<Polygon>, Vector3, Vector3, Vector3)`
- `Random.NextColor()` and `Random.NextMaterial()`
- `Validator.DisableValidationOnConstruction`
- `Vector3.ComputeDefaultBasisVectors()`

### Changed

- Make MeshConverter deserialization more flexible to accommodate a schema used in function `input_schema`.
- Prevent the Polygon / Polyline constructors from throwing an exception on duplicate vertices, by removing duplicates automatically.
- Make `Grid1d` and `Grid2d` serializable
- `new Transform(Vector3 origin, Vector3 xAxis, Vector3 yAxis, Vector3 zAxis)` did not unitize its axes, this is fixed.
- All solids and csgs will now have planar texture coordinates.
- Triangles are now validated to check for 3 distinct vertex positions.

### Fixed

- Fixed a bug where `Polygon.UnionAll` was sometimes returning null when it shouldn't (Thanks @M-Juliani !)
- Fixed [#517](https://github.com/hypar-io/Elements/issues/517)
- Fixed a bug where Grid2d subcells would not split correctly with `SplitAtPoint`
- Fixed [#528](https://github.com/hypar-io/Elements/issues/528)

## 0.8.2

### Changed

- The errors parameter for Model.FromJson now has the out modifier. It no longer takes a default value.
- Model deserialization only refreshes type cache if the `forceTypeReload` parameter is set to true.

### Fixed

- Fixed #483 `Deserialization of profiles created in UpdateRepresentation`
- Fixed #484 `Failure to deserialize Model if any assembly can't be loaded.`
- Fixed an issue where updates to a `Grid2d`'s component `Grid1d` axes would not propagate to the `Grid2d`.

### Added

- `Profile.UnionAll(...)` - Create a new set of profiles, merging any overlapping profiles and preserving internal voids.
- `Polyline.SharedSegments()` - Enables search for segments shared between two polylines.
- `Polyline.TransformSegment(...)` - Allows transforms for individual polyline segments. May be optionally flagged as polygon and/or planar motion.

## 0.8.1

### Added

- `TypeGenerator.CoreTypeNames`
- `MeshConverter`
- Implicit conversion of `Curve` types to `ModelCurve`.
- `byte[] Model.ToGlb(...)`
- `Grid1d.ClosestPosition()`
- `Grid1d.DivideByFixedLengthFromPoint()`
- `Grid2d.GetCellNodes()`

### Changed

- Removed `JsonInheritanceAttribute` from `Element` base types.
- `Sweep` contstructor now takes a rotation. Transformation of the profile based on rotation happens internal to the sweep's construction.
- `Polyline` are no longer required to be planar.
- Modifies Grid1d.DivideByFixedLengthFromPosition() to be more flexible — supporting a "position" outside the grids domain.
- Modifies Grid2d.GetCellSeparators() to support returning trimmed separators

### Removed

- `TypeGenerator.GetCoreTypeNames()`
- `UserElementAttribute`
- `NumericProperty`

### Fixed

- `Ray.Intersects` now calls `UpdateRepresentations` internally for accurate intersections.
- Fixed #470
- Fixes a bug in `Line.Trim(Polygon p)` where lines that started on the polygon would not be treated as outside the polygon.
- Fixes a bug in `Grid2d.IsTrimmed()` that would ignore cases where a cell was trimmed by an inner hole.

## 0.8.0

### Added

- `Hypar.Elements.Serialization.IFC` - IFC serialization code has been moved to a new project.
- `Hypar.Elements.CodeGeneration` - Code generation has been moved to a new project.
- `Elements.DirectionalLight` - You can now create a directional light in the model which will be written to glTF using the `KHR_lights_punctual` extension.
- `Elements.ContentElement` - This new class represents a piece of content meant to be instanced throughout a model.
  - The ContentElement is also added to the model by first checking for an available gltf, and then using a bounding box representation as a fallback.
- `Transform.Scaled()` - This new method returns a scaled copy of the transform, allowing for a fluent like api.
- `Transform.Moved(...)` - Return a copy of a transform moved by the specified amount.
- `Transform.Concatenated(...)` - Return a copy of a transform with the specified transform concatenated with it.
- `IHasOpenings.AddOpening(...)` - `AddOpening` provides an API which hides the internals of creating openings.
- `Opening.DepthFront` & `Opening.DepthBack` enable the creation of openings which extrude different amounts above and below their XY plane.
- Solid operations which have `IsVoid=true` now use csg operations.

### Changed

- Updated ImageSharp to 1.0.0.
- The source code is now structured with the typical .NET project layout of `/src` and `/test` per folder.
- `Opening` now has two primary constructors. The ability to create an opening with a profile has been removed. All profiles are now defined with a polygon as the perimeter.
- `Opening.Profile` is now deprecated. Please use `Opening.Perimeter`.
- `Polygon.Normal()` has been moved to the base class `Polyline.Normal()`.

### Fixed

- Fixed #313.
- Fixed #322.
- Fixed #342.
- Fixed #392.
- Fixed #407.
- Fixed #408
- Fixed #416.
- Fixed #417.
- Fixed #441

## 0.7.3

### Fixed

- CodeGen was failing intermittently
- Elements schemas with Dictionary types were failing to serialize
- [#355](https://github.com/hypar-io/Elements/issues/355)

### Added

- Elements supports the [Hub beta](https://hypar-io.github.io/Elements/Hub.html)
- CodeGen supports `input_schema`
- Hypar.Revit is completely rewritten as an external application, two external commands, and an IDirectContext3D server.

### Changed

- some Tessellate method signatures are updated to allow assigning colors at the time of tessellation as Revit requires vertex colors.
- Updates are made to the type generator to support compiling multiple types into an assembly on disk.

## 0.7.2

### Fixed

- [#307](https://github.com/hypar-io/Elements/issues/307)
- `Mesh.ComputeNormals()` would fail if there were any unconnected vertices.
- `new Vertex()` would ignore supplied Normals.
- `Vector3.ClosestPointOn(Line)` would return points that were not on the line.
- `Line.Intersects(Line)` in infinite mode would sometimes return erroneous results.
- `Vector3.AreCollinear()` would return the wrong result if the first two vertices were coincident.

### Added

- Added `Plane.ClosestPoint(Vector3 p)`
- New methods for dynamic type generation in `TypeGeneration`, utilized by the Grasshopper plugin.
- `Line.Trim(Polygon)`
- `Line.PointOnLine(Vector3 point)`
- **Grid1d**
  - `Grid1d(Grid1d other)` constructor
  - Adds `IgnoreOutsideDomain` flag to `SplitAtOffset`
  - Adds `SplitAtPoint(point)` and `SplitAtPoints(points)` methods
  - Adds internal `Evaluate(t)` method
  - Adds internal `SpawnSubGrid(domain)` method
- **Grid2d**
  - Adds `Grid2d(Grid2d other)` constructor
  - Adds `Grid2d(Grid2d other, Grid1d u, Grid1d v)` constructor
  - Adds `SplitAtPoint(point)` and `SplitAtPoints(points)` methods to Grid2d
  - Adds `Grid2d(Grid1d u, Grid1d v)` constructor
  - Adds support for curved 1d Grid axes
  - Adds private `SpawnSubGrid(Grid1d uCell, Grid1d vCell)` method
- `Curve.Transformed(transform)` (and related `XXX.TransformedXXX()` methods for child types Arc, Bezier, Line, Polyline, Polygon)

### Changed

- Updates to Elements Docs including Grasshopper + Excel.
- `Line.Intersects(Plane p)` supports infinite lines
- `Line.Intersects(Line l)` supports 3d line intersections
- `Line.Intersects(Line l)` now has an optional flag indicating whether to include the line ends as intersections.
- `Line.PointOnLine(Point)` now has an optional flag indicating whether to include points at the ends as "on" the line.
- **Grid1d / Grid2d**
  - Removes "Parent/child" updating from 1d grids / 2d grids in favor of always recalculating the 2d grid every time its `Cells` are accessed. This may have a bit of a performance hit, but it's worth it to make 2d grid behavior easier to reason about.
  - Allows Grid2ds to support construction from Grid1ds that are not straight lines. Previously Grid1ds could support any sort of curve and Grid2ds were stuck as dumb rectangles.
- **JsonInheritanceConverter**
  - Makes the Type Cache on the JsonInheritanceConverter static, and exposes a public method to refresh it. In the grasshopper context, new types may have been dynamically loaded since the JsonInheritanceConverter was initialized, so it needs to be refreshed before deserializing a model.
- **TypeGenerator**
  - Enables external overriding of the Templates path, as in GH's case the `Templates` folder is not in the same place as the executing assembly.
  - Exposes a public, synchronous method `GetSchema` to get a `JsonSchema` from uri (wrapping `GetSchemaAsync`)
  - Refactors some of the internal processes of `GenerateInMemoryAssemblyFromUrisAndLoadAsync`:
    - `GenerateCodeFromSchema()` produces csharp from a schema, including generating the namespace, typename, and local excludes
    - `GenerateCompilation()` takes the csharp and compiles it, using a new optional flag `frameworkBuild` to designate whether it should load netstandard or net framework reference assemblies.
    - `EmitAndLoad()` generates the assembly in memory and loads it into the app domain.
  - Adds an `EmitAndSave()` method that generates the assembly and writes it to a .dll on disk
  - Adds a public `GenerateAndSaveDllForSchema()` method used by grasshopper that generates code from a schema, generates a compilation, and saves it to disk as a DLL.
  - Adds a public `GetLoadedElementTypes()` method used by grasshopper to list all the currently loaded element types.

### Deprecated

- `Transform.OfXXX(xxx)` curve methods have been deprecated in favor of `XXX.Transformed(Transform)` and `XXX.TransformedXXX(Transform)`.

## 0.7.0

### Fixed

- [#271](https://github.com/hypar-io/Elements/issues/271)
- [#284](https://github.com/hypar-io/Elements/issues/284)
- [#285](https://github.com/hypar-io/Elements/issues/285)
- [#265](https://github.com/hypar-io/Elements/issues/265)
- [#221](https://github.com/hypar-io/Elements/issues/221)
- [#229](https://github.com/hypar-io/Elements/issues/229)
- [#189](https://github.com/hypar-io/Elements/issues/189)

### Added

- `Curve.ToPolyline(int divisions = 10)`
- `Circle.ToPolygon(int divisions = 10)`
- `Transform.Move(double x, double y, double z)`
- `Transform.Rotate(double angle)`
- `TypeGenerator.GenerateUserElementTypesFromUrisAsync(string[] uris, string outputBaseDir, bool isUserElement = false)`

### Changed

- Updated documentation to reflect the use of .NET Core 3.1.

### Deprecated

- `Polygon.Circle(...)`

## 0.6.2

### Added

- `Material.Unlit`
- `Material.DoubleSided`
- `Units.LengthUnit`
- `Elements.MeshImportElement`

## Changed

- `Mesh.AddVertex(...)` is now public.
- `Mesh.AddTriangle(...)` is now public.

### Removed

- `SolidOperation.GetSolid()`.

### Fixed

- #262
- Fixed an error where `Transform.OfPlane(...)` would not solve correctly if the plane was not at the world origin.

### Changed

- `Grid2d` now supports grids that are not parallel to the XY plane

## 0.6.0

### Added

- `ColorScale`
- `AnalysisMesh`
- `Ray.Intersects(...)` for `Plane`, `Face`, `Solid`, and `SolidOperation`

### Fixed

- Fix #253

## 0.5.2

### Fixed

- `Grid2d` constructors accepting a Transform interpreted the transform incorrectly.

## 0.5.1

### Added

- `Grid1d`
- `Grid2d`
- `Domain1d`
- `GeometricElement.IsElementDefinition`
- A `drawEdges` optional parameter to `Model.ToGlTF(...)` to enable edge rendering.
- `Polyline` and `Profile` now implement `IEquatable`.
- `Polygon.Union(IList<Polygon> firstSet, IList<Polygon> secondSet)`
- `Polygon.Difference(IList<Polygon> firstSet, IList<Polygon> secondSet)`
- `Polygon.XOR(IList<Polygon> firstSet, IList<Polygon> secondSet)`
- `Polygon.Intersection(IList<Polygon> firstSet, IList<Polygon> secondSet)`

### Changed

- `Vector.Normalized()` is now `Vector.Unitized()`
- `Color.ToString()` now returns a useful description

### Fixed

- Fixed an error with `Transform.OfVector(...)` where the translation of the transform was not applied.
- Fixed an error where `Mesh.ComputeNormals(...)` was not set to a unitized vector.
- Fixed an error with `BBox3`'s solver for Polygons

## 0.4.4

### Added

- `Contour`
- `Transform.Reflect(Vector3 n)`
- `ElementInstance`
- `Vector3.ClosestPointOn(Line line)`
- `Line.TrimTo(Line line)`
- `Line.ExtendTo(Line line)`
- `Line.Offset(double distance, bool flip = false)`
- `Line.DivideByLengthFromCenter(double l)`
- `Ray.Intersects(Ray ray, out Vector3 result, bool ignoreRayDirection)`
- `Polygon.Fillet(double radius)`
- `Arc.Complement()`
- `Polygons.Star(double outerRadius, double innerRadius, int points)`
- `Units.CardinalDirections`
- `Mesh.ComputeNormals`
- `Topography.AverageEdges(Topography target, Units.CardinalDirection edgeToAverage)`
- `Topography.GetEdgeVertices(Units.CardinalDirection direction)`
- `WebMercatorProjection`

### Fixed

- Fixed [#125](https://github.com/hypar-io/Hypar/issues/125).
- Fixed one Transform constructor whose computed axes were not unit length, causing the transform to scale.
- Topography is now written to IFC.

## 0.4.2

### Changed

- `Vector3` is now a struct.
- `Color` is now a struct.
- `ProfileServer.GetProfileByName(...)` is now deprecated in favor of `ProfileServer.GetProfileByType(...)`

### Added

- `Bezier`
- `WideFlangeProfileType`
- `HSSPipeProfileType`
- `Curve.MinimumChordLength` static property to allow the user to set the minimum chord length for subdivision of all curves for rendering.
- `Circle`
- `FrameType` Bezier curves can have their frames calculated using Frenet frames or "road like" frames.

## 0.4.0

### Changed

- All element types are partial classes with one part of the class generated from its JSON schema.
- `Polygon.Rectangle` constructor no longer takes an origin.
- `Polygon.Clip` now takes an optional additional set of holes.
- `Wall` and `Floor` constructors no longer take collections of `Opening`s.
  - Openings can be added using `wall.Openings.Add(...)`.
- `Polygon` now has more robust checks during construction.
  - All vertices must be coplanar.
  - Zero length segments are not allowed.
  - Self-intersecting segments are not allowed.
- `Solid`, `Face`, `Vertex`, `Edge`, `HalfEdge`, and `Loop` are now marked `internal`.
- `Quaternion` is now marked `internal`.
- `Matrix` is now marked `internal`.
- `SolidConverter` is now marked `internal`.
- `Elements.Serialization.IFC.ModelExtensions` is now marked `internal`.
- All core type property setters are now `public`.
- The `elevation` parameter has been removed from `Floor`. Floor elevation is now set by passing a `Transform` with a Z coordinate.

### Added

- `ModelCurve` - Draw curves in 3D.
- `ModelPoints` - Draw collections of points in 3D.
- `Elements.Generate.TypeGenerator` class.
- `/Schemas` directory.
- Optional `rotation` on `StructuralFraming` constructors.
- `Model` now has Elements property which is `IDictionary<Guid,Element>`.
- `double Vector3.CCW(Vector3 a, Vector3 b, Vector3 c)`
- `bool Line.Intersects(Line l)`
- `Elements.Validators.IValidator` and the `Elements.Validators.Validator` singleton to provide argument validation during construction of user elements.
- `Line.DivideByLength()`
- `Line.DivideByCount()`
- `Ray` class.
- `Vector3.IsZero()`

### Removed

- The empty Dynamo project.
- `ElementType`, `WallType`, `FloorType`, `StructuralFramingType`
- `MaterialLayer`
- `Transform` constructor taking `start` and `end` parameters. The `Transform` constructor which takes an X and a Z axis should now be used.

### Fixed

- Transforms are now consistently right-handed.
- Transforms on curves are now consistently oriented with the +X axis oriented to the "right" and the +Z axis oriented along the inverse of the tangent of the curve.
- Built in materials for displaying transforms are now red, green, and blue. Previously they were all red.
- All classes deriving from `Element` now pass their `id`, `transform`, and `name` to the base constructor.
- Line/plane intersections now return null if the intersection is "behind" the start of the line.
- Beams whose setbacks total more than the length of the beam no longer fail.
- Plane construction no longer fails when the normal vector and the origin vector are "parallel".
- Fixed #209.
- Topography is now serialized to JSON.
- Built in materials now have an assigned Id.

## 0.3.8

### Changed

- Elements representing building components now return positive areas.
- Added Area property to:
  Panel
  Space
  Added Volume property to:
- Floor
- Space
  Added positive area calculation to:
- Floor
- Mass
- Added positive Volume calculation to:
- StructuralFraming
- Beam.Volume() throws an InvalidOperationException for non-linear beams.
- Added TODO to support Volume() for all beam curves.

## 0.3.6

### Changed

- Edges are no longer written to the glTF file.
- Large performance improvements made to glTF writing using `Buffer.BlockCopy` and writing buffers directly from tesselation to glTF buffer.

### Fixed

- Fix #177.

## 0.3.4

### Changed

- Numerous comments were updated for clarity.
- Numerous styling changes were made to the documentation to align with the Hypar brand.

### Fixed

- Fixed an error where vertex colors were not correctly encoded in the glTF.

## 0.3.3

### Fixed

- Fix #173.
- Fix #7.

## 0.3.0

### Changed

- `Element.Id` is now a `Guid`.

### Fixed

- Fix #107.
- Fix #132.
- Fix #137.
- Fix #144.
- Fix #142.

## 0.2.17

### Added

- The `Kernel` singleton has been added to contain all geometry methods for creating solids.

### Fixed

- Fixed an error where, when writing edges to gltf, ushort would be overflowed and wrap back to 0 causing a loop not to terminate.

## 0.2.16

### Added

- Materials are now serialized to IFC using `IfcStyledItem`.

### Fixed

- Fixed an error where we returned directly after processing child Elements of an `IAggregateElements`, before we could process the parent element.
- Fixed writing of gltf files so that the `.bin` file is located adjacent to the `.gltf`.

## 0.2.15

### Added

- `Space` elements are now serialized to IFC as `IfcSpace`.

## 0.2.5

### Changed

- `IHasOpenings.Openings[]` is now `IHasOpenings.List<Opening>[]`.

### Fixed

- `Opening` elements are now serialized to IFC as `IfcOpeningElement`.

## 0.2.4.4

### Changed

- `Solid.Slice()` has been made internal. It's not yet ready for consumers. See [#103](https://github.com/hypar-io/elements/issues/103)

## 0.2.4.3

### Fixed

- Spaces are now correctly colored. See [#134](https://github.com/hypar-io/elements/issues/134).

## 0.2.4.2

### Added

- Added `ToIfcWall()` extension method to save a `Wall` to an `IfcWall`.

### Fixed

- `Space.Profile` is set in the constructor when a `Space` is constructed with a profile. [#132](https://github.com/hypar-io/elements/pull/132)
- Sub-elements of `IAggregateElements` are now added to the `Model`. [#137](https://github.com/hypar-io/elements/pull/137)

## 0.2.4.1

### Added

- Added `StandardWall`, for walls defined along a curve. `Wall` continues to be for walls defined by a planar profile extruded to a height.
- Added `Polygon.L`.

### Changed

- `Floor` constructors no longer have `material` parameter. Materials are now specified through the `FloorType`.
- `IAggregateElement` is now `IAggregateElements`.
- `Panel` now takes `Polygon` instead of `Vector3[]`.

## 0.2.4

### Changed

- `IGeometry3D` is now `ISolid`.
- `ISolid` (formerly `IGeometry3D`) now contains one solid, not an array of solids.

### Removed

- `Solid.Material`. Elements are now expected to implement the `IMaterial` interface or have an `IElementType<T>` which specifies a material.

## 0.2.3

### Added

- `MaterialLayer`
- `StructuralFramingType` - `StructuralFramingType` combines a `Profile` and a `Material` to define a type for framing elements.

### Changed

- `IProfileProvider` is now `IProfile`
- `IElementTypeProvider` is now `IElementType`
- All structural framing type constructors now take a `StructuralFramingType` in place of a `Profile` and a `Material`.
- All properties serialize to JSON using camel case.
- Many expensive properties were converted to methods.
- A constructor has been added to `WallType` that takes a collection of `MaterialLayer`.

## 0.2.2

### Added

- `Matrix.Determinant()`
- `Matrix.Inverse()`
- `Transform.Invert()`
- `Model.ToIFC()`
- `Elements.Serialization.JSON` namespace.
- `Elements.Serialization.IFC` namespace.
- `Elements.Serialization.glTF` namespace.

### Changed

- Wall constructor which uses a center line can now have a Transform specified.
- `Profile.ComputeTransform()` now finds the first 3 non-collinear points for calculating its plane. Previously, this function would break when two of the first three vertices were co-linear.
- Using Hypar.IFC2X3 for interaction with IFC.
- `Line.Thicken()` now throws an exception when the line does not have the same elevation for both end points.
- `Model.SaveGlb()` is now `Model.ToGlTF()`.

## 0.2.1

### Added

- The `Topography` class has been added.
- `Transform.OfPoint(Vector3 vector)` has been added to transform a vector as a point with translation. This was previously `Transform.OfVector(Vector3 vector)`. All sites previously using `OfVector(...)` are now using `OfPoint(...)`.
- `Material.DoubleSided`
- `Loop.InsertEdgeAfter()`
- `Solid.Slice()`
- `Model.Extensions`

### Changed

- `Transform.OfVector(Vector3 vector)` now does proper vector transformation without translation.
- Attempting to construct a `Vector3` with NaN or Infinite arguments will throw an `ArgumentOutOfRangeException`.

## 0.2.0

### Added

- IFC implementation has begun with `Model.FromIFC(...)`. Support includes reading of Walls, Slabs, Spaces, Beams, and Columns. Brep booleans required for Wall and Slab openings are not yet supported and are instead converted to Polygon openings in Wall and Floor profiles.
- The `Elements.Geometry.Profiles` namespace has been added. All profile servers can now be found here.
- The `Elements.Geometry.Solids` namespace has been added.
- The Frame type has been added to represent a continuous extrusion of a profile around a polygonal perimeter.
- The `ModelTest` base class has been added. Inheriting from this test class enables a test to automatically write its `Model` to a `.glb` file and to serialize and deserialize to/from JSON to ensure the stability of serialization.
- The `Solid.ToGlb` extension method has been added to enable serializing one `Solid` to glTF for testing.

### Changed

- Element identifiers are now of type `long`.
- Breps have been re-implemented in the `Solid` class. Currently only planar trimmed faces are supported.
- Many improvements to JSON serialization have been added, including the ability to serialize breps.
- '{element}.AddParameter' has been renamed to '{element}.AddProperty'.
- The `Hypar.Geometry` namespace is now `Elements.Geometry`.
- The `Hypar.Elements` namespace is now `Elements`.

### Removed

- The `IProfile` interface has been removed.
- The `Extrusion` class and `IBrep` have been replaced with the `Solid` class. The IGeometry interface now returns a `Solid[]`.
- Many uses of `System.Linq` have been removed.
- Many uses of `IEnumerable<T>` have been replaced with `T[]`.<|MERGE_RESOLUTION|>--- conflicted
+++ resolved
@@ -14,12 +14,8 @@
 - `Line.GetUParameter(Vector 3)` - calculate U parameter for point on line
 - `Line.MergeCollinearLine(Line line)` creates new line containing all four collinear vertices
 - `Line.Projected(Plane plane)` create new line projected onto plane
-<<<<<<< HEAD
 - `AdaptiveGrid.SubtractBox(BBox3 box)` fix for some skipped edges which should be removed
-
-=======
 - `Profile.Split` would sometimes fail if the profile being split contained voids.
->>>>>>> f1bec981
 
 ### Changed
 
