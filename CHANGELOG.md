--- conflicted
+++ resolved
@@ -10,7 +10,7 @@
 - `Material.EmissiveFactor`
 
 ### Changed
-
+- Deserialization no longer uses throw to catch all missing type exceptions.
 - Remove ``removeCutEdges` from `AdaptiveGrid.SubtractBox` and always remove cut parts of intersected edges.
 - `GenerateUserElementTypeFromUriAsync` now takes an optional `excludedTypes` argument.
 
@@ -54,9 +54,6 @@
 ### Added
 
 - `Polyline.Edges()`
-<<<<<<< HEAD
-- Deserialization no longer uses throw to catch all missing type exceptions.
-=======
 - `Model.ToJson(string path)`
 - `new Color(string hexOrName)`
 - implicit conversion from string to Color
@@ -64,7 +61,6 @@
 ### Fixed
 
 - Fix `GridLine` deserialization from obsoleted values of either `Line` or `Geometry`.
->>>>>>> 5677394c
 
 ## 0.9.7
 
