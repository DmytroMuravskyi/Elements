--- conflicted
+++ resolved
@@ -4,31 +4,6 @@
 
 ### Added
 
-<<<<<<< HEAD
-- A handful of convenience operators and conversions:
-  - implicit `(double X, double Y, double Z)` => `Vector3`
-  - implicit `(double X, double Y)` => `Vector3`
-  - implicit `(int X, int Y, int Z)` => `Vector3`
-  - implicit `(int X, int Y)` => `Vector3`
-  - implicit `(double R, double G, double B, double A)` => `Color`
-  - implicit `(double R, double G, double B)` => `Color`
-  - `new Polygon(params Vector3[] vertices)`
-  - `new Polyline(params Vector3[] vertices)`
-  - implicit `SolidOperation` => `Representation`
-  - `new Representation(params SolidOperation[] solidOperations)`
-  - `Polygon.Split(params Polyline[] polylines)`
-  - `Polygon.UnionAll(params Polygon[] polygons)`
-  - `Polygon.Difference(params Polygon[] polygons)`
-  - `Polygon.Union(params Polygon[] polygons)`
-
-### Changed
-
-- Some changes to `ContentElement` instance glTF serialization to allow selectability and transformability in the Hypar UI.
-
-### Fixed
-
-=======
->>>>>>> f43588d4
 - `Polyline.Split(List<Vector3> point)`
 - `Polygon.Split(List<Vector3> point)`
 - `Polygon.TrimmedTo(List<Polygon> polygons)`
@@ -50,6 +25,7 @@
   - `Polygon.UnionAll(params Polygon[] polygons)`
   - `Polygon.Difference(params Polygon[] polygons)`
   - `Polygon.Union(params Polygon[] polygons)`
+- `Profile.Offset()`
 
 ### Changed
 
