# Changelog

## 2.0.0

### Added

- `ITrimmedCurve<TBasis>`
- `IBoundedCurve`
- `TrimmedCurve`
- `BoundedCurve`
- `InfiniteLine`
- `IConic`
- `Arc.ByThreePoints`
- `Arc.Fillet`
- `Ellipse`
- `EllipticalArc`
<<<<<<< HEAD
- `IndexedPolycurve`
=======
- `Grid1d.GetCellDomains`
>>>>>>> 3a170783

### Changed

- `Polyline` now inherits from `BoundedCurve`.
- `Polyline` is now parameterized 0->length.
- `Arc` now inherits from `TrimmedCurve<Circle>`.
- `Arc` is now parameterized 0->2Pi
- `Line` now inherits from `TrimmedCurve<InfiniteLine>`.
- `Line` is now parameterized 0->length.
- `Bezier` now inherits from `BoundedCurve`.
- `Polyline` is now parameterized 0->length.
- `Circle` is now parameterized 0->2Pi.
- `Line` is now parameterized 0->length.
- `Vector3.DistanceTo(Ray ray)` now returns positive infinity instead of throwing.
- `Message`: removed obsolete `FromLine` method.
- `AdaptiveGrid`: removed obsolete `TryGetVertexIndex` with `tolerance` parameter.
- `EdgeInfo`: obsolete attribute is removed from `HasVerticalChange` property.
- `RoutingConfiguration`: removed obsolete `MainLayer` and `LayerPenalty` properties.

### Fixed

- Using Multiple `ModelText`s would sometimes result in a corrupted texture atlas, with cutoff text. This is fixed.
- #865
- `Network`: intersections are not created for some E-shape cases
- `AdaptiveGrid`: adding a vertex to a grid that has no transformation no longer cause point precision loss.
- `Vector3.AreCoplanar` would sometimes return false negatives.
- Fix the polygon centroid calculation to remove collinear vertices.
- Fix the tests for 3dCentroid testing.

## 1.6.0

### Fixed

- #965

## 1.5.0

### Added

- `Extrude` Solid Operation supports an optional `ReverseWinding` parameter to purposely turn its normals inside out.
- `MappingBase` and first Revit mapping class to support mapping data for a Revit Converter.
- `WeightModifier.Group`
- `AdaptiveGrid.SetWeightModifiersGroupAggregator(string groupName, Func<double, double, double> groupFactorAggregator)`
- `AdaptiveGrid.GetWeightModifiersGroup(string groupName)`
- `AdaptiveGrid.AddPolylineWeightModifier(string name, Polyline polyline, double factor, double influenceDistance, bool is2D, string group = null)`
- `AdaptiveGrid.AggregateFactorMin(double a, double b)`
- `AdaptiveGrid.AggregateFactorMax(double a, double b)`
- `AdaptiveGrid.AggregateFactorMultiply(double a, double b)`

### Changed
- Element deserialization no longer requires `Name` to be present — it can be omitted.
- `AdaptiveGrid.AddPlanarWeightModifier` - added `group` parameter.
- `WeightModifier` - added `group` parameter to constructor.
- Changed the logic for calculating the edge modifier factor. If an edge meets the condition of several WeightModifier objects, factor aggregator function will be applied to factors of each WeightModifiers group. By default - the lowest factor of group is chosen. Finally, factors of all groups will be multiplied.

## 1.4.0

### Added

- `AdaptiveGraphRouting.ErrorMessages`
- `EdgeInfo.Flags`
- `Elements.Spatial.WeightModifier`
- `AdaptiveGraphRouting.GetWeightModifier(string name)`
- `AdaptiveGraphRouting.AddWeightModifier`,
- `AdaptiveGraphRouting.RemoveWeightModifier`
- `AdaptiveGraphRouting.ClearWeightModifiers`,
- `AdaptiveGraphRouting.AddPlaneModifier(string name, Plane plane, double factor)`
- `SvgSection.SaveAsSvg`, `SvgSection.SaveAsPdf`
- `Network.TraverseLeftWithoutLeaves()`
- `Profile.Cleaned()`
- `Message.FromCurve`
- `RoutingHintLine.IsNearby`
- `RoutingHintLine.Affects`
- `SvgFaceElevation`
- `Units.FeetToFeetAndFractionalInches`, `Units.InchesToFractionalInches`
- `Line.DistanceTo(Line other)`

### Changed

- Remove the BBox3 validator.
- `RoutingConfiguration.MainLayer` and `RoutingConfiguration.LayerPenalty` are set obsolete.
- `EdgeInfo.HasVerticalChange` is set obsolete.
- `AdaptiveGraphRouting.RenderElements` is no longer paint hint lines in two different colors. Instead regular edges are paint into three groups. Weights are included to additional properties of produced elements.
- Removed rule exception from `AdaptiveGraphRouting` that prevented vertical edges turn cost being discounter.
- `Message.FromLine` is set obsolete.
- In `AdaptiveGridRouting`, if there are several connection points with the same cost - choose one that is closer to the trunk.
- GLTF writing now includes an ad-hoc `HYPAR_info` extension which aids in mapping between GLTF content and element ids in the model.
- `AdaptiveGrid.Tolerance` is not distance tolerance. Half the tolerance is used for individual coordinates snapping inside the grid.

### Fixed

- Fix `Obstacle.FromLine` if line is vertical and start point is positioned higher than end.
- Materials exported to glTF now have their `RoughnessFactor` set correctly.
- Materials exported to glTF no longer use the `KHR_materials_pbrSpecularGlossiness` extension, as this extension is being sunset in favor of `KHR_materials_specular` and `KHR_materials_ior`.
- Gltfs that are merged that require additional extensions will also merge their extensions.
- Don't try to save test models that have no name, they can interfere with each other because they want to save to the same file.
- Fixed an issue where `Grid2d.GetCells()` multiple times could fail to return the correct results on subsequent calls, because changes to the axis grids were not invalidating the grid's computed cells.
- Adding the first vertex to a mesh with `merge: true` would throw an exception, this is fixed.
- Handle quotes in string literals for content catalog code generation by doubling them up.
- Fix `AdaptiveGrid.TryGetVertexIndex` returning `false` for existing vertex if other vertex has similar X or Y coordinate.

## 1.3.0

### Added

- `AdaptiveGrid.AddVerticesWithCustomExtension(IList<Vector3> points, double extendDistance)`
- `AdaptiveGrid.HintExtendDistance`
- `AdaptiveGrid.SnapshotEdgesOnPlane(Plane plane, IEnumerable<Edge> edgesToCheck)`
- `AdaptiveGrid.InsertSnapshot(List<(Vector3 Start, Vector3 End)> storedEdges, Transform transform, bool connect)`
- `RoutingHintLine.Is2D`
- `Obstacle.Orientation`
- `Elements.Spatial.AdaptiveGrid.EdgeInfo`
- `Elements.Spatial.AdaptiveGrid.TreeNode`
- `IEnumerable<Vector3>.UniqueWithinTolerance(double tolerance = Vector3.EPSILON)`
- `Plane.XY`, `Plane.XZ`, and `Plane.YZ` static properties
- `Vector3.DistanceTo(Ray ray)`
- `Ray.Intersects(Ray ray, out Vector3 result, out RayIntersectionResult intersectionResult, bool ignoreRayDirection = false)`
- `RayIntersectionResult`

### Changed

- `Line.PointOnLine` - added `tolerance` parameter.
- `AdaptiveGrid.AddVertices` with `ConnectCutAndExtend` now extends only up to `HintExtendDistance` distance and inserts not exttended points as is otherwise ever if they are not touching the grid.
- Created `EdgeInfo` structure in `AdaptiveGraphRouting` instead of a value pair. Added `HasVerticalChange` parameter to it.
- Moved `BranchSide`, `RoutingVertex`, `RoutingConfiguration`, `RoutingHintLine`, `TreeOrder` from `AdaptiveGraphRouting` to their own files.
- `RoutingVertex` - removed `Guides`.
- `AdaptiveGraphRouting.BuildSpanningTree` functions are simplified. Also, they use only single `tailPoint` now.
- `AdaptiveGraphRouting.BuildSpanningTree` no longer require to have at least one hint line.
- `AdaptiveGraphRouting.BuildSpanningTree` and `AdaptiveGraphRouting.BuildSimpleNetwork` now return `IDictionary<ulong, TreeNode>`.
- Don't log all vertex creation actions during Debug mode geometry generation.
- `Polyline.GetSubsegment` changes direction of output polyline when parameters reversed
- `Line.IsCollinear` - added `tolerance` parameter.
- `Polygon.CollinearPointsRemoved` - added `tolerance` parameter.
- `Line.TryGetOverlap` - added `tolerance` parameter.
- `CatalogGenerator` always uses en-US culture.

### Fixed

- `Line.Intersects` for `BBox3` - better detection of line with one intersection that just touches box corner.
- `Obstacle.FromWall` and `Obstacle.FromLine` produced wrong `Points` when diagonal.
- `AdaptiveGridRouting.BuildSimpleNetwork` now correctly uses `RoutingVertex.IsolationRadius`.
- Fix #898
- `Polyline.Intersects(Polygon polygon, out List<Polyline> sharedSegments)` fix bug when odd number of intersections between polyline and polygon

## 1.2.0

### Added

- `Polygon(IList<Vector3> @vertices, bool disableValidation = false)`
- `Polygon(bool disableValidation, params Vector3[] vertices)`
- `Polyline(IList<Vector3> @vertices, bool disableValidation = false)`
- `Polyline(bool disableValidation, params Vector3[] vertices)`
- `Mesh.Intersects(Ray)` (same as `Ray.Intersects(Mesh)`)
- `Ray.NearbyPoints()`
- `PointOctree<T>`
- `Message` class along with helper creation methods.
- `AdaptiveGrid.Obstacle.AllowOutsideBoundary` property
- `AdaptiveGrid.Obstacle.Intersects(Polyline polyline, double tolerance = 1e-05)` method
- `AdaptiveGrid.Obstacle.Intersects(Line line, double tolerance = 1e-05)` method
- `AdaptiveGrid.Obstacle.IsInside(Vector3 point, double tolerance = 1e-05)` method
- `Elements.SVG.SvgSection.CreatePlanFromFromModels(IList<Model> models, double elevation, SvgContext frontContext, SvgContext backContext, string path, bool showGrid = true, double gridHeadExtension = 2.0, double gridHeadRadius = 0.5, PlanRotation planRotation = PlanRotation.Angle, double planRotationDegrees = 0.0)`
- `Polygons.U`
- `Network.FindAllClosedRegions(List<Vector3> allNodeLocations)`
- `Network.TraverseSmallestPlaneAngle((int currentIndex, int previousIndex, IEnumerable<int> edgeIndices) traversalData, List<Vector3> allNodeLocations, List<LocalEdge> visitedEdges, Network<T> network)`
- `GeometricElement.Intersects(Plane plane, out Dictionary<Guid, List<Polygon>> intersectionPolygons, out Dictionary<Guid, List<Polygon>> beyondPolygons, out Dictionary<Guid, List<Line>> lines)`

### Changed

- MeshElement constructor signature modified to be compatible with code generation.
- Improved performance of mesh/ray intersection
- `BBox3.Extend` method is public now
- `AdaptiveGrid.Boundary` can be left null.
- `Obstacle` properties `Points`, `Offset`, `Perimeter` and `Transform` can be modified from outside.
- `LinearDimension`s now support `IOverrideLinked` behavior.

### Fixed

- Fixed a bug where `Polyline.Frames` would return inconsistently-oriented transforms.
- `Obstacle.FromBox` works properly with `AdaptiveGrid` transformation.
- `AdaptiveGrid.SubtractObstacle` worked incorrectly in `AdaptiveGrid.Boundary` had elevation.
- #805
- `Polyline.Intersects(Polygon polygon, out List<Polyline> sharedSegments)` bug when polyline start/end is on polygon perimeter
- `GltfBufferExtensions.CombineBufferAndFixRefs` bug when combining buffers from multiple gltf files.
- `Obstacle.FromWall` was failing when producing a polygon.
- `Network` incorrect tree building and search of intersections

## 1.1.0

### Added

- `Material` now supports a `DrawInFront` property.
- `Model.Intersect(Plane plane, out List<Geometry.Polygon> intersectionPolygons, out List<Geometry.Polygon> beyondPolygons)`
- `GeometricElement.UpdateBoundsAndCsg()`
- `EdgeExtensions.Intersects(this (Vector3 from, Vector3 to) edge, Plane plane, out Vector3 result)`
- `RelationToPlane` enum.
- `BBox3.Intersects(Plane plane, out RelationToPlane relationToPlane)`
- `BBox3.Extend(Vector3 point)`
- `BBox3.Extend(params Vector3[] points)`
- `TiledCeiling.GetTileCells()`
- `AdaptiveGridRouting.AddRoutingFilter(RoutingFilter f)`
- `AdaptiveGraphRouting.RoutingConfiguration.SupportedAngles` property.
- Default values for `AdaptiveGraphRouting.RoutingConfiguration` constructor.
- `Line.BestFit(IList<Vector3> points)`
- `Vector3Extensions.BestFitLine(this IList<Vector3> points)`
- `Polygon.FromAlignedBoundingBox2d(IEnumerable<Vector3> points, Vector3 axis, double minSideSize = 0.1)`
- `Transform.RotateAboutPoint` and `Transform.RotatedAboutPoint` convenience methods.
- `Solid.ToCSG()` extension method is now an instance method on `Solid`.
- `DoubleToleranceComparer`
- `Line.IsOnPlane()` method
- `Polyline.Intersects(Line line, out List<Vector3> intersections, bool infinite = false, bool includeEnds = false)` method
- `Polyline.GetParameterAt(Vector3 point)` method
- `Polyline.GetSubsegment(Vector3 start, Vector3 end)` method
- `Polygon.GetSharedSegments(Polyline polyline)` method
- `BBox3.Offset(double amount)`
- `Obstacle` in `Elements.Spatial.AdaptiveGrid`
- `IAddVertexStrategy` with `Connect` and `ConnectWithAngle` implementations in `Elements.Spatial.AdaptiveGrid`
- `AdaptiveGrid.Boundaries`
- `AdaptiveGrid.AddVertex(Vector3 point)`
- `AdaptiveGrid.AddVertex(Vector3 point, IAddVertexStrategy strategy, bool cut = true)`
- `AdaptiveGrid.AddEdge(Vertex a, Vertex b, bool cut = true)`
- `AdaptiveGrid.AddEdge(Vector3 a, Vector3 b, bool cut = true)`

### Changed

- `AdaptiveGraphRouting` how recognizes edges as affected by hint line of the same direction if part of it is close enough.
- `Vector3.AreCollinear` are renamed into `Vector3.AreCollinearByDistance` and added `tolerance` parameter.
- `Line.Trim` - added `infinite` for the cases when line needs to be treated as infinite.
- `Vector3.ClosestPointOn` - added `infinite` for the cases when line needs to be treated as infinite.
- `Elements.Geometry.Solids.Edge` public constructor
- `Elements.Geometry.Solids.Vertex` public constructor
- `Line.PointOnLine` now uses distance to line instead of dot product.

### Fixed

- `Profile.Split` would sometimes fail if the profile being split contained voids.
- `Line.Intersects(BBox3 box, out List<Vector> results, bool infinite = false)` fix incomplete results when line misaligned with bounding box
- Fixed a mathematical error in `MercatorProjection.MetersToLatLon`, which was returning longitude values that were skewed.
- `Grid2d.IsTrimmed` would occasionally return `true` for cells that were not actually trimmed.
- `Vector3[].AreCoplanar()` computed its tolerance for deviation incorrectly, this is fixed.
- `Polyline.Intersects(Line line, out List<Vector3> intersections, bool infinite = false, bool includeEnds = false)` fix wrong results when infinite flag is set, fix for overlapping points when include ends is set.

## 1.0.1

### Added

- `Dimension`
- `LinearDimension`
- `AlignedDimension`
- `ContinuousDimension`
- `Vector3.AreCollinearByAngle(Vector3 a, Vector3 b, Vector3 c, double tolerance)`

### Fixed

- `Line.IsCollinear(Line line)` would return `false` if lines are close to each other but not collinear
- `Vector3.AreCollinear(Vector3 a, Vector3 b, Vector3 c)` would return `false` if points coordinates difference is larger than `Vector3.EPSILON`
- `EdgeDisplaySettings` for materials to control the display of lines in supported viewers (like Hypar.io).
- `Line.GetUParameter(Vector 3)` - calculate U parameter for point on line
- `Line.MergeCollinearLine(Line line)` creates new line containing all four collinear vertices
- `Line.Projected(Plane plane)` create new line projected onto plane
- `Profile.Split` would sometimes fail if the profile being split contained voids.

### Changed

- Simplified `IEnumerable<Vector3>.ToGraphicsBuffers()`
- `TryToGraphicsBuffers` is now public
- `Solid SweepFaceAlongCurve` now has an additional parameter, `profileRotation`, which enables the caller to pass a profile rotation into sweep creation.

## 1.0.0

### Added

- `Mesh.Sphere(double radius, int divisions)`
- `Material.EmissiveTexture`
- `Material.EmissiveFactor`
- `PriorityQueue`
- `AdaptiveGraphRouting`
- `AdaptiveGrid` constructor with no parameters.
- `AdaptiveGrid.AddVertexStrip(IList<Vector3> points)`
- `AdaptiveGrid.CutEdge(Edge edge, Vector3 position)`
- `AdaptiveGrid.ClosestVertex(Vector3 location)` and `AdaptiveGrid.ClosestEdge(Vector3 location)`
- `AdaptiveGrid.RemoveEdge(Edge edge)`

### Changed

- Remove `removeCutEdges` from `AdaptiveGrid.SubtractBox` and always remove cut parts of intersected edges.
- `GenerateUserElementTypeFromUriAsync` now takes an optional `excludedTypes`
  argument.
- Remove `AdaptiveGrid` reference from `Edge` and `Vertex` Move `Edge.GetVertices` and `Edge.GetLine` to `AdaptiveGrid`.
- Rename `AdaptiveGrid.DeleteEdge(Edge edge)` into `RemoveEdge` and is not public.
- `AdaptiveGrid.AddEdge(ulong vertexId1, ulong vertexId2)` is now public.

### Fixed

- `Vector3.AreCollinear(Vector3 a, Vector3 b, Vector3 c)` would return `false` if two points are coincident but not exactly.
- `Line.TryGetOverlap(Line line, out Line overlap)` would return incorrect results due to wrong internal sorting.
- `Profile.UnionAll, Difference, Intersection, Offset` no longer produce internal loops in `Perimeter` or `Voids`.

## 0.9.9

### Added

- `Solid.Union(Solid a, Transform aTransform, Solid b, Transform bTransform)`
- `Solid.Union(SolidOperation a, SolidOperation b)`
- `Solid.Difference(Solid a, Transform aTransform, Solid b, Transform bTransform)`
- `Solid.Difference(SolidOperation a, SolidOperation b)`
- `Solid.Intersection(Solid a, Transform aTransform, Solid b, Transform bTransform)`
- `Solid.Intersection(SolidOperation a, SolidOperation b)`
- `Solid.Intersects(Plane p, out List<Polygon> result)`
- `SetClassification`
- `LocalClassification`
- `ModelLines`
- `AdaptiveGrid.AddVertex(Vector3 point, List<Vertex> connections)`
- `Color.SRGBToLinear(double c)`
- `Color.LinearToSRGB(double c)`
- `Line.IsCollinear(Line line)`
- `Line.GetOverlap(Line line)`

### Changed

- Add parameter `removeCutEdges` to `AdaptiveGrid.SubtractBox` that control if cut parts of intersected edges need to be inserted into the graph.
- Material colors are now exported to glTF using linear color space. Conversion from sRGB to linear color space happens during glTF export.

### Fixed

- Under some circumstances `Bezier.Length()` would return incorrect results

## 0.9.8

### Added

- `Polyline.Edges()`
- `Model.ToJson(string path)`
- `new Color(string hexOrName)`
- implicit conversion from string to Color

### Fixed

- Fix `GridLine` deserialization from obsoleted values of either `Line` or `Geometry`.

## 0.9.7

### Added

- `GridLine.GetCircleTransform()`
- `Network.ToModelText(List<Vector3> nodeLocations, Color color)`
- Content Elements can now use an optional disk cache when running locally for testing purposes, to speed up repeated tests or runs, by setting `GltfExtensions.GltfCachePath`.
- `Transform.Rotated()`
- `BBox3.PointAt`
- `BBox3.TransformAt`
- `BBox3.UVWAtPoint`
- `BBox3.XSize`, `BBox3.YSize`, `BBox3.ZSize`
- `BBox3.XDomain`, `BBox3.YDomain`, `BBox3.ZDomain`
- `Box` type, representing an oriented 3d box.
  - `Box.PointAt`
  - `Box.TransformAt`
  - `Box.UVWAtPoint`
  - `Box.UVWToBox`
  - `Box.BoxToUVW`
  - `Box.TransformBetween`
- `ModelCurve.SetSelectable(bool selectable)` can be used to disable selectability of a model curve in the Hypar UI.
- `Elements.Playground` project.

### Changed

- Support non-linear gridlines by deprecating `GridLine.Line` and replacing it with `GridLine.Curve`.
- Add use new CSG library and test it's effectiveness

### Fixed

- Under some circumstances when a line originated nearly within tolerance of a polygon, `Line.Trim` would return the wrong result.
- #722

## 0.9.6

### Added

- `Position.FromVectorMeters`
- `Elements.Geometry.Profiles.IProfileFactory`
- `Elements.Geometry.Profiles.ParametricProfile`
- `Elements.Geometry.Profiles.VectorExpression`
- `Elements.Geometry.Profiles.ProfileFactoryBase`
- `Elements.Geometry.Profiles.ParametricProfileFactory`
- `Elements.Geometry.Profiles.WTProfileType`
- `Elements.Geometry.Profiles.WTProfile`
- `Elements.Geometry.Profiles.WTProfileFactory`
- `Elements.Geometry.Profiles.LProfileType`
- `Elements.Geometry.Profiles.LProfile`
- `Elements.Geometry.Profiles.LProfileFactory`
- `Elements.Geometry.Profiles.MCProfileType`
- `Elements.Geometry.Profiles.MCProfile`
- `Elements.Geometry.Profiles.MCProfileFactory`
- `Elements.Geometry.Profiles.HSSProfileType`
- `Elements.Geometry.Profiles.HSSProfile`
- `Elements.Geometry.Profiles.HSSProfileFactory`
- `Elements.Geometry.Profiles.WProfileType`
- `Elements.Geometry.Profiles.WProfile`
- `Elements.Geometry.Profiles.WProfileFactory`
- `Grid2d.GetTrimmedCellProfiles`
- `Ceiling`
- `GridLine`
- `FitLine(IList<Point2d> points)`
- `HalfEdgeGraph.Construct(IEnumerable<Line> lines)`
- `Polyline.Project(Plane plane)`
- `new Mesh(Mesh mesh)`
- `new Topography(Mesh mesh, Material material, Transform transform, Guid id, string name)`
- `Ray.Intersects(Mesh mesh)`
- `Transform.CreateHorizontalFrameAlongCurve()`

### Changed

- Change default for `useReferenceOrientation` when generating content catalogs.
- Deprecate `CreateOrientedAlongCurve` (and add `CreateHorizontalFrameAlongCurve`) for clarity per [#687](https://github.com/hypar-io/Elements/issues/687) (Thanks @gytaco!)
- `Position.ToVectorMeters` now requires a `relativeToOrigin` Position, so that it will actually give meaningful measurements in meters.
- glTF generation now uses material IDs instead of names for material names, to prevent collisions.
- Line.PointAt does not round input values near 0 or 1 anymore.
- `Polygon` constructor throws error if there are less than 3 vertices provided.
- Decrease intersection tolerance for Grid2d polygon splitting.
- Added `includeCoincidenceAtEdge` parameter to `Line.Trim`.
- Improved the logic of `AreCollinear` to utilize perpendicular distance for tolerance checks.
- `BBox3` constructor now takes an `IEnumerable<Vector3>` instead of a `IList<Vector3>` as input.
- `Vector3Extensions.Unitized` no longer takes a tolerance for its zero-length check.
- `AdaptiveGrid` no longer inrsect new edges with all existing edges when new region is added to the grid.

## 0.9.5

### Added

- `Identity.AddOverrideIdentity(this Element element, dynamic overrideObject)`
- `GeometricElement.ModifyVertexAttributes`
- `Polygon.Contains3D` method for checking polygon containment in 3D.
- `WallByProfile.AddOpenings()`
- `Profile.Project(Plane)`

### Changed

- Wall doesn't have Height or Profile any more.
- WallByProfile deprecates `Profile` and has methods/constructors to use Perimeter and Openings only.
- `Polygon.Area()` will now calculate the area of a polygon in 3D.
- WallByProfile updated constructor options and `UpdateRepresentation` logic.
- Code generation includes an empty constructor for generated types.

### Fixed

- WallByProfile was failing to deserialize walls without openings.

## 0.9.4

### Added

- `LineSegmentExtensions.Intersections(this IList<Line> lines)`
- `Elements.Search.DistanceComparer`
- `Elements.Search.DirectionComparer`
- `Elements.Search.Network<T>`
- `Elements.ElementProxy<T>`
- `Identity.AddOverrideValue`
- `ModelExtensions.AllElementsOfType<T>(this Dictionary<string, Model> models, string modelName)`
- `Polygon RemoveVerticesNearCurve(Curve curve, double tolerance)`

### Changed

- `Identity.AddOverrideIdentity` is now an extension method.
- Profile operations throw fewer exceptions when some piece of the profile is invalid, preferring instead to return a partial result or a null.

### Fixed

- `Line.ExtendTo` would sometimes return erroneous results if any of the trimming segments crossed the origin.

### Fixed

## 0.9.3

### Added

- Support for DXF from many basic elements.
- `SetOperations.ClassifySegments2d(Polygon a, Polygon b, Func<(Vector3 from, Vector3 to, SetClassification classification), bool> filter = null)`
- `SetOperations.BuildGraph(List<(Vector3 from, Vector3 to, SetClassification classification)> set, SetClassification shared)`
- `RandomExtensions.NextRayInPlane(this Random random, Vector3 origin, Vector3 normal)`
- `RandomExtensions.NextRay(this Random random, Vector3 origin)`
- `ModelArrows`
- `ModelText`
- `Vector3.IsUnitized()`
- `Transform.Inverted()`
- `AdaptiveGrid`
- `Line.Intersects(BBox3 box, out List<Vector3> results, bool infinite = false)`
- `Vector3.AreCoplanar(Vector3 a, Vector3 b, Vector3 c, Vector3 d)`
- `Line.IsAlmostEqualTo(Line line)`
- `ConvexHull.FromPointsInPlane(IEnumerable<Vector3> points, Vector3 normalVectorOfFrame)`

### Changed

### Fixed

- Deduplicate catalog names during code generation.
- Fix some issues with code generation and deserialization of `Vector3` and `Mesh` types.
- Fixed an issue where gLTFs would occasionally be generated with incorrect vertex normals.

## 0.9.2

### Added

- `Polyline.Split(List<Vector3> point)`
- `Polygon.Split(List<Vector3> point)`
- `Polygon.TrimmedTo(List<Polygon> polygons)`
- `Vector3.>=`
- `Vector3.<=`
- `Plane.Intersects(Plane a, Plane b)`
- A handful of convenience operators and conversions:
  - implicit `(double X, double Y, double Z)` => `Vector3`
  - implicit `(double X, double Y)` => `Vector3`
  - implicit `(int X, int Y, int Z)` => `Vector3`
  - implicit `(int X, int Y)` => `Vector3`
  - implicit `(double R, double G, double B, double A)` => `Color`
  - implicit `(double R, double G, double B)` => `Color`
  - `new Polygon(params Vector3[] vertices)`
  - `new Polyline(params Vector3[] vertices)`
  - implicit `SolidOperation` => `Representation`
  - `new Representation(params SolidOperation[] solidOperations)`
  - `Polygon.Split(params Polyline[] polylines)`
  - `Polygon.UnionAll(params Polygon[] polygons)`
  - `Polygon.Difference(params Polygon[] polygons)`
  - `Polygon.Union(params Polygon[] polygons)`
- `Profile.Offset()`
- Overloads with `maxDistance` parameter for
  - `Line.ExtendTo(IEnumerable<Line>)`
  - `Line.ExtendTo(Polyline)`
  - `Line.ExtendTo(Polygon)`
  - `Line.ExtendTo(Profile)`
- Support for DXF from many basic elements.

### Changed

- Some changes to `ContentElement` instance glTF serialization to allow selectability and transformability in the Hypar UI.
- Added `Symbols` property to `ContentElement`.
- Introduce a `SkipCSGUnion` flag on Representation, as a hack to get around CSG failures.

### Fixed

- [#616](https://github.com/hypar-io/Elements/issues/616) Code generation from local files now supplies a directory path to help resolve local references.

## 0.9.1

### Added

- `Transform(Plane plane)`
- `Polygon.Trimmed(Plane plane, bool flip)`
- ~~`GetSolid()` method on GeometricElement that returns the Csg solid.~~
- `ToMesh()` method on GeometricElement that return the mesh of a processed solid.
- `Polygon.ToTransform()`
- `Elements.Anaysis.AnalysisImage`
- `Profile.CreateFromPolygons(IEnumerable<Polygon> polygons)`
- `CellComplex`:
  - `Cell.TraverseNeighbors(Vector3 target, double? completedRadius)`
  - `Edge.TraverseNeighbors(Vector3 target, double? completedRadius)`
  - `Face.TraverseNeighbors(Vector3 target, double? completedRadius)`
  - `Face.TraverseNeighbors(Vector3 target, bool? parallel, bool? includeSharedVertices, double? completedRadius)`
- Dxf creation framework with first Dxf converter.
- `new BBox3(Element element)`
- `Bbox3.Corners()`
- `Vector3.AreCollinear(Vector3 a, Vector3 b, Vector3 c)`
- `Polygon.CollinearPointsRemoved()`

### Changed

- `AnalysisMesh` now handles single valued analysis.
- `Polygon.Split()` can now handle polygons that are not in the XY plane.
- Leave the discriminator property during deserialization. It will go to AdditionalProperties.
- `Lamina` representations can now include voids/holes.

### Fixed

- Guard against missing transforms while generating CSGs.
- Fixed a bug ([#585](https://github.com/hypar-io/Elements/issues/585)) where CSG Booleans for certain representations (especially laminae) would fail.
- Guard against missing transforms while generating CSGs.
- In rare cases a `Line.Intersect(Line)` call would fail if there were near-duplicate vertices, this is fixed.
- `Grid1d.ClosestPosition` now does a better job finding points on polyline axes.
- Code-generated constructors now get default arguments for inherited properties.
- `IsDegenerate()` method was reversed.
- Adding content elements that contain multiple nodes used to only add the first mesh, now it adds all the nodes in the referenced glb hierarchy.
- `Transform.OfVector(Vector)` is not applying translation anymore as vector doesn't have a position by definition.

## 0.9.0

### Added

- `Grid2d.IsOutside()`
- `GraphicsBuffers`

### Removed

- `BuiltInMaterials.Dirt`
- `BuiltInMaterials.Grass`

### Changed

- `Grid2d.IsTrimmed()` now takes an optional boolean parameter `treatFullyOutsideAsTrimmed`
- `ConstructedSolid` serializes and deserializes correctly.
- `Solid.AddFace(Polygon, Polygon[])` can take an optional third `mergeVerticesAndEdges` argument which will automatically reuse existing edges + vertices in the solid.
- Adds optional `tolerance` parameter to `Line.ExtendTo(Polygon)`, `Line.ExtendTo(IEnumerable<Line>)`, `Vector3.IsParallelTo(Vector3)`.
- `Mesh.GetBuffers` now returns a `GraphicsBuffers` object.
- `Solid.Tessellate` now returns a `GraphicsBuffers` object.
- `CsgExtensions.Tessellate` now returns a `GraphicsBuffers` object.

### Fixed

- Fixed a bug in `ConvexHull.FromPoints` when multiple X coordinates are equal.
- Fixed a bug in `Grid2d(Polygon, Vector3, Vector3, Vector3)` where U or V directions skew slightly when they nearly parallel with a boundary edge.

## 0.8.5

### Added

- `Elements.Spatial.CellComplex`
- `Grid2d.ToModelCurves()`
- Alpha release of `Hypar.Elements.Components`
- `Polyline.OffsetOnSide`
- `Ray.Intersects(Polygon)`
- `Vector3.DistanceTo(Polygon)`
- `(double Cut, double Fill) Topography.CutAndFill(Polygon perimeter, double topElevation, out Mesh cutVolume, out Mesh fillVolume, double batterAngle)`
- `void Topography.Trim(Polygon perimeter)`

### Changed

- `ColorScale` no longer bands colors but returns smooth gradient interpolation. It additionally now supports a list of values that correspond with the provided colors, allowing intentionally skewed interpolation.
- `Solids.Import` is now public.
- `Polygon.Contains` was modified to better handle polygons that are not on the XY plane.

### Fixed

## 0.8.4

### Added

- `BBox3.IsValid()`
- `BBox3.IsDegenerate()`
- `Elements.Light`
- `Elements.PointLight`
- `Elements.SpotLight`
- `Identity.AddOverrideIdentity`
- `Material.NormalTexture`
- `Polygon.PointInternal()`
- `Topography.DepthMesh`
- `Topography.DepthBelowMinimumElevation`
- `Topography.AbsoluteMinimumElevation`
- `Material.RepeatTexture`
- `BBox3.IsValid()`
- `BBox3.IsDegenerate()`
- `Polygon.Split(Polyline)`
- `Polygon.Split(IEnumerable<Polyline> polylines)`
- `Profile.Split(IEnumerable<Profile>, IEnumerable<Polyline> p)`
- `Elements.Spatial.HalfEdgeGraph2d`
  - `.Construct()`
  - `.Polygonize()`
- Release helper github action

### Changed

- `Elements.DirectionalLight` now inherits from `Elements.Light`.
- `Elements.ContentCatalog` now has a `ReferenceConfiguration` property.
- `SHSProfile`
- `SHSProfileFactory`
- `RHSProfile`
- `RHSProfileFactory`
- `Spatial.WebMercatorProjection.GetTileSizeMeters` produces a much more accurate result and requires a latitude.
- Adding glb elements to a model uses a cache rather than fetching the stream every time.
- `ProfileServer` is now `ProfileFactory`
- `WideFlangeProfileServer` is now `WideFlangeProfileFactory`
- First alpha after minor release logic was fixed
- `HSSPipeProfileServer` is now `HSSPipeProfileFactory`
- TypeGeneratorTests weren't actually running.
- `Profile.Split(IEnumerable<Profile>, Polyline p)` now uses improved logic

## 0.8.3

### Added

- `Profile.ToModelCurves()`
- `Profile.Difference()`
- `Profile.Intersection()`
- `Profile.Split()`
- `Profile.Segments()`
- `Bbox3.ToModelCurves()`
- `Line.ExtendTo(IEnumerable<Line>)`
- `Line.ExtendTo(Polyline)`
- `Line.ExtendTo(Profile)`
- `Line.ExtendTo(Polygon)`
- `ConvexHull.FromPoints(IEnumerable<Vector3>)`
- `ConvexHull.FromPolyline(Polyline)`
- `ConvexHull.FromPolylines(IEnumerable<Polyline>)`
- `ConvexHull.FromProfile(Profile)`
- `Polygon.FromAlignedBoundingBox2d(IEnumerable<Vector3>)`
- `Grid2d(Polygon, Grid1d, Grid1d)`
- `Grid2d(IEnumerable<Polygon>, Grid1d, Grid1d)`
- `Grid2d(Polygon, Vector3, Vector3, Vector3)`
- `Grid2d(IEnumerable<Polygon>, Vector3, Vector3, Vector3)`
- `Random.NextColor()` and `Random.NextMaterial()`
- `Validator.DisableValidationOnConstruction`
- `Vector3.ComputeDefaultBasisVectors()`

### Changed

- Make MeshConverter deserialization more flexible to accommodate a schema used in function `input_schema`.
- Prevent the Polygon / Polyline constructors from throwing an exception on duplicate vertices, by removing duplicates automatically.
- Make `Grid1d` and `Grid2d` serializable
- `new Transform(Vector3 origin, Vector3 xAxis, Vector3 yAxis, Vector3 zAxis)` did not unitize its axes, this is fixed.
- All solids and csgs will now have planar texture coordinates.
- Triangles are now validated to check for 3 distinct vertex positions.

### Fixed

- Fixed a bug where `Polygon.UnionAll` was sometimes returning null when it shouldn't (Thanks @M-Juliani !)
- Fixed [#517](https://github.com/hypar-io/Elements/issues/517)
- Fixed a bug where Grid2d subcells would not split correctly with `SplitAtPoint`
- Fixed [#528](https://github.com/hypar-io/Elements/issues/528)

## 0.8.2

### Changed

- The errors parameter for Model.FromJson now has the out modifier. It no longer takes a default value.
- Model deserialization only refreshes type cache if the `forceTypeReload` parameter is set to true.

### Fixed

- Fixed #483 `Deserialization of profiles created in UpdateRepresentation`
- Fixed #484 `Failure to deserialize Model if any assembly can't be loaded.`
- Fixed an issue where updates to a `Grid2d`'s component `Grid1d` axes would not propagate to the `Grid2d`.

### Added

- `Profile.UnionAll(...)` - Create a new set of profiles, merging any overlapping profiles and preserving internal voids.
- `Polyline.SharedSegments()` - Enables search for segments shared between two polylines.
- `Polyline.TransformSegment(...)` - Allows transforms for individual polyline segments. May be optionally flagged as polygon and/or planar motion.

## 0.8.1

### Added

- `TypeGenerator.CoreTypeNames`
- `MeshConverter`
- Implicit conversion of `Curve` types to `ModelCurve`.
- `byte[] Model.ToGlb(...)`
- `Grid1d.ClosestPosition()`
- `Grid1d.DivideByFixedLengthFromPoint()`
- `Grid2d.GetCellNodes()`

### Changed

- Removed `JsonInheritanceAttribute` from `Element` base types.
- `Sweep` contstructor now takes a rotation. Transformation of the profile based on rotation happens internal to the sweep's construction.
- `Polyline` are no longer required to be planar.
- Modifies Grid1d.DivideByFixedLengthFromPosition() to be more flexible — supporting a "position" outside the grids domain.
- Modifies Grid2d.GetCellSeparators() to support returning trimmed separators

### Removed

- `TypeGenerator.GetCoreTypeNames()`
- `UserElementAttribute`
- `NumericProperty`

### Fixed

- `Ray.Intersects` now calls `UpdateRepresentations` internally for accurate intersections.
- Fixed #470
- Fixes a bug in `Line.Trim(Polygon p)` where lines that started on the polygon would not be treated as outside the polygon.
- Fixes a bug in `Grid2d.IsTrimmed()` that would ignore cases where a cell was trimmed by an inner hole.

## 0.8.0

### Added

- `Hypar.Elements.Serialization.IFC` - IFC serialization code has been moved to a new project.
- `Hypar.Elements.CodeGeneration` - Code generation has been moved to a new project.
- `Elements.DirectionalLight` - You can now create a directional light in the model which will be written to glTF using the `KHR_lights_punctual` extension.
- `Elements.ContentElement` - This new class represents a piece of content meant to be instanced throughout a model.
  - The ContentElement is also added to the model by first checking for an available gltf, and then using a bounding box representation as a fallback.
- `Transform.Scaled()` - This new method returns a scaled copy of the transform, allowing for a fluent like api.
- `Transform.Moved(...)` - Return a copy of a transform moved by the specified amount.
- `Transform.Concatenated(...)` - Return a copy of a transform with the specified transform concatenated with it.
- `IHasOpenings.AddOpening(...)` - `AddOpening` provides an API which hides the internals of creating openings.
- `Opening.DepthFront` & `Opening.DepthBack` enable the creation of openings which extrude different amounts above and below their XY plane.
- Solid operations which have `IsVoid=true` now use csg operations.

### Changed

- Updated ImageSharp to 1.0.0.
- The source code is now structured with the typical .NET project layout of `/src` and `/test` per folder.
- `Opening` now has two primary constructors. The ability to create an opening with a profile has been removed. All profiles are now defined with a polygon as the perimeter.
- `Opening.Profile` is now deprecated. Please use `Opening.Perimeter`.
- `Polygon.Normal()` has been moved to the base class `Polyline.Normal()`.

### Fixed

- Fixed #313.
- Fixed #322.
- Fixed #342.
- Fixed #392.
- Fixed #407.
- Fixed #408
- Fixed #416.
- Fixed #417.
- Fixed #441

## 0.7.3

### Fixed

- CodeGen was failing intermittently
- Elements schemas with Dictionary types were failing to serialize
- [#355](https://github.com/hypar-io/Elements/issues/355)

### Added

- Elements supports the [Hub beta](https://hypar-io.github.io/Elements/Hub.html)
- CodeGen supports `input_schema`
- Hypar.Revit is completely rewritten as an external application, two external commands, and an IDirectContext3D server.

### Changed

- some Tessellate method signatures are updated to allow assigning colors at the time of tessellation as Revit requires vertex colors.
- Updates are made to the type generator to support compiling multiple types into an assembly on disk.

## 0.7.2

### Fixed

- [#307](https://github.com/hypar-io/Elements/issues/307)
- `Mesh.ComputeNormals()` would fail if there were any unconnected vertices.
- `new Vertex()` would ignore supplied Normals.
- `Vector3.ClosestPointOn(Line)` would return points that were not on the line.
- `Line.Intersects(Line)` in infinite mode would sometimes return erroneous results.
- `Vector3.AreCollinear()` would return the wrong result if the first two vertices were coincident.

### Added

- Added `Plane.ClosestPoint(Vector3 p)`
- New methods for dynamic type generation in `TypeGeneration`, utilized by the Grasshopper plugin.
- `Line.Trim(Polygon)`
- `Line.PointOnLine(Vector3 point)`
- **Grid1d**
  - `Grid1d(Grid1d other)` constructor
  - Adds `IgnoreOutsideDomain` flag to `SplitAtOffset`
  - Adds `SplitAtPoint(point)` and `SplitAtPoints(points)` methods
  - Adds internal `Evaluate(t)` method
  - Adds internal `SpawnSubGrid(domain)` method
- **Grid2d**
  - Adds `Grid2d(Grid2d other)` constructor
  - Adds `Grid2d(Grid2d other, Grid1d u, Grid1d v)` constructor
  - Adds `SplitAtPoint(point)` and `SplitAtPoints(points)` methods to Grid2d
  - Adds `Grid2d(Grid1d u, Grid1d v)` constructor
  - Adds support for curved 1d Grid axes
  - Adds private `SpawnSubGrid(Grid1d uCell, Grid1d vCell)` method
- `Curve.Transformed(transform)` (and related `XXX.TransformedXXX()` methods for child types Arc, Bezier, Line, Polyline, Polygon)

### Changed

- Updates to Elements Docs including Grasshopper + Excel.
- `Line.Intersects(Plane p)` supports infinite lines
- `Line.Intersects(Line l)` supports 3d line intersections
- `Line.Intersects(Line l)` now has an optional flag indicating whether to include the line ends as intersections.
- `Line.PointOnLine(Point)` now has an optional flag indicating whether to include points at the ends as "on" the line.
- **Grid1d / Grid2d**
  - Removes "Parent/child" updating from 1d grids / 2d grids in favor of always recalculating the 2d grid every time its `Cells` are accessed. This may have a bit of a performance hit, but it's worth it to make 2d grid behavior easier to reason about.
  - Allows Grid2ds to support construction from Grid1ds that are not straight lines. Previously Grid1ds could support any sort of curve and Grid2ds were stuck as dumb rectangles.
- **JsonInheritanceConverter**
  - Makes the Type Cache on the JsonInheritanceConverter static, and exposes a public method to refresh it. In the grasshopper context, new types may have been dynamically loaded since the JsonInheritanceConverter was initialized, so it needs to be refreshed before deserializing a model.
- **TypeGenerator**
  - Enables external overriding of the Templates path, as in GH's case the `Templates` folder is not in the same place as the executing assembly.
  - Exposes a public, synchronous method `GetSchema` to get a `JsonSchema` from uri (wrapping `GetSchemaAsync`)
  - Refactors some of the internal processes of `GenerateInMemoryAssemblyFromUrisAndLoadAsync`:
    - `GenerateCodeFromSchema()` produces csharp from a schema, including generating the namespace, typename, and local excludes
    - `GenerateCompilation()` takes the csharp and compiles it, using a new optional flag `frameworkBuild` to designate whether it should load netstandard or net framework reference assemblies.
    - `EmitAndLoad()` generates the assembly in memory and loads it into the app domain.
  - Adds an `EmitAndSave()` method that generates the assembly and writes it to a .dll on disk
  - Adds a public `GenerateAndSaveDllForSchema()` method used by grasshopper that generates code from a schema, generates a compilation, and saves it to disk as a DLL.
  - Adds a public `GetLoadedElementTypes()` method used by grasshopper to list all the currently loaded element types.

### Deprecated

- `Transform.OfXXX(xxx)` curve methods have been deprecated in favor of `XXX.Transformed(Transform)` and `XXX.TransformedXXX(Transform)`.

## 0.7.0

### Fixed

- [#271](https://github.com/hypar-io/Elements/issues/271)
- [#284](https://github.com/hypar-io/Elements/issues/284)
- [#285](https://github.com/hypar-io/Elements/issues/285)
- [#265](https://github.com/hypar-io/Elements/issues/265)
- [#221](https://github.com/hypar-io/Elements/issues/221)
- [#229](https://github.com/hypar-io/Elements/issues/229)
- [#189](https://github.com/hypar-io/Elements/issues/189)

### Added

- `Curve.ToPolyline(int divisions = 10)`
- `Circle.ToPolygon(int divisions = 10)`
- `Transform.Move(double x, double y, double z)`
- `Transform.Rotate(double angle)`
- `TypeGenerator.GenerateUserElementTypesFromUrisAsync(string[] uris, string outputBaseDir, bool isUserElement = false)`

### Changed

- Updated documentation to reflect the use of .NET Core 3.1.

### Deprecated

- `Polygon.Circle(...)`

## 0.6.2

### Added

- `Material.Unlit`
- `Material.DoubleSided`
- `Units.LengthUnit`
- `Elements.MeshImportElement`

## Changed

- `Mesh.AddVertex(...)` is now public.
- `Mesh.AddTriangle(...)` is now public.

### Removed

- `SolidOperation.GetSolid()`.

### Fixed

- #262
- Fixed an error where `Transform.OfPlane(...)` would not solve correctly if the plane was not at the world origin.

### Changed

- `Grid2d` now supports grids that are not parallel to the XY plane

## 0.6.0

### Added

- `ColorScale`
- `AnalysisMesh`
- `Ray.Intersects(...)` for `Plane`, `Face`, `Solid`, and `SolidOperation`

### Fixed

- Fix #253

## 0.5.2

### Fixed

- `Grid2d` constructors accepting a Transform interpreted the transform incorrectly.

## 0.5.1

### Added

- `Grid1d`
- `Grid2d`
- `Domain1d`
- `GeometricElement.IsElementDefinition`
- A `drawEdges` optional parameter to `Model.ToGlTF(...)` to enable edge rendering.
- `Polyline` and `Profile` now implement `IEquatable`.
- `Polygon.Union(IList<Polygon> firstSet, IList<Polygon> secondSet)`
- `Polygon.Difference(IList<Polygon> firstSet, IList<Polygon> secondSet)`
- `Polygon.XOR(IList<Polygon> firstSet, IList<Polygon> secondSet)`
- `Polygon.Intersection(IList<Polygon> firstSet, IList<Polygon> secondSet)`

### Changed

- `Vector.Normalized()` is now `Vector.Unitized()`
- `Color.ToString()` now returns a useful description

### Fixed

- Fixed an error with `Transform.OfVector(...)` where the translation of the transform was not applied.
- Fixed an error where `Mesh.ComputeNormals(...)` was not set to a unitized vector.
- Fixed an error with `BBox3`'s solver for Polygons

## 0.4.4

### Added

- `Contour`
- `Transform.Reflect(Vector3 n)`
- `ElementInstance`
- `Vector3.ClosestPointOn(Line line)`
- `Line.TrimTo(Line line)`
- `Line.ExtendTo(Line line)`
- `Line.Offset(double distance, bool flip = false)`
- `Line.DivideByLengthFromCenter(double l)`
- `Ray.Intersects(Ray ray, out Vector3 result, bool ignoreRayDirection)`
- `Polygon.Fillet(double radius)`
- `Arc.Complement()`
- `Polygons.Star(double outerRadius, double innerRadius, int points)`
- `Units.CardinalDirections`
- `Mesh.ComputeNormals`
- `Topography.AverageEdges(Topography target, Units.CardinalDirection edgeToAverage)`
- `Topography.GetEdgeVertices(Units.CardinalDirection direction)`
- `WebMercatorProjection`

### Fixed

- Fixed [#125](https://github.com/hypar-io/Hypar/issues/125).
- Fixed one Transform constructor whose computed axes were not unit length, causing the transform to scale.
- Topography is now written to IFC.

## 0.4.2

### Changed

- `Vector3` is now a struct.
- `Color` is now a struct.
- `ProfileServer.GetProfileByName(...)` is now deprecated in favor of `ProfileServer.GetProfileByType(...)`

### Added

- `Bezier`
- `WideFlangeProfileType`
- `HSSPipeProfileType`
- `Curve.MinimumChordLength` static property to allow the user to set the minimum chord length for subdivision of all curves for rendering.
- `Circle`
- `FrameType` Bezier curves can have their frames calculated using Frenet frames or "road like" frames.

## 0.4.0

### Changed

- All element types are partial classes with one part of the class generated from its JSON schema.
- `Polygon.Rectangle` constructor no longer takes an origin.
- `Polygon.Clip` now takes an optional additional set of holes.
- `Wall` and `Floor` constructors no longer take collections of `Opening`s.
  - Openings can be added using `wall.Openings.Add(...)`.
- `Polygon` now has more robust checks during construction.
  - All vertices must be coplanar.
  - Zero length segments are not allowed.
  - Self-intersecting segments are not allowed.
- `Solid`, `Face`, `Vertex`, `Edge`, `HalfEdge`, and `Loop` are now marked `internal`.
- `Quaternion` is now marked `internal`.
- `Matrix` is now marked `internal`.
- `SolidConverter` is now marked `internal`.
- `Elements.Serialization.IFC.ModelExtensions` is now marked `internal`.
- All core type property setters are now `public`.
- The `elevation` parameter has been removed from `Floor`. Floor elevation is now set by passing a `Transform` with a Z coordinate.

### Added

- `ModelCurve` - Draw curves in 3D.
- `ModelPoints` - Draw collections of points in 3D.
- `Elements.Generate.TypeGenerator` class.
- `/Schemas` directory.
- Optional `rotation` on `StructuralFraming` constructors.
- `Model` now has Elements property which is `IDictionary<Guid,Element>`.
- `double Vector3.CCW(Vector3 a, Vector3 b, Vector3 c)`
- `bool Line.Intersects(Line l)`
- `Elements.Validators.IValidator` and the `Elements.Validators.Validator` singleton to provide argument validation during construction of user elements.
- `Line.DivideByLength()`
- `Line.DivideByCount()`
- `Ray` class.
- `Vector3.IsZero()`

### Removed

- The empty Dynamo project.
- `ElementType`, `WallType`, `FloorType`, `StructuralFramingType`
- `MaterialLayer`
- `Transform` constructor taking `start` and `end` parameters. The `Transform` constructor which takes an X and a Z axis should now be used.

### Fixed

- Transforms are now consistently right-handed.
- Transforms on curves are now consistently oriented with the +X axis oriented to the "right" and the +Z axis oriented along the inverse of the tangent of the curve.
- Built in materials for displaying transforms are now red, green, and blue. Previously they were all red.
- All classes deriving from `Element` now pass their `id`, `transform`, and `name` to the base constructor.
- Line/plane intersections now return null if the intersection is "behind" the start of the line.
- Beams whose setbacks total more than the length of the beam no longer fail.
- Plane construction no longer fails when the normal vector and the origin vector are "parallel".
- Fixed #209.
- Topography is now serialized to JSON.
- Built in materials now have an assigned Id.

## 0.3.8

### Changed

- Elements representing building components now return positive areas.
- Added Area property to:
  Panel
  Space
  Added Volume property to:
- Floor
- Space
  Added positive area calculation to:
- Floor
- Mass
- Added positive Volume calculation to:
- StructuralFraming
- Beam.Volume() throws an InvalidOperationException for non-linear beams.
- Added TODO to support Volume() for all beam curves.

## 0.3.6

### Changed

- Edges are no longer written to the glTF file.
- Large performance improvements made to glTF writing using `Buffer.BlockCopy` and writing buffers directly from tesselation to glTF buffer.

### Fixed

- Fix #177.

## 0.3.4

### Changed

- Numerous comments were updated for clarity.
- Numerous styling changes were made to the documentation to align with the Hypar brand.

### Fixed

- Fixed an error where vertex colors were not correctly encoded in the glTF.

## 0.3.3

### Fixed

- Fix #173.
- Fix #7.

## 0.3.0

### Changed

- `Element.Id` is now a `Guid`.

### Fixed

- Fix #107.
- Fix #132.
- Fix #137.
- Fix #144.
- Fix #142.

## 0.2.17

### Added

- The `Kernel` singleton has been added to contain all geometry methods for creating solids.

### Fixed

- Fixed an error where, when writing edges to gltf, ushort would be overflowed and wrap back to 0 causing a loop not to terminate.

## 0.2.16

### Added

- Materials are now serialized to IFC using `IfcStyledItem`.

### Fixed

- Fixed an error where we returned directly after processing child Elements of an `IAggregateElements`, before we could process the parent element.
- Fixed writing of gltf files so that the `.bin` file is located adjacent to the `.gltf`.

## 0.2.15

### Added

- `Space` elements are now serialized to IFC as `IfcSpace`.

## 0.2.5

### Changed

- `IHasOpenings.Openings[]` is now `IHasOpenings.List<Opening>[]`.

### Fixed

- `Opening` elements are now serialized to IFC as `IfcOpeningElement`.

## 0.2.4.4

### Changed

- `Solid.Slice()` has been made internal. It's not yet ready for consumers. See [#103](https://github.com/hypar-io/elements/issues/103)

## 0.2.4.3

### Fixed

- Spaces are now correctly colored. See [#134](https://github.com/hypar-io/elements/issues/134).

## 0.2.4.2

### Added

- Added `ToIfcWall()` extension method to save a `Wall` to an `IfcWall`.

### Fixed

- `Space.Profile` is set in the constructor when a `Space` is constructed with a profile. [#132](https://github.com/hypar-io/elements/pull/132)
- Sub-elements of `IAggregateElements` are now added to the `Model`. [#137](https://github.com/hypar-io/elements/pull/137)

## 0.2.4.1

### Added

- Added `StandardWall`, for walls defined along a curve. `Wall` continues to be for walls defined by a planar profile extruded to a height.
- Added `Polygon.L`.

### Changed

- `Floor` constructors no longer have `material` parameter. Materials are now specified through the `FloorType`.
- `IAggregateElement` is now `IAggregateElements`.
- `Panel` now takes `Polygon` instead of `Vector3[]`.

## 0.2.4

### Changed

- `IGeometry3D` is now `ISolid`.
- `ISolid` (formerly `IGeometry3D`) now contains one solid, not an array of solids.

### Removed

- `Solid.Material`. Elements are now expected to implement the `IMaterial` interface or have an `IElementType<T>` which specifies a material.

## 0.2.3

### Added

- `MaterialLayer`
- `StructuralFramingType` - `StructuralFramingType` combines a `Profile` and a `Material` to define a type for framing elements.

### Changed

- `IProfileProvider` is now `IProfile`
- `IElementTypeProvider` is now `IElementType`
- All structural framing type constructors now take a `StructuralFramingType` in place of a `Profile` and a `Material`.
- All properties serialize to JSON using camel case.
- Many expensive properties were converted to methods.
- A constructor has been added to `WallType` that takes a collection of `MaterialLayer`.

## 0.2.2

### Added

- `Matrix.Determinant()`
- `Matrix.Inverse()`
- `Transform.Invert()`
- `Model.ToIFC()`
- `Elements.Serialization.JSON` namespace.
- `Elements.Serialization.IFC` namespace.
- `Elements.Serialization.glTF` namespace.

### Changed

- Wall constructor which uses a center line can now have a Transform specified.
- `Profile.ComputeTransform()` now finds the first 3 non-collinear points for calculating its plane. Previously, this function would break when two of the first three vertices were co-linear.
- Using Hypar.IFC2X3 for interaction with IFC.
- `Line.Thicken()` now throws an exception when the line does not have the same elevation for both end points.
- `Model.SaveGlb()` is now `Model.ToGlTF()`.

## 0.2.1

### Added

- The `Topography` class has been added.
- `Transform.OfPoint(Vector3 vector)` has been added to transform a vector as a point with translation. This was previously `Transform.OfVector(Vector3 vector)`. All sites previously using `OfVector(...)` are now using `OfPoint(...)`.
- `Material.DoubleSided`
- `Loop.InsertEdgeAfter()`
- `Solid.Slice()`
- `Model.Extensions`

### Changed

- `Transform.OfVector(Vector3 vector)` now does proper vector transformation without translation.
- Attempting to construct a `Vector3` with NaN or Infinite arguments will throw an `ArgumentOutOfRangeException`.

## 0.2.0

### Added

- IFC implementation has begun with `Model.FromIFC(...)`. Support includes reading of Walls, Slabs, Spaces, Beams, and Columns. Brep booleans required for Wall and Slab openings are not yet supported and are instead converted to Polygon openings in Wall and Floor profiles.
- The `Elements.Geometry.Profiles` namespace has been added. All profile servers can now be found here.
- The `Elements.Geometry.Solids` namespace has been added.
- The Frame type has been added to represent a continuous extrusion of a profile around a polygonal perimeter.
- The `ModelTest` base class has been added. Inheriting from this test class enables a test to automatically write its `Model` to a `.glb` file and to serialize and deserialize to/from JSON to ensure the stability of serialization.
- The `Solid.ToGlb` extension method has been added to enable serializing one `Solid` to glTF for testing.

### Changed

- Element identifiers are now of type `long`.
- Breps have been re-implemented in the `Solid` class. Currently only planar trimmed faces are supported.
- Many improvements to JSON serialization have been added, including the ability to serialize breps.
- '{element}.AddParameter' has been renamed to '{element}.AddProperty'.
- The `Hypar.Geometry` namespace is now `Elements.Geometry`.
- The `Hypar.Elements` namespace is now `Elements`.

### Removed

- The `IProfile` interface has been removed.
- The `Extrusion` class and `IBrep` have been replaced with the `Solid` class. The IGeometry interface now returns a `Solid[]`.
- Many uses of `System.Linq` have been removed.
- Many uses of `IEnumerable<T>` have been replaced with `T[]`.<|MERGE_RESOLUTION|>--- conflicted
+++ resolved
@@ -14,11 +14,8 @@
 - `Arc.Fillet`
 - `Ellipse`
 - `EllipticalArc`
-<<<<<<< HEAD
 - `IndexedPolycurve`
-=======
 - `Grid1d.GetCellDomains`
->>>>>>> 3a170783
 
 ### Changed
 
