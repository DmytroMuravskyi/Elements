# Changelog

## 0.9.0

<<<<<<< HEAD
### Added

- `Grid2d.IsOutside()`

### Changed

- `Grid2d.IsTrimmed()` now takes an optional boolean parameter `treatFullyOutsideAsTrimmed`
=======
### Changed

- `ConstructedSolid` serializes and deserializes correctly.
- `Solid.AddFace(Polygon, Polygon[])` can take an optional third `mergeVerticesAndEdges` argument which will automatically reuse existing edges + vertices in the solid.
>>>>>>> d361837f

## 0.8.5

### Added

- `Elements.Spatial.CellComplex`
- `Grid2d.ToModelCurves()`
- Alpha release of `Hypar.Elements.Components`
- `Polyline.OffsetOnSide`
- `Ray.Intersects(Polygon)`
- `Vector3.DistanceTo(Polygon)`
- `(double Cut, double Fill) Topography.CutAndFill(Polygon perimeter, double topElevation, out Mesh cutVolume, out Mesh fillVolume, double batterAngle)`
- `void Topography.Trim(Polygon perimeter)`

### Changed

- `ColorScale` no longer bands colors but returns smooth gradient interpolation. It additionally now supports a list of values that correspond with the provided colors, allowing intentionally skewed interpolation.
- `Solids.Import` is now public.
- `Polygon.Contains` was modified to better handle polygons that are not on the XY plane.

### Fixed

## 0.8.4

### Added

- `BBox3.IsValid()`
- `BBox3.IsDegenerate()`
- `Elements.Light`
- `Elements.PointLight`
- `Elements.SpotLight`
- `Identity.AddOverrideIdentity`
- `Material.NormalTexture`
- `Polygon.PointInternal()`
- `Topography.DepthMesh`
- `Topography.DepthBelowMinimumElevation`
- `Topography.AbsoluteMinimumElevation`
- `Material.RepeatTexture`
- `BBox3.IsValid()`
- `BBox3.IsDegenerate()`
- `Polygon.Split(Polyline)`
- `Polygon.Split(IEnumerable<Polyline> polylines)`
- `Profile.Split(IEnumerable<Profile>, IEnumerable<Polyline> p)`
- `Elements.Spatial.HalfEdgeGraph2d`
  - `.Construct()`
  - `.Polygonize()`
- Release helper github action

### Changed

- `Elements.DirectionalLight` now inherits from `Elements.Light`.
- `Elements.ContentCatalog` now has a `ReferenceConfiguration` property.
- `SHSProfile`
- `SHSProfileFactory`
- `RHSProfile`
- `RHSProfileFactory`
- `Spatial.WebMercatorProjection.GetTileSizeMeters` produces a much more accurate result and requires a latitude.
- Adding glb elements to a model uses a cache rather than fetching the stream every time.
- `ProfileServer` is now `ProfileFactory`
- `WideFlangeProfileServer` is now `WideFlangeProfileFactory`
- First alpha after minor release logic was fixed
- `HSSPipeProfileServer` is now `HSSPipeProfileFactory`
- TypeGeneratorTests weren't actually running.
- `Profile.Split(IEnumerable<Profile>, Polyline p)` now uses improved logic

## 0.8.3

### Added

- `Profile.ToModelCurves()`
- `Profile.Difference()`
- `Profile.Intersection()`
- `Profile.Split()`
- `Profile.Segments()`
- `Bbox3.ToModelCurves()`
- `Line.ExtendTo(IEnumerable<Line>)`
- `Line.ExtendTo(Polyline)`
- `Line.ExtendTo(Profile)`
- `Line.ExtendTo(Polygon)`
- `ConvexHull.FromPoints(IEnumerable<Vector3>)`
- `ConvexHull.FromPolyline(Polyline)`
- `ConvexHull.FromPolylines(IEnumerable<Polyline>)`
- `ConvexHull.FromProfile(Profile)`
- `Polygon.FromAlignedBoundingBox2d(IEnumerable<Vector3>)`
- `Grid2d(Polygon, Grid1d, Grid1d)`
- `Grid2d(IEnumerable<Polygon>, Grid1d, Grid1d)`
- `Grid2d(Polygon, Vector3, Vector3, Vector3)`
- `Grid2d(IEnumerable<Polygon>, Vector3, Vector3, Vector3)`
- `Random.NextColor()` and `Random.NextMaterial()`
- `Validator.DisableValidationOnConstruction`
- `Vector3.ComputeDefaultBasisVectors()`

### Changed

- Make MeshConverter deserialization more flexible to accommodate a schema used in function `input_schema`.
- Prevent the Polygon / Polyline constructors from throwing an exception on duplicate vertices, by removing duplicates automatically.
- Make `Grid1d` and `Grid2d` serializable
- `new Transform(Vector3 origin, Vector3 xAxis, Vector3 yAxis, Vector3 zAxis)` did not unitize its axes, this is fixed.
- All solids and csgs will now have planar texture coordinates.
- Triangles are now validated to check for 3 distinct vertex positions.

### Fixed

- Fixed a bug where `Polygon.UnionAll` was sometimes returning null when it shouldn't (Thanks @M-Juliani !)
- Fixed [#517](https://github.com/hypar-io/Elements/issues/517)
- Fixed a bug where Grid2d subcells would not split correctly with `SplitAtPoint`
- Fixed [#528](https://github.com/hypar-io/Elements/issues/528)

## 0.8.2

### Changed

- The errors parameter for Model.FromJson now has the out modifier. It no longer takes a default value.
- Model deserialization only refreshes type cache if the `forceTypeReload` parameter is set to true.

### Fixed

- Fixed #483 `Deserialization of profiles created in UpdateRepresentation`
- Fixed #484 `Failure to deserialize Model if any assembly can't be loaded.`
- Fixed an issue where updates to a `Grid2d`'s component `Grid1d` axes would not propagate to the `Grid2d`.

### Added

- `Profile.UnionAll(...)` - Create a new set of profiles, merging any overlapping profiles and preserving internal voids.
- `Polyline.SharedSegments()` - Enables search for segments shared between two polylines.
- `Polyline.TransformSegment(...)` - Allows transforms for individual polyline segments. May be optionally flagged as polygon and/or planar motion.

## 0.8.1

### Added

- `TypeGenerator.CoreTypeNames`
- `MeshConverter`
- Implicit conversion of `Curve` types to `ModelCurve`.
- `byte[] Model.ToGlb(...)`
- `Grid1d.ClosestPosition()`
- `Grid1d.DivideByFixedLengthFromPoint()`
- `Grid2d.GetCellNodes()`

### Changed

- Removed `JsonInheritanceAttribute` from `Element` base types.
- `Sweep` contstructor now takes a rotation. Transformation of the profile based on rotation happens internal to the sweep's construction.
- `Polyline` are no longer required to be planar.
- Modifies Grid1d.DivideByFixedLengthFromPosition() to be more flexible — supporting a "position" outside the grids domain.
- Modifies Grid2d.GetCellSeparators() to support returning trimmed separators

### Removed

- `TypeGenerator.GetCoreTypeNames()`
- `UserElementAttribute`
- `NumericProperty`

### Fixed

- `Ray.Intersects` now calls `UpdateRepresentations` internally for accurate intersections.
- Fixed #470
- Fixes a bug in `Line.Trim(Polygon p)` where lines that started on the polygon would not be treated as outside the polygon.
- Fixes a bug in `Grid2d.IsTrimmed()` that would ignore cases where a cell was trimmed by an inner hole.

## 0.8.0

### Added

- `Hypar.Elements.Serialization.IFC` - IFC serialization code has been moved to a new project.
- `Hypar.Elements.CodeGeneration` - Code generation has been moved to a new project.
- `Elements.DirectionalLight` - You can now create a directional light in the model which will be written to glTF using the `KHR_lights_punctual` extension.
- `Elements.ContentElement` - This new class represents a piece of content meant to be instanced throughout a model.
  - The ContentElement is also added to the model by first checking for an available gltf, and then using a bounding box representation as a fallback.
- `Transform.Scaled()` - This new method returns a scaled copy of the transform, allowing for a fluent like api.
- `Transform.Moved(...)` - Return a copy of a transform moved by the specified amount.
- `Transform.Concatenated(...)` - Return a copy of a transform with the specified transform concatenated with it.
- `IHasOpenings.AddOpening(...)` - `AddOpening` provides an API which hides the internals of creating openings.
- `Opening.DepthFront` & `Opening.DepthBack` enable the creation of openings which extrude different amounts above and below their XY plane.
- Solid operations which have `IsVoid=true` now use csg operations.

### Changed

- Updated ImageSharp to 1.0.0.
- The source code is now structured with the typical .NET project layout of `/src` and `/test` per folder.
- `Opening` now has two primary constructors. The ability to create an opening with a profile has been removed. All profiles are now defined with a polygon as the perimeter.
- `Opening.Profile` is now deprecated. Please use `Opening.Perimeter`.
- `Polygon.Normal()` has been moved to the base class `Polyline.Normal()`.

### Fixed

- Fixed #313.
- Fixed #322.
- Fixed #342.
- Fixed #392.
- Fixed #407.
- Fixed #408
- Fixed #416.
- Fixed #417.
- Fixed #441

## 0.7.3

### Fixed

- CodeGen was failing intermittently
- Elements schemas with Dictionary types were failing to serialize
- [#355](https://github.com/hypar-io/Elements/issues/355)

### Added

- Elements supports the [Hub beta](https://hypar-io.github.io/Elements/Hub.html)
- CodeGen supports `input_schema`
- Hypar.Revit is completely rewritten as an external application, two external commands, and an IDirectContext3D server.

### Changed

- some Tessellate method signatures are updated to allow assigning colors at the time of tessellation as Revit requires vertex colors.
- Updates are made to the type generator to support compiling multiple types into an assembly on disk.

## 0.7.2

### Fixed

- [#307](https://github.com/hypar-io/Elements/issues/307)
- `Mesh.ComputeNormals()` would fail if there were any unconnected vertices.
- `new Vertex()` would ignore supplied Normals.
- `Vector3.ClosestPointOn(Line)` would return points that were not on the line.
- `Line.Intersects(Line)` in infinite mode would sometimes return erroneous results.
- `Vector3.AreCollinear()` would return the wrong result if the first two vertices were coincident.

### Added

- Added `Plane.ClosestPoint(Vector3 p)`
- New methods for dynamic type generation in `TypeGeneration`, utilized by the Grasshopper plugin.
- `Line.Trim(Polygon)`
- `Line.PointOnLine(Vector3 point)`
- **Grid1d**
  - `Grid1d(Grid1d other)` constructor
  - Adds `IgnoreOutsideDomain` flag to `SplitAtOffset`
  - Adds `SplitAtPoint(point)` and `SplitAtPoints(points)` methods
  - Adds internal `Evaluate(t)` method
  - Adds internal `SpawnSubGrid(domain)` method
- **Grid2d**
  - Adds `Grid2d(Grid2d other)` constructor
  - Adds `Grid2d(Grid2d other, Grid1d u, Grid1d v)` constructor
  - Adds `SplitAtPoint(point)` and `SplitAtPoints(points)` methods to Grid2d
  - Adds `Grid2d(Grid1d u, Grid1d v)` constructor
  - Adds support for curved 1d Grid axes
  - Adds private `SpawnSubGrid(Grid1d uCell, Grid1d vCell)` method
- `Curve.Transformed(transform)` (and related `XXX.TransformedXXX()` methods for child types Arc, Bezier, Line, Polyline, Polygon)

### Changed

- Updates to Elements Docs including Grasshopper + Excel.
- `Line.Intersects(Plane p)` supports infinite lines
- `Line.Intersects(Line l)` supports 3d line intersections
- `Line.Intersects(Line l)` now has an optional flag indicating whether to include the line ends as intersections.
- `Line.PointOnLine(Point)` now has an optional flag indicating whether to include points at the ends as "on" the line.
- **Grid1d / Grid2d**
  - Removes "Parent/child" updating from 1d grids / 2d grids in favor of always recalculating the 2d grid every time its `Cells` are accessed. This may have a bit of a performance hit, but it's worth it to make 2d grid behavior easier to reason about.
  - Allows Grid2ds to support construction from Grid1ds that are not straight lines. Previously Grid1ds could support any sort of curve and Grid2ds were stuck as dumb rectangles.
- **JsonInheritanceConverter**
  - Makes the Type Cache on the JsonInheritanceConverter static, and exposes a public method to refresh it. In the grasshopper context, new types may have been dynamically loaded since the JsonInheritanceConverter was initialized, so it needs to be refreshed before deserializing a model.
- **TypeGenerator**
  - Enables external overriding of the Templates path, as in GH's case the `Templates` folder is not in the same place as the executing assembly.
  - Exposes a public, synchronous method `GetSchema` to get a `JsonSchema` from uri (wrapping `GetSchemaAsync`)
  - Refactors some of the internal processes of `GenerateInMemoryAssemblyFromUrisAndLoadAsync`:
    - `GenerateCodeFromSchema()` produces csharp from a schema, including generating the namespace, typename, and local excludes
    - `GenerateCompilation()` takes the csharp and compiles it, using a new optional flag `frameworkBuild` to designate whether it should load netstandard or net framework reference assemblies.
    - `EmitAndLoad()` generates the assembly in memory and loads it into the app domain.
  - Adds an `EmitAndSave()` method that generates the assembly and writes it to a .dll on disk
  - Adds a public `GenerateAndSaveDllForSchema()` method used by grasshopper that generates code from a schema, generates a compilation, and saves it to disk as a DLL.
  - Adds a public `GetLoadedElementTypes()` method used by grasshopper to list all the currently loaded element types.

### Deprecated

- `Transform.OfXXX(xxx)` curve methods have been deprecated in favor of `XXX.Transformed(Transform)` and `XXX.TransformedXXX(Transform)`.

## 0.7.0

### Fixed

- [#271](https://github.com/hypar-io/Elements/issues/271)
- [#284](https://github.com/hypar-io/Elements/issues/284)
- [#285](https://github.com/hypar-io/Elements/issues/285)
- [#265](https://github.com/hypar-io/Elements/issues/265)
- [#221](https://github.com/hypar-io/Elements/issues/221)
- [#229](https://github.com/hypar-io/Elements/issues/229)
- [#189](https://github.com/hypar-io/Elements/issues/189)

### Added

- `Curve.ToPolyline(int divisions = 10)`
- `Circle.ToPolygon(int divisions = 10)`
- `Transform.Move(double x, double y, double z)`
- `Transform.Rotate(double angle)`
- `TypeGenerator.GenerateUserElementTypesFromUrisAsync(string[] uris, string outputBaseDir, bool isUserElement = false)`

### Changed

- Updated documentation to reflect the use of .NET Core 3.1.

### Deprecated

- `Polygon.Circle(...)`

## 0.6.2

### Added

- `Material.Unlit`
- `Material.DoubleSided`
- `Units.LengthUnit`
- `Elements.MeshImportElement`

## Changed

- `Mesh.AddVertex(...)` is now public.
- `Mesh.AddTriangle(...)` is now public.

### Removed

- `SolidOperation.GetSolid()`.

### Fixed

- #262
- Fixed an error where `Transform.OfPlane(...)` would not solve correctly if the plane was not at the world origin.

### Changed

- `Grid2d` now supports grids that are not parallel to the XY plane

## 0.6.0

### Added

- `ColorScale`
- `AnalysisMesh`
- `Ray.Intersects(...)` for `Plane`, `Face`, `Solid`, and `SolidOperation`

### Fixed

- Fix #253

## 0.5.2

### Fixed

- `Grid2d` constructors accepting a Transform interpreted the transform incorrectly.

## 0.5.1

### Added

- `Grid1d`
- `Grid2d`
- `Domain1d`
- `GeometricElement.IsElementDefinition`
- A `drawEdges` optional parameter to `Model.ToGlTF(...)` to enable edge rendering.
- `Polyline` and `Profile` now implement `IEquatable`.
- `Polygon.Union(IList<Polygon> firstSet, IList<Polygon> secondSet)`
- `Polygon.Difference(IList<Polygon> firstSet, IList<Polygon> secondSet)`
- `Polygon.XOR(IList<Polygon> firstSet, IList<Polygon> secondSet)`
- `Polygon.Intersection(IList<Polygon> firstSet, IList<Polygon> secondSet)`

### Changed

- `Vector.Normalized()` is now `Vector.Unitized()`
- `Color.ToString()` now returns a useful description

### Fixed

- Fixed an error with `Transform.OfVector(...)` where the translation of the transform was not applied.
- Fixed an error where `Mesh.ComputeNormals(...)` was not set to a unitized vector.
- Fixed an error with `BBox3`'s solver for Polygons

## 0.4.4

### Added

- `Contour`
- `Transform.Reflect(Vector3 n)`
- `ElementInstance`
- `Vector3.ClosestPointOn(Line line)`
- `Line.TrimTo(Line line)`
- `Line.ExtendTo(Line line)`
- `Line.Offset(double distance, bool flip = false)`
- `Line.DivideByLengthFromCenter(double l)`
- `Ray.Intersects(Ray ray, out Vector3 result, bool ignoreRayDirection)`
- `Polygon.Fillet(double radius)`
- `Arc.Complement()`
- `Polygons.Star(double outerRadius, double innerRadius, int points)`
- `Units.CardinalDirections`
- `Mesh.ComputeNormals`
- `Topography.AverageEdges(Topography target, Units.CardinalDirection edgeToAverage)`
- `Topography.GetEdgeVertices(Units.CardinalDirection direction)`
- `WebMercatorProjection`

### Fixed

- Fixed [#125](https://github.com/hypar-io/Hypar/issues/125).
- Fixed one Transform constructor whose computed axes were not unit length, causing the transform to scale.
- Topography is now written to IFC.

## 0.4.2

### Changed

- `Vector3` is now a struct.
- `Color` is now a struct.
- `ProfileServer.GetProfileByName(...)` is now deprecated in favor of `ProfileServer.GetProfileByType(...)`

### Added

- `Bezier`
- `WideFlangeProfileType`
- `HSSPipeProfileType`
- `Curve.MinimumChordLength` static property to allow the user to set the minimum chord length for subdivision of all curves for rendering.
- `Circle`
- `FrameType` Bezier curves can have their frames calculated using Frenet frames or "road like" frames.

## 0.4.0

### Changed

- All element types are partial classes with one part of the class generated from its JSON schema.
- `Polygon.Rectangle` constructor no longer takes an origin.
- `Polygon.Clip` now takes an optional additional set of holes.
- `Wall` and `Floor` constructors no longer take collections of `Opening`s.
  - Openings can be added using `wall.Openings.Add(...)`.
- `Polygon` now has more robust checks during construction.
  - All vertices must be coplanar.
  - Zero length segments are not allowed.
  - Self-intersecting segments are not allowed.
- `Solid`, `Face`, `Vertex`, `Edge`, `HalfEdge`, and `Loop` are now marked `internal`.
- `Quaternion` is now marked `internal`.
- `Matrix` is now marked `internal`.
- `SolidConverter` is now marked `internal`.
- `Elements.Serialization.IFC.ModelExtensions` is now marked `internal`.
- All core type property setters are now `public`.
- The `elevation` parameter has been removed from `Floor`. Floor elevation is now set by passing a `Transform` with a Z coordinate.

### Added

- `ModelCurve` - Draw curves in 3D.
- `ModelPoints` - Draw collections of points in 3D.
- `Elements.Generate.TypeGenerator` class.
- `/Schemas` directory.
- Optional `rotation` on `StructuralFraming` constructors.
- `Model` now has Elements property which is `IDictionary<Guid,Element>`.
- `double Vector3.CCW(Vector3 a, Vector3 b, Vector3 c)`
- `bool Line.Intersects(Line l)`
- `Elements.Validators.IValidator` and the `Elements.Validators.Validator` singleton to provide argument validation during construction of user elements.
- `Line.DivideByLength()`
- `Line.DivideByCount()`
- `Ray` class.
- `Vector3.IsZero()`

### Removed

- The empty Dynamo project.
- `ElementType`, `WallType`, `FloorType`, `StructuralFramingType`
- `MaterialLayer`
- `Transform` constructor taking `start` and `end` parameters. The `Transform` constructor which takes an X and a Z axis should now be used.

### Fixed

- Transforms are now consistently right-handed.
- Transforms on curves are now consistently oriented with the +X axis oriented to the "right" and the +Z axis oriented along the inverse of the tangent of the curve.
- Built in materials for displaying transforms are now red, green, and blue. Previously they were all red.
- All classes deriving from `Element` now pass their `id`, `transform`, and `name` to the base constructor.
- Line/plane intersections now return null if the intersection is "behind" the start of the line.
- Beams whose setbacks total more than the length of the beam no longer fail.
- Plane construction no longer fails when the normal vector and the origin vector are "parallel".
- Fixed #209.
- Topography is now serialized to JSON.
- Built in materials now have an assigned Id.

## 0.3.8

### Changed

- Elements representing building components now return positive areas.
- Added Area property to:
  Panel
  Space
  Added Volume property to:
- Floor
- Space
  Added positive area calculation to:
- Floor
- Mass
- Added positive Volume calculation to:
- StructuralFraming
- Beam.Volume() throws an InvalidOperationException for non-linear beams.
- Added TODO to support Volume() for all beam curves.

## 0.3.6

### Changed

- Edges are no longer written to the glTF file.
- Large performance improvements made to glTF writing using `Buffer.BlockCopy` and writing buffers directly from tesselation to glTF buffer.

### Fixed

- Fix #177.

## 0.3.4

### Changed

- Numerous comments were updated for clarity.
- Numerous styling changes were made to the documentation to align with the Hypar brand.

### Fixed

- Fixed an error where vertex colors were not correctly encoded in the glTF.

## 0.3.3

### Fixed

- Fix #173.
- Fix #7.

## 0.3.0

### Changed

- `Element.Id` is now a `Guid`.

### Fixed

- Fix #107.
- Fix #132.
- Fix #137.
- Fix #144.
- Fix #142.

## 0.2.17

### Added

- The `Kernel` singleton has been added to contain all geometry methods for creating solids.

### Fixed

- Fixed an error where, when writing edges to gltf, ushort would be overflowed and wrap back to 0 causing a loop not to terminate.

## 0.2.16

### Added

- Materials are now serialized to IFC using `IfcStyledItem`.

### Fixed

- Fixed an error where we returned directly after processing child Elements of an `IAggregateElements`, before we could process the parent element.
- Fixed writing of gltf files so that the `.bin` file is located adjacent to the `.gltf`.

## 0.2.15

### Added

- `Space` elements are now serialized to IFC as `IfcSpace`.

## 0.2.5

### Changed

- `IHasOpenings.Openings[]` is now `IHasOpenings.List<Opening>[]`.

### Fixed

- `Opening` elements are now serialized to IFC as `IfcOpeningElement`.

## 0.2.4.4

### Changed

- `Solid.Slice()` has been made internal. It's not yet ready for consumers. See [#103](https://github.com/hypar-io/elements/issues/103)

## 0.2.4.3

### Fixed

- Spaces are now correctly colored. See [#134](https://github.com/hypar-io/elements/issues/134).

## 0.2.4.2

### Added

- Added `ToIfcWall()` extension method to save a `Wall` to an `IfcWall`.

### Fixed

- `Space.Profile` is set in the constructor when a `Space` is constructed with a profile. [#132](https://github.com/hypar-io/elements/pull/132)
- Sub-elements of `IAggregateElements` are now added to the `Model`. [#137](https://github.com/hypar-io/elements/pull/137)

## 0.2.4.1

### Added

- Added `StandardWall`, for walls defined along a curve. `Wall` continues to be for walls defined by a planar profile extruded to a height.
- Added `Polygon.L`.

### Changed

- `Floor` constructors no longer have `material` parameter. Materials are now specified through the `FloorType`.
- `IAggregateElement` is now `IAggregateElements`.
- `Panel` now takes `Polygon` instead of `Vector3[]`.

## 0.2.4

### Changed

- `IGeometry3D` is now `ISolid`.
- `ISolid` (formerly `IGeometry3D`) now contains one solid, not an array of solids.

### Removed

- `Solid.Material`. Elements are now expected to implement the `IMaterial` interface or have an `IElementType<T>` which specifies a material.

## 0.2.3

### Added

- `MaterialLayer`
- `StructuralFramingType` - `StructuralFramingType` combines a `Profile` and a `Material` to define a type for framing elements.

### Changed

- `IProfileProvider` is now `IProfile`
- `IElementTypeProvider` is now `IElementType`
- All structural framing type constructors now take a `StructuralFramingType` in place of a `Profile` and a `Material`.
- All properties serialize to JSON using camel case.
- Many expensive properties were converted to methods.
- A constructor has been added to `WallType` that takes a collection of `MaterialLayer`.

## 0.2.2

### Added

- `Matrix.Determinant()`
- `Matrix.Inverse()`
- `Transform.Invert()`
- `Model.ToIFC()`
- `Elements.Serialization.JSON` namespace.
- `Elements.Serialization.IFC` namespace.
- `Elements.Serialization.glTF` namespace.

### Changed

- Wall constructor which uses a center line can now have a Transform specified.
- `Profile.ComputeTransform()` now finds the first 3 non-collinear points for calculating its plane. Previously, this function would break when two of the first three vertices were co-linear.
- Using Hypar.IFC2X3 for interaction with IFC.
- `Line.Thicken()` now throws an exception when the line does not have the same elevation for both end points.
- `Model.SaveGlb()` is now `Model.ToGlTF()`.

## 0.2.1

### Added

- The `Topography` class has been added.
- `Transform.OfPoint(Vector3 vector)` has been added to transform a vector as a point with translation. This was previously `Transform.OfVector(Vector3 vector)`. All sites previously using `OfVector(...)` are now using `OfPoint(...)`.
- `Material.DoubleSided`
- `Loop.InsertEdgeAfter()`
- `Solid.Slice()`
- `Model.Extensions`

### Changed

- `Transform.OfVector(Vector3 vector)` now does proper vector transformation without translation.
- Attempting to construct a `Vector3` with NaN or Infinite arguments will throw an `ArgumentOutOfRangeException`.

## 0.2.0

### Added

- IFC implementation has begun with `Model.FromIFC(...)`. Support includes reading of Walls, Slabs, Spaces, Beams, and Columns. Brep booleans required for Wall and Slab openings are not yet supported and are instead converted to Polygon openings in Wall and Floor profiles.
- The `Elements.Geometry.Profiles` namespace has been added. All profile servers can now be found here.
- The `Elements.Geometry.Solids` namespace has been added.
- The Frame type has been added to represent a continuous extrusion of a profile around a polygonal perimeter.
- The `ModelTest` base class has been added. Inheriting from this test class enables a test to automatically write its `Model` to a `.glb` file and to serialize and deserialize to/from JSON to ensure the stability of serialization.
- The `Solid.ToGlb` extension method has been added to enable serializing one `Solid` to glTF for testing.

### Changed

- Element identifiers are now of type `long`.
- Breps have been re-implemented in the `Solid` class. Currently only planar trimmed faces are supported.
- Many improvements to JSON serialization have been added, including the ability to serialize breps.
- '{element}.AddParameter' has been renamed to '{element}.AddProperty'.
- The `Hypar.Geometry` namespace is now `Elements.Geometry`.
- The `Hypar.Elements` namespace is now `Elements`.

### Removed

- The `IProfile` interface has been removed.
- The `Extrusion` class and `IBrep` have been replaced with the `Solid` class. The IGeometry interface now returns a `Solid[]`.
- Many uses of `System.Linq` have been removed.
- Many uses of `IEnumerable<T>` have been replaced with `T[]`.<|MERGE_RESOLUTION|>--- conflicted
+++ resolved
@@ -2,7 +2,6 @@
 
 ## 0.9.0
 
-<<<<<<< HEAD
 ### Added
 
 - `Grid2d.IsOutside()`
@@ -10,12 +9,8 @@
 ### Changed
 
 - `Grid2d.IsTrimmed()` now takes an optional boolean parameter `treatFullyOutsideAsTrimmed`
-=======
-### Changed
-
 - `ConstructedSolid` serializes and deserializes correctly.
 - `Solid.AddFace(Polygon, Polygon[])` can take an optional third `mergeVerticesAndEdges` argument which will automatically reuse existing edges + vertices in the solid.
->>>>>>> d361837f
 
 ## 0.8.5
 
