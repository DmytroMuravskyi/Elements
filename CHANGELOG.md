--- conflicted
+++ resolved
@@ -10,13 +10,10 @@
 - `BoundedCurve`
 - `InfiniteLine`
 - `IConic`
-<<<<<<< HEAD
 - `Arc.ByThreePoints`
 - `Arc.Fillet`
-=======
 - `Ellipse`
 - `EllipticalArc`
->>>>>>> e24b9eba
 
 ### Changed
 
