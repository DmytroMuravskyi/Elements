using Elements.Geometry;
using Elements.Geometry.Tessellation;
using System;
using System.Collections.Generic;
// TODO: Get rid of System.Linq
using System.Linq;
using glTFLoader;
using glTFLoader.Schema;
using System.IO;
using System.Runtime.CompilerServices;
using Elements.Geometry.Solids;
using Elements.Geometry.Interfaces;
using SixLabors.ImageSharp.Processing;
using Elements.Collections.Generics;
using System.Net;
using SixLabors.ImageSharp.Formats.Png;
using SixLabors.ImageSharp;
using Image = glTFLoader.Schema.Image;
using System.Reflection;

[assembly: InternalsVisibleTo("Hypar.Elements.Tests")]
[assembly: InternalsVisibleTo("Elements.Benchmarks")]

namespace Elements.Serialization.glTF
{
    /// <summary>
    /// Extensions for glTF serialization.
    /// </summary>
    public static class GltfExtensions
    {
        private static int _currentId = -1;

        private static int GetNextId()
        {
            _currentId++;
            return _currentId;
        }

        /// <summary>
        /// In normal function use, this should be set to null.
        /// If not null and set to a valid directory path, gltfs loaded for 
        /// content elements will be cached to this directory, and can be
        /// explicitly loaded by calling LoadGltfCacheFromDisk(). This is used
        /// by `hypar run` and test capabilities to speed up repeated runs. 
        /// </summary>
        public static string GltfCachePath
        {
            get => gltfCachePath;
            set
            {
                if (Directory.Exists(value))
                {
                    gltfCachePath = value;
                }
                else
                {
                    throw new ArgumentException("GltfCachePath must be a valid directory path.");
                }
            }
        }
        private static string gltfCachePath = null;
        private const string GLTF_CACHE_FOLDER_NAME = "elementsGltfCache";

        private const string emptyGltf = @"{
    ""asset"": {""version"": ""2.0""},
    ""nodes"": [{""name"": ""empty""}],
    ""scenes"": [{""nodes"": [0]}],
    ""scene"": 0
}";

        /// <summary>
        /// Serialize the model to a gltf file on disk.
        /// If there is no geometry, an empty GLTF will still be produced.
        /// </summary>
        /// <param name="model">The model to serialize.</param>
        /// <param name="path">The output path.</param>
        /// <param name="errors">A collection of serialization errors</param>
        /// <param name="useBinarySerialization">Should binary serialization be used?</param>
        /// <param name="drawEdges">Should the solid edges be written to the gltf?</param>
        public static void ToGlTF(this Model model, string path, out List<BaseError> errors, bool useBinarySerialization = true, bool drawEdges = false)
        {
            errors = new List<BaseError>();
            if (model.Elements.Count > 0)
            {
                if (useBinarySerialization)
                {
                    if (SaveGlb(model, path, out errors, drawEdges))
                    {
                        return;
                    }
                    // Else fall through to produce an empty GLTF.
                }
                else
                {
                    if (SaveGltf(model, path, out errors, drawEdges))
                    {
                        return;
                    }
                    // Else fall through to produce an empty GLTF.
                }
            }

            // There are no elements that produced geometry. Write an empty GLTF.
            File.WriteAllText(path, emptyGltf);
        }

        /// <summary>
        /// Serialize the model to a gltf file on disk.
        /// If there is no geometry, an empty GLTF will still be produced.
        /// </summary>
        /// <param name="model">The model to serialize.</param>
        /// <param name="path">The output path.</param>
        /// <param name="useBinarySerialization">Should binary serialization be used?</param>
        /// <param name="drawEdges">Should the solid edges be written to the gltf?</param>
        public static void ToGlTF(this Model model, string path, bool useBinarySerialization = true, bool drawEdges = false)
        {
            ToGlTF(model, path, out _, useBinarySerialization, drawEdges);
        }

        /// <summary>
        /// Serialize the model to a byte array.
        /// </summary>
        /// <param name="model">The model to serialize.</param>
        /// <param name="drawEdges">Should edges of the model be drawn?</param>
        /// <param name="mergeVertices">Should vertices be merged in the resulting output?</param>
        /// <returns>A byte array representing the model.</returns>
        public static byte[] ToGlTF(this Model model, bool drawEdges = false, bool mergeVertices = false)
        {
            var gltf = InitializeGlTF(model, out var buffers, out _, drawEdges, mergeVertices);
            if (gltf == null)
            {
                return null;
            }
            var mergedBuffer = gltf.CombineBufferAndFixRefs(buffers);

            byte[] bytes;
            using (var ms = new MemoryStream())
            using (var writer = new BinaryWriter(ms))
            {
                gltf.SaveBinaryModel(mergedBuffer, ms);
                // Avoid a copy of this array by using GetBuffer() instead
                // of ToArray()
                bytes = ms.GetBuffer();
            }

            return bytes;
        }

        /// <summary>
        /// Serialize the model to a base64 encoded string.
        /// </summary>
        /// <returns>A Base64 string representing the model.</returns>
        public static string ToBase64String(this Model model, bool drawEdges = false, bool mergeVertices = false)
        {
            var gltf = InitializeGlTF(model, out var buffers, out _, drawEdges, mergeVertices);
            if (gltf == null)
            {
                return "";
            }
            var mergedBuffer = gltf.CombineBufferAndFixRefs(buffers);
            string b64;
            using (var ms = new MemoryStream())
            {
                gltf.SaveBinaryModel(mergedBuffer, ms);
                b64 = Convert.ToBase64String(ms.GetBuffer());
            }

            return b64;
        }

        internal static Dictionary<string, int> AddMaterials(this Gltf gltf,
                                                             IList<Material> materials,
                                                             List<byte> buffer,
                                                             List<BufferView> bufferViews)
        {
            var materialDict = new Dictionary<string, int>();
            var newMaterials = new List<glTFLoader.Schema.Material>();

            var textureDict = new Dictionary<string, int>(); // the name of the texture image, the id of the texture
            var textures = new List<Texture>();

            var images = new List<Image>();
            var samplers = new List<Sampler>();

            var matId = 0;
            var texId = 0;
            var imageId = 0;
            var samplerId = 0;

            foreach (var material in materials)
            {
                if (materialDict.ContainsKey(material.Id.ToString()))
                {
                    continue;
                }

                var gltfMaterial = new glTFLoader.Schema.Material();
                newMaterials.Add(gltfMaterial);

                gltfMaterial.PbrMetallicRoughness = new MaterialPbrMetallicRoughness
                {
                    BaseColorFactor = material.Color.ToArray(true),
                    MetallicFactor = 1.0f
                };
                gltfMaterial.DoubleSided = material.DoubleSided;

                gltfMaterial.Name = material.Id.ToString();

                if (material.Unlit)
                {
                    gltfMaterial.Extensions = new Dictionary<string, object>{
                        {"KHR_materials_unlit", new Dictionary<string, object>{}},
                    };
                }
                else
                {
                    // We convert to a linear color space
                    gltfMaterial.Extensions = new Dictionary<string, object>{
                        {"KHR_materials_pbrSpecularGlossiness", new Dictionary<string,object>{
                            {"diffuseFactor", new[]{
                                Geometry.Color.SRGBToLinear(material.Color.Red),
                                Geometry.Color.SRGBToLinear(material.Color.Green),
                                Geometry.Color.SRGBToLinear(material.Color.Blue),
                                material.Color.Alpha}},
                            {"specularFactor", new[]{material.SpecularFactor, material.SpecularFactor, material.SpecularFactor}},
                            {"glossinessFactor", material.GlossinessFactor}
                        }}
                    };
                }

                if (material.EdgeDisplaySettings != null)
                {
                    AddExtension(gltf, gltfMaterial, "HYPAR_materials_edge_settings", new Dictionary<string, object>{
                        {"lineWidth", material.EdgeDisplaySettings.LineWidth},
                        {"widthMode", (int)material.EdgeDisplaySettings.WidthMode},
                        {"dashMode", (int)material.EdgeDisplaySettings.DashMode},
                        {"dashSize", material.EdgeDisplaySettings.DashSize}
                    });
                }

                if (material.DrawInFront)
                {
                    AddExtension(gltf, gltfMaterial, "HYPAR_draw_in_front", new Dictionary<string, object>{
                        {"drawInFront", true},
                    });
                }

                var textureHasTransparency = false;

                if (material.Texture != null && File.Exists(material.Texture))
                {
                    // Add the texture
                    var textureInfo = new TextureInfo();
                    gltfMaterial.PbrMetallicRoughness.BaseColorTexture = textureInfo;
                    textureInfo.Index = texId;
                    textureInfo.TexCoord = 0;
                    if (!material.Unlit)
                    {
                        ((Dictionary<string, object>)gltfMaterial.Extensions["KHR_materials_pbrSpecularGlossiness"])["diffuseTexture"] = textureInfo;
                    }

                    if (textureDict.ContainsKey(material.Texture))
                    {
                        textureInfo.Index = textureDict[material.Texture];
                    }
                    else
                    {
                        var texture = new Texture();
                        textures.Add(texture);
                        var image = CreateImage(material.Texture, bufferViews, buffer, out textureHasTransparency);
                        texture.Source = imageId;
                        images.Add(image);

                        var sampler = CreateSampler(material.RepeatTexture);
                        if (!material.InterpolateTexture)
                        {
                            sampler.MagFilter = Sampler.MagFilterEnum.NEAREST;
                        }
                        texture.Sampler = samplerId;
                        samplers.Add(sampler);

                        textureDict.Add(material.Texture, texId);

                        texId++;
                        imageId++;
                        samplerId++;
                    }
                }

                if (material.NormalTexture != null && File.Exists(material.NormalTexture))
                {
                    var textureInfo = new MaterialNormalTextureInfo();
                    gltfMaterial.NormalTexture = textureInfo;
                    textureInfo.Index = texId;
                    textureInfo.Scale = 1.0f;
                    // Use the same texture coordinate as the
                    // base texture.
                    textureInfo.TexCoord = 0;

                    if (textureDict.ContainsKey(material.NormalTexture))
                    {
                        textureInfo.Index = textureDict[material.NormalTexture];
                    }
                    else
                    {
                        var texture = new Texture();
                        textures.Add(texture);
                        var image = CreateImage(material.NormalTexture, bufferViews, buffer, out _);
                        texture.Source = imageId;
                        images.Add(image);
                        textureDict.Add(material.NormalTexture, texId);

                        var sampler = CreateSampler(material.RepeatTexture);
                        if (!material.InterpolateTexture)
                        {
                            sampler.MagFilter = Sampler.MagFilterEnum.NEAREST;
                        }
                        texture.Sampler = samplerId;
                        samplers.Add(sampler);

                        texId++;
                        imageId++;
                        samplerId++;
                    }
                }

                if (material.EmissiveTexture != null && File.Exists(material.EmissiveTexture))
                {
                    var textureInfo = new TextureInfo();
                    gltfMaterial.EmissiveTexture = textureInfo;
                    textureInfo.Index = texId;
                    textureInfo.TexCoord = 0;

                    if (textureDict.ContainsKey(material.EmissiveTexture))
                    {
                        textureInfo.Index = textureDict[material.EmissiveTexture];
                    }
                    else
                    {
                        var texture = new Texture();
                        textures.Add(texture);
                        var image = CreateImage(material.EmissiveTexture, bufferViews, buffer, out _);
                        texture.Source = imageId;
                        images.Add(image);

                        var sampler = CreateSampler(material.RepeatTexture);
                        texture.Sampler = samplerId;
                        samplers.Add(sampler);

                        textureDict.Add(material.EmissiveTexture, texId);

                        texId++;
                        imageId++;
                        samplerId++;
                    }

                    gltfMaterial.EmissiveFactor = new float[] { (float)material.EmissiveFactor, (float)material.EmissiveFactor, (float)material.EmissiveFactor };
                }

                if (material.Color.Alpha < 1.0 || textureHasTransparency)
                {
                    gltfMaterial.AlphaMode = glTFLoader.Schema.Material.AlphaModeEnum.BLEND;
                }
                else
                {
                    gltfMaterial.AlphaMode = glTFLoader.Schema.Material.AlphaModeEnum.OPAQUE;
                }

                materialDict.Add(gltfMaterial.Name, matId);
                matId++;
            }

            if (materials.Count > 0)
            {
                gltf.Materials = newMaterials.ToArray(newMaterials.Count);
            }
            if (textures.Count > 0)
            {
                gltf.Textures = textures.ToArray(textures.Count);
            }
            if (images.Count > 0)
            {
                gltf.Images = images.ToArray(images.Count);
            }
            if (samplers.Count > 0)
            {
                gltf.Samplers = samplers.ToArray(samplers.Count);
            }

            return materialDict;
        }

        private static void AddExtension(Gltf gltf, glTFLoader.Schema.Material gltfMaterial, string extensionName, Dictionary<string, object> extensionAttributes)
        {
            if (gltfMaterial.Extensions == null)
            {
                gltfMaterial.Extensions = new Dictionary<string, object>();
            }
            if (!gltf.ExtensionsUsed.Contains(extensionName))
            {
                gltf.ExtensionsUsed = new List<string>(gltf.ExtensionsUsed) { extensionName }.ToArray();
            }
            gltfMaterial.Extensions.Add(extensionName, extensionAttributes);
        }

        private static Image CreateImage(string path, List<BufferView> bufferViews, List<byte> buffer, out bool textureHasTransparency)
        {
            var image = new Image();

            using (var ms = new MemoryStream())
            {
                // Flip the texture image vertically
                // to align with OpenGL convention.
                // 0,1  1,1
                // 0,0  1,0
                using (var texImage = SixLabors.ImageSharp.Image.Load(path))
                {
                    PngMetadata meta = texImage.Metadata.GetPngMetadata();
                    textureHasTransparency = meta.ColorType == PngColorType.RgbWithAlpha || meta.ColorType == PngColorType.GrayscaleWithAlpha;
                    texImage.Mutate(x => x.Flip(FlipMode.Vertical));
                    texImage.Save(ms, new PngEncoder());
                }
                var imageData = ms.ToArray();
                image.BufferView = AddBufferView(bufferViews, 0, buffer.Count, imageData.Length, null, null);
                buffer.AddRange(imageData);
            }

            while (buffer.Count % 4 != 0)
            {
                buffer.Add(0);
            }

            image.MimeType = Image.MimeTypeEnum.image_png;
            return image;
        }

        private static Sampler CreateSampler(bool repeatTexture)
        {
            var sampler = new Sampler
            {
                MagFilter = Sampler.MagFilterEnum.LINEAR,
                MinFilter = Sampler.MinFilterEnum.LINEAR,
                WrapS = repeatTexture ? Sampler.WrapSEnum.REPEAT : Sampler.WrapSEnum.CLAMP_TO_EDGE,
                WrapT = repeatTexture ? Sampler.WrapTEnum.REPEAT : Sampler.WrapTEnum.CLAMP_TO_EDGE
            };
            return sampler;
        }

        internal static void AddLights(this Gltf gltf, List<Light> lights, List<Node> nodes)
        {
            gltf.Extensions = new Dictionary<string, object>();
            var lightCount = 0;
            var lightsArr = new List<object>();
            foreach (var light in lights)
            {
                // Create the top level collection of lights.
                var gltfLight = new Dictionary<string, object>(){
                    {"color", new[]{light.Color.Red, light.Color.Green, light.Color.Blue}},
                    {"type", Enum.GetName(typeof(LightType), light.LightType).ToLower()},
                    {"intensity", light.Intensity},
                    {"name", light.Name ?? string.Empty}
                };
                if (light.LightType == LightType.Spot)
                {
                    gltfLight["spot"] = new Dictionary<string, double>(){
                        {"innerConeAngle", ((SpotLight)light).InnerConeAngle},
                        {"outerConeAngle", ((SpotLight)light).OuterConeAngle}
                    };
                }
                lightsArr.Add(gltfLight);

                // Create the light nodes
                var lightNode = new Node
                {
                    Extensions = new Dictionary<string, object>(){
                    {"KHR_lights_punctual", new Dictionary<string,object>(){
                        {"light", lightCount}
                    }}
                }
                };

                var ml = light.Transform.Matrix;
                lightNode.Matrix = new float[]{
                (float)ml.m11, (float)ml.m12, (float)ml.m13, 0f,
                (float)ml.m21, (float)ml.m22, (float)ml.m23, 0f,
                (float)ml.m31, (float)ml.m32, (float)ml.m33, 0f,
                (float)ml.tx, (float)ml.ty, (float)ml.tz, 1f};

                NodeUtilities.AddNode(nodes, lightNode, 0);
                lightCount++;
            }

            if (lightsArr.Count > 0)
            {
                gltf.Extensions.Add("KHR_lights_punctual", new Dictionary<string, object>{
                    {"lights", lightsArr}
                });
            }
        }

        private static int AddAccessor(List<Accessor> accessors, int bufferView, int byteOffset, Accessor.ComponentTypeEnum componentType, int count, float[] min, float[] max, Accessor.TypeEnum accessorType)
        {
            var a = new Accessor
            {
                BufferView = bufferView,
                ByteOffset = byteOffset,
                ComponentType = componentType,
                Min = min,
                Max = max,
                Type = accessorType,
                Count = count
            };

            accessors.Add(a);

            return accessors.Count - 1;
        }

        private static int AddBufferView(List<BufferView> bufferViews, int buffer, int byteOffset, int byteLength, BufferView.TargetEnum? target, int? byteStride)
        {
            var b = new BufferView
            {
                Buffer = buffer,
                ByteLength = byteLength,
                ByteOffset = byteOffset,
                Target = target,
                ByteStride = byteStride
            };

            bufferViews.Add(b);

            return bufferViews.Count - 1;
        }

        internal static int AddTriangleMesh(string name,
                                            List<byte> buffer,
                                            List<BufferView> bufferViews,
                                            List<Accessor> accessors,
                                            int materialId,
                                            GraphicsBuffers gBuffers,
                                            List<glTFLoader.Schema.Mesh> meshes)
        {
            var m = new glTFLoader.Schema.Mesh
            {
                Name = name
            };

            var vBuff = AddBufferView(bufferViews, 0, buffer.Count, gBuffers.Vertices.Count, null, null);
            buffer.AddRange(gBuffers.Vertices);

            var nBuff = AddBufferView(bufferViews, 0, buffer.Count, gBuffers.Normals.Count, null, null);
            buffer.AddRange(gBuffers.Normals);

            var iBuff = AddBufferView(bufferViews, 0, buffer.Count, gBuffers.Indices.Count, null, null);
            buffer.AddRange(gBuffers.Indices);

            while (buffer.Count % 4 != 0)
            {
                buffer.Add(0);
            }

            var vAccess = AddAccessor(accessors,
                                      vBuff,
                                      0,
                                      Accessor.ComponentTypeEnum.FLOAT,
                                      gBuffers.Vertices.Count / sizeof(float) / 3,
                                      new[] { (float)gBuffers.VMin[0], (float)gBuffers.VMin[1], (float)gBuffers.VMin[2] },
                                      new[] { (float)gBuffers.VMax[0], (float)gBuffers.VMax[1], (float)gBuffers.VMax[2] },
                                      Accessor.TypeEnum.VEC3);
            var nAccess = AddAccessor(accessors,
                                      nBuff,
                                      0,
                                      Accessor.ComponentTypeEnum.FLOAT,
                                      gBuffers.Normals.Count / sizeof(float) / 3,
                                      new[] { (float)gBuffers.NMin[0], (float)gBuffers.NMin[1], (float)gBuffers.NMin[2] },
                                      new[] { (float)gBuffers.NMax[0], (float)gBuffers.NMax[1], (float)gBuffers.NMax[2] },
                                      Accessor.TypeEnum.VEC3);
            var iAccess = AddAccessor(accessors,
                                      iBuff,
                                      0,
                                      Accessor.ComponentTypeEnum.UNSIGNED_SHORT,
                                      gBuffers.Indices.Count / sizeof(ushort),
                                      new[] { (float)gBuffers.IMin },
                                      new[] { (float)gBuffers.IMax },
                                      Accessor.TypeEnum.SCALAR);

            var prim = new MeshPrimitive
            {
                Indices = iAccess,
                Material = materialId,
                Mode = MeshPrimitive.ModeEnum.TRIANGLES,
                Attributes = new Dictionary<string, int>{
                {"NORMAL",nAccess},
                {"POSITION",vAccess}
            }
            };

            if (gBuffers.UVs.Count > 0)
            {
                var uvBuff = AddBufferView(bufferViews, 0, buffer.Count, gBuffers.UVs.Count, null, null);
                buffer.AddRange(gBuffers.UVs);
                var uvAccess = AddAccessor(accessors,
                                           uvBuff,
                                           0,
                                           Accessor.ComponentTypeEnum.FLOAT,
                                           gBuffers.UVs.Count / sizeof(float) / 2,
                                           new[] { (float)gBuffers.UVMin[0], (float)gBuffers.UVMin[1] },
                                           new[] { (float)gBuffers.UVMax[0], (float)gBuffers.UVMax[1] },
                                           Accessor.TypeEnum.VEC2);
                prim.Attributes.Add("TEXCOORD_0", uvAccess);
            }

            // TODO: Add to the buffer above instead of inside this block.
            // There's a chance the padding operation will put padding before
            // the color information.
            if (gBuffers.Colors.Count > 0)
            {
                var cBuff = AddBufferView(bufferViews, 0, buffer.Count, gBuffers.Colors.Count, null, null);
                buffer.AddRange(gBuffers.Colors);
                var cAccess = AddAccessor(accessors,
                                          cBuff,
                                          0,
                                          Accessor.ComponentTypeEnum.FLOAT,
                                          gBuffers.Colors.Count / sizeof(float) / 3,
                                          new[] { (float)gBuffers.CMin[0], (float)gBuffers.CMin[1], (float)gBuffers.CMin[2] },
                                          new[] { (float)gBuffers.CMax[0], (float)gBuffers.CMax[1], (float)gBuffers.CMax[2] },
                                          Accessor.TypeEnum.VEC3);
                prim.Attributes.Add("COLOR_0", cAccess);
            }

            m.Primitives = new[] { prim };

            // Add mesh to gltf
            meshes.Add(m);

            return meshes.Count - 1;
        }

        internal static int AddPointsOrLines(string name,
                                        List<byte> buffer,
                                        List<BufferView> bufferViews,
                                        List<Accessor> accessors,
                                        int materialId,
                                        List<GraphicsBuffers> gBuffersList,
                                        MeshPrimitive.ModeEnum mode,
                                        List<glTFLoader.Schema.Mesh> meshes,
                                        List<Node> nodes,
                                        Transform transform = null)
        {
            var m = new glTFLoader.Schema.Mesh
            {
                Name = name,
                Primitives = new MeshPrimitive[gBuffersList.Count()]
            };
            for (var idx = 0; idx < gBuffersList.Count(); idx++)
            {
                var gBuffers = gBuffersList[idx];
                var vBuff = AddBufferView(bufferViews, 0, buffer.Count, gBuffers.Vertices.Count, null, null);
                var iBuff = AddBufferView(bufferViews, 0, buffer.Count + gBuffers.Vertices.Count, gBuffers.Indices.Count, null, null);

                buffer.AddRange(gBuffers.Vertices);
                buffer.AddRange(gBuffers.Indices);

                while (buffer.Count % 4 != 0)
                {
                    buffer.Add(0);
                }

                var vAccess = AddAccessor(accessors,
                                          vBuff,
                                          0,
                                          Accessor.ComponentTypeEnum.FLOAT,
                                          gBuffers.Vertices.Count / sizeof(float) / 3,
                                          new[] { (float)gBuffers.VMin[0], (float)gBuffers.VMin[1], (float)gBuffers.VMin[2] },
                                          new[] { (float)gBuffers.VMax[0], (float)gBuffers.VMax[1], (float)gBuffers.VMax[2] },
                                          Accessor.TypeEnum.VEC3);
                var iAccess = AddAccessor(accessors,
                                          iBuff,
                                          0,
                                          Accessor.ComponentTypeEnum.UNSIGNED_SHORT,
                                          gBuffers.Indices.Count / sizeof(ushort),
                                          new[] { (float)gBuffers.IMin },
                                          new[] { (float)gBuffers.IMax },
                                          Accessor.TypeEnum.SCALAR);

                var prim = new MeshPrimitive
                {
                    Indices = iAccess,
                    Material = materialId,
                    Mode = mode,
                    Attributes = new Dictionary<string, int>{
                        {"POSITION",vAccess}
                    }
                };

                if (gBuffers.Colors.Count > 0)
                {
                    var cBuff = AddBufferView(bufferViews, 0, buffer.Count, gBuffers.Colors.Count, null, null);
                    buffer.AddRange(gBuffers.Colors);
                    var cAccess = AddAccessor(accessors,
                                              cBuff,
                                              0,
                                              Accessor.ComponentTypeEnum.FLOAT,
                                              gBuffers.Colors.Count / sizeof(float) / 3,
                                              new[] { (float)gBuffers.CMin[0], (float)gBuffers.CMin[1], (float)gBuffers.CMin[2] },
                                              new[] { (float)gBuffers.CMax[0], (float)gBuffers.CMax[1], (float)gBuffers.CMax[2] },
                                              Accessor.TypeEnum.VEC3);
                    prim.Attributes.Add("COLOR_0", cAccess);
                }

                m.Primitives[idx] = prim;
            }

            // Add mesh to gltf
            meshes.Add(m);

            var parentId = 0;

            if (transform != null)
            {
                parentId = NodeUtilities.CreateAndAddTransformNode(nodes, transform, parentId);
            }

            // Add mesh node to gltf
            var node = new Node
            {
                Mesh = meshes.Count - 1
            };
            NodeUtilities.AddNode(nodes, node, parentId);

            return meshes.Count - 1;
        }

        internal static void ToGlb(this Solid solid, string path)
        {
            var gltf = new Gltf();
            var asset = new Asset
            {
                Version = "2.0",
                Generator = "hypar-gltf"
            };

            gltf.Asset = asset;

            var root = new Node
            {
                Translation = new[] { 0.0f, 0.0f, 0.0f },
                Scale = new[] { 1.0f, 1.0f, 1.0f }
            };

            // Set Z up by rotating -90d around the X Axis
            var q = new Quaternion(new Vector3(1, 0, 0), -Math.PI / 2);
            root.Rotation = new[]{
                (float)q.X, (float)q.Y, (float)q.Z, (float)q.W
            };

            var meshes = new List<glTFLoader.Schema.Mesh>();
            var nodes = new List<Node> { root };

            gltf.Scene = 0;
            var scene = new Scene
            {
                Nodes = new[] { 0 }
            };
            gltf.Scenes = new[] { scene };

            gltf.ExtensionsUsed = new[] { "KHR_materials_pbrSpecularGlossiness", "KHR_materials_unlit" };

            var buffer = new List<byte>();
            var bufferViews = new List<BufferView>();

            var materials = gltf.AddMaterials(new[] { BuiltInMaterials.Default, BuiltInMaterials.Edges, BuiltInMaterials.EdgesHighlighted },
                                              buffer,
                                              bufferViews);

            var mesh = new Geometry.Mesh();
            solid.Tessellate(ref mesh);
            mesh.ComputeNormals();

            var gbuffers = mesh.GetBuffers();

            var accessors = new List<Accessor>();

            var meshId = AddTriangleMesh("mesh",
                                         buffer,
                                         bufferViews,
                                         accessors,
                                         materials[BuiltInMaterials.Default.Id.ToString()],
                                         gbuffers,
                                         meshes);

            NodeUtilities.CreateNodeForMesh(meshId, nodes, null);

            var edgeCount = 0;
            var vertices = new List<Vector3>();
            var verticesHighlighted = new List<Vector3>();
            foreach (var e in solid.Edges.Values)
            {
                if (e.Left.Loop == null || e.Right.Loop == null)
                {
                    verticesHighlighted.AddRange(new[] { e.Left.Vertex.Point, e.Right.Vertex.Point });
                }
                else
                {
                    vertices.AddRange(new[] { e.Left.Vertex.Point, e.Right.Vertex.Point });
                }

                edgeCount++;
            }

            if (vertices.Count > 0)
            {
                // Draw standard edges
                var id = $"{100000}_curve";
                var gb = vertices.ToGraphicsBuffers();
                AddPointsOrLines(id,
                                 buffer,
                                 bufferViews,
                                 accessors,
                                 materials[BuiltInMaterials.Edges.Id.ToString()],
                                 new List<GraphicsBuffers>() { gb },
                                 MeshPrimitive.ModeEnum.LINES,
                                 meshes,
                                 nodes,
                                 null);
            }

            if (verticesHighlighted.Count > 0)
            {
                // Draw highlighted edges
                var id = $"{100001}_curve";
                var gb = verticesHighlighted.ToGraphicsBuffers();
                AddPointsOrLines(id,
                                 buffer,
                                 bufferViews,
                                 accessors,
                                 materials[BuiltInMaterials.EdgesHighlighted.Id.ToString()],
                                 new List<GraphicsBuffers>() { gb },
                                 MeshPrimitive.ModeEnum.LINES,
                                 meshes,
                                 nodes,
                                 null);
            }

            var buff = new glTFLoader.Schema.Buffer
            {
                ByteLength = buffer.Count
            };
            gltf.Buffers = new[] { buff };

            gltf.BufferViews = bufferViews.ToArray(bufferViews.Count);
            gltf.Accessors = accessors.ToArray(accessors.Count);
            gltf.Nodes = nodes.ToArray(nodes.Count);
            if (meshes.Count > 0)
            {
                gltf.Meshes = meshes.ToArray(meshes.Count);
            }

            gltf.SaveBinaryModel(buffer.ToArray(buffer.Count), path);
        }

        /// <returns>Whether a Glb was successfully saved. False indicates that there was no geometry to save.</returns>
        private static bool SaveGlb(Model model, string path, out List<BaseError> errors, bool drawEdges = false, bool mergeVertices = false)
        {
            var gltf = InitializeGlTF(model, out var buffers, out errors, drawEdges, mergeVertices);
            if (gltf == null)
            {
                return false;
            }

            //TODO handle initializing multiple gltf buffers at once.
            var mergedBuffer = gltf.CombineBufferAndFixRefs(buffers);

            gltf.SaveBinaryModel(mergedBuffer, path);
            return true;
        }

        /// <returns>Whether a Glb was successfully saved. False indicates that there was no geometry to save.</returns>
        private static bool SaveGltf(Model model, string path, out List<BaseError> errors, bool drawEdges = false, bool mergeVertices = false)
        {
            var gltf = InitializeGlTF(model, out List<byte[]> buffers, out errors, drawEdges, mergeVertices);
            if (gltf == null)
            {
                return false;
            }

            // Buffers must be saved first, URIs may be set or modified inside this method.
            gltf.SaveBuffersAndAddUris(path, buffers);
            gltf.SaveModel(path);
            return true;
        }

        internal static Gltf InitializeGlTF(Model model,
                                            out List<byte[]> allBuffers,
                                            out List<BaseError> errors,
                                            bool drawEdges = false,
                                            bool mergeVertices = false)
        {
            errors = new List<BaseError>();
            var schemaBuffer = new glTFLoader.Schema.Buffer();
            var schemaBuffers = new List<glTFLoader.Schema.Buffer> { schemaBuffer };

            // Attempt to pre-allocate these lists. This won't be perfect.
            // Before processing the geometry of an element we can't know
            // how much to allocate. In the worst case, this will reduce 
            // the list resizing.
            // TODO: In future work where we update element geometry during 
            // UpdateRepresentations, we will know at this moment how big the
            // geometry for an element is, and we should tighten this up.
            var elementCount = model.AllElementsAssignableFromType<GeometricElement>().Count();
            var buffer = new List<byte>(elementCount * GraphicsBuffers.PreallocationSize());
            var contentElementCount = model.AllElementsAssignableFromType<ContentElement>().Count();
            allBuffers = new List<byte[]>(contentElementCount * GraphicsBuffers.PreallocationSize()) { Array.Empty<byte>() };

            var gltf = new Gltf();
            var asset = new Asset
            {
                Version = "2.0",
                Generator = "hypar-gltf"
            };

            gltf.Asset = asset;

            var root = new Node();

            var rootTransform = new Transform(model.Transform);

            // Rotate the transform for +Z up.
            rootTransform.Rotate(new Vector3(1, 0, 0), -90.0);
            var m = rootTransform.Matrix;
            root.Matrix = new float[]{
                (float) m.m11, (float) m.m12, (float) m.m13, 0f,
                (float) m.m21, (float) m.m22, (float) m.m23, 0f,
                (float) m.m31, (float) m.m32, (float) m.m33, 0f,
                (float) m.tx, (float) m.ty, (float) m.tz, 1f};

            var nodes = new List<Node> { root };
            var meshes = new List<glTFLoader.Schema.Mesh>();

            gltf.Scene = 0;
            var scene = new Scene
            {
                Nodes = new[] { 0 }
            };
            gltf.Scenes = new[] { scene };

            var lights = model.AllElementsOfType<Light>().ToList();
            gltf.ExtensionsUsed = lights.Any() ? new[] {
                "KHR_materials_pbrSpecularGlossiness",
                "KHR_materials_unlit",
                "KHR_lights_punctual"
            } : new[] {
                "KHR_materials_pbrSpecularGlossiness",
                "KHR_materials_unlit"};

            var bufferViews = new List<BufferView>();

            var materialsToAdd = model.AllElementsOfType<Material>().ToList();
            if (drawEdges)
            {
                materialsToAdd.Add(BuiltInMaterials.Edges);
            }

            // Gltf can't handle a materials array with zero materials.
            // So we add the default material if this happens.
            if (materialsToAdd.Count == 0)
            {
                materialsToAdd.Add(BuiltInMaterials.Default);
            }

            var materialIndexMap = gltf.AddMaterials(materialsToAdd, buffer, bufferViews);

            var elements = model.Elements.Where(e =>
            {
                return e.Value is GeometricElement || e.Value is ElementInstance;
            }).Select(e => e.Value).ToList();


            if (lights.Any())
            {
                gltf.AddLights(lights, nodes);
            }

            // Lines are stored in a list of lists
            // according to the max available index size.
            var lines = new List<List<Vector3>>();
            var currLines = new List<Vector3>();
            lines.Add(currLines);

            var accessors = new List<Accessor>();
            var textures = new List<Texture>();
            var images = new List<Image>();
            var samplers = new List<Sampler>();
            var materials = gltf.Materials != null ? gltf.Materials.ToList() : new List<glTFLoader.Schema.Material>();

            var meshElementMap = new Dictionary<Guid, List<int>>();
            var nodeElementMap = new Dictionary<Guid, ProtoNode>();
            var meshTransformMap = new Dictionary<Guid, Transform>();
            foreach (var e in elements)
            {
                // Check if we'll overrun the index size
                // for the current line array. If so,
                // create a new line array.
                if (currLines.Count * 2 > ushort.MaxValue)
                {
                    currLines = new List<Vector3>();
                    lines.Add(currLines);
                }

                try
                {
                    GetRenderDataForElement(e,
                                            gltf,
                                            materialIndexMap,
                                            buffer,
                                            allBuffers,
                                            schemaBuffers,
                                            bufferViews,
                                            accessors,
                                            materials,
                                            textures,
                                            images,
                                            samplers,
                                            meshes,
                                            nodes,
                                            meshElementMap,
                                            nodeElementMap,
                                            meshTransformMap,
                                            currLines,
                                            drawEdges,
                                            mergeVertices);
                }
                catch (Exception ex)
                {
                    errors.Add(new ElementError(e.Id, ex));
                }
            }
            if (allBuffers.Sum(b => b.Count()) + buffer.Count == 0 && lights.Count == 0)
            {
                return null;
            }

            if (drawEdges && lines.Count() > 0)
            {
                foreach (var lineSet in lines)
                {
                    if (lineSet.Count == 0)
                    {
                        continue;
                    }
                    var id = $"{GetNextId()}_edge";
                    var gb = lineSet.ToGraphicsBuffers();
                    AddPointsOrLines(id,
                                     buffer,
                                     bufferViews,
                                     accessors,
                                     materialIndexMap[BuiltInMaterials.Edges.Id.ToString()],
                                     new List<GraphicsBuffers>() { gb },
                                     MeshPrimitive.ModeEnum.LINES,
                                     meshes,
                                     nodes,
                                     null);
                }
            }

            if (buffer.Count > 0)
            {
                schemaBuffers[0].ByteLength = buffer.Count;
            }
            gltf.Buffers = schemaBuffers.ToArray(schemaBuffers.Count);
            if (bufferViews.Count > 0)
            {
                gltf.BufferViews = bufferViews.ToArray(bufferViews.Count);
            }
            if (accessors.Count > 0)
            {
                gltf.Accessors = accessors.ToArray(accessors.Count);
            }

            gltf.Materials = materials.ToArray(materials.Count);
            if (textures.Count > 0)
            {
                gltf.Textures = textures.ToArray(textures.Count);
            }
            if (images.Count > 0)
            {
                gltf.Images = images.ToArray(images.Count);
            }
            if (samplers.Count > 0)
            {
                gltf.Samplers = samplers.ToArray(samplers.Count);
            }
            gltf.Nodes = nodes.ToArray(nodes.Count);
            if (meshes.Count > 0)
            {
                gltf.Meshes = meshes.ToArray(meshes.Count);
            }

            // This is a hack! For web assembly, the ToArray() call creates
            // a copy of all items in the list, and is extremely slow. We
            // get around this by accessing the underlying list directly.
            // https://stackoverflow.com/a/4973060
            // allBuffers[0] = buffer.ToArray(buffer.Count);
            buffer.TrimExcess();
            allBuffers[0] = (byte[])typeof(List<byte>)
                   .GetField("_items", BindingFlags.NonPublic | BindingFlags.Instance)
                   .GetValue(buffer);

            return gltf;
        }

        private static void GetRenderDataForElement(Element e,
                                                    Gltf gltf,
                                                    Dictionary<string, int> materialIndexMap,
                                                    List<byte> buffer,
                                                    List<byte[]> allBuffers,
                                                    List<glTFLoader.Schema.Buffer> schemaBuffers,
                                                    List<BufferView> bufferViews,
                                                    List<Accessor> accessors,
                                                    List<glTFLoader.Schema.Material> materials,
                                                    List<Texture> textures,
                                                    List<Image> images,
                                                    List<Sampler> samplers,
                                                    List<glTFLoader.Schema.Mesh> meshes,
                                                    List<Node> nodes,
                                                    Dictionary<Guid, List<int>> meshElementMap,
                                                    Dictionary<Guid, ProtoNode> nodeElementMap,
                                                    Dictionary<Guid, Transform> meshTransformMap,
                                                    List<Vector3> lines,
                                                    bool drawEdges,
                                                    bool mergeVertices = false)
        {
            var materialId = BuiltInMaterials.Default.Id.ToString();
            int meshId = -1;

            if (e is GeometricElement element)
            {
                if (typeof(ContentElement).IsAssignableFrom(e.GetType()))
                {
                    var content = e as ContentElement;
                    Stream glbStream = GetGlbStreamFromPath(content.GltfLocation);
                    if (glbStream != Stream.Null)
                    {
                        GltfMergingUtils.AddAllMeshesFromFromGlb(glbStream,
                                                                 schemaBuffers,
                                                                 allBuffers,
                                                                 bufferViews,
                                                                 accessors,
                                                                 meshes,
                                                                 materials,
                                                                 textures,
                                                                 images,
                                                                 samplers,
                                                                 true,
                                                                 e.Id,
                                                                 out var parentNode);


                        if (!nodeElementMap.ContainsKey(e.Id) && parentNode != null)
                        {
                            nodeElementMap.Add(e.Id, parentNode);
                        }
                        if (!content.IsElementDefinition)
                        {
                            // This element is not used for instancing.
                            // apply scale transform here to bring the content glb into meters
                            var transform = content.Transform.Scaled(content.GltfScaleToMeters);
                            NodeUtilities.CreateNodeForMesh(meshId, nodes, transform);
                        }
                        else
                        {
                            // This element will be used for instancing.  Save the transform of the
                            // content element base that will be needed when instances are placed.
                            // The scaled transform is only necessary because we are using the glb.
                            if (!meshTransformMap.ContainsKey(e.Id))
                            {
                                meshTransformMap[e.Id] = content.Transform.Scaled(content.GltfScaleToMeters);
                            }
                        }
                    }
                    else
                    {
                        meshId = ProcessGeometricRepresentation(e,
                                                                ref gltf,
                                                                ref materialIndexMap,
                                                                ref buffer,
                                                                bufferViews,
                                                                accessors,
                                                                meshes,
                                                                nodes,
                                                                materialId,
                                                                ref meshId,
                                                                content);
                        if (!meshElementMap.ContainsKey(e.Id))
                        {
                            meshElementMap.Add(e.Id, new List<int> { meshId });
                        }
                    }
                }
                else
                {
                    var geometricElement = element;
                    materialId = geometricElement.Material.Id.ToString();

                    meshId = ProcessGeometricRepresentation(e,
                                                            ref gltf,
                                                            ref materialIndexMap,
                                                            ref buffer,
                                                            bufferViews,
                                                            accessors,
                                                            meshes,
                                                            nodes,
                                                            materialId,
                                                            ref meshId,
                                                            geometricElement);
                    if (meshId > -1 && !meshElementMap.ContainsKey(e.Id))
                    {
                        meshElementMap.Add(e.Id, new List<int> { meshId });
                    }
                }
            }

            if (e is ElementInstance i)
            {
                var transform = new Transform();
                if (i.BaseDefinition is ContentElement)
                {
                    // if we have a stored node for this object, we use that when adding it to the gltf.
                    if (nodeElementMap.TryGetValue(i.BaseDefinition.Id, out _))
                    {
                        transform.Concatenate(i.Transform);
                        NodeUtilities.AddInstanceAsCopyOfNode(nodes, nodeElementMap[i.BaseDefinition.Id], transform, i.Id);
                    }
                    else
                    {
                        // If there is a transform stored for the content base definition we
                        // should apply it when creating instances.
                        // TODO check if this meshTransformMap ever does anything.
                        if (meshTransformMap.TryGetValue(i.BaseDefinition.Id, out var baseTransform))
                        {
                            transform.Concatenate(baseTransform);
                        }
                        transform.Concatenate(i.Transform);
                        NodeUtilities.AddInstanceNode(nodes, meshElementMap[i.BaseDefinition.Id], transform);
                    }
                }
                else
                {
                    transform.Concatenate(i.Transform);
                    // Lookup the corresponding mesh in the map.
                    NodeUtilities.AddInstanceNode(nodes, meshElementMap[i.BaseDefinition.Id], transform);
                }

                if (drawEdges)
                {
                    // Get the edges for the solid
                    var geom = i.BaseDefinition;
                    if (geom.Representation != null)
                    {
                        foreach (var solidOp in geom.Representation.SolidOperations)
                        {
                            if (solidOp.Solid != null)
                            {
                                foreach (var edge in solidOp.Solid.Edges.Values)
                                {
                                    lines.AddRange(new[] { i.Transform.OfPoint(edge.Left.Vertex.Point), i.Transform.OfPoint(edge.Right.Vertex.Point) });
                                }
                            }
                        }
                    }
                }
            }

            if (e is GeometricElement ge)
            {
                if (ge.TryToGraphicsBuffers(out List<GraphicsBuffers> gb, out string id, out MeshPrimitive.ModeEnum? mode))
                {
                    AddPointsOrLines(id,
                                     buffer,
                                     bufferViews,
                                     accessors,
                                     materialIndexMap[ge.Material.Id.ToString()],
                                     gb,
                                     (MeshPrimitive.ModeEnum)mode,
                                     meshes,
                                     nodes,
                                     ge.Transform);
                }
            }

            if (e is ITessellate geo)
            {
                var mesh = new Geometry.Mesh();
                geo.Tessellate(ref mesh);
                if (mesh == null)
                {
                    return;
                }

                var gbuffers = mesh.GetBuffers();

                // TODO(Ian): Remove this cast to GeometricElement when we
                // consolidate mesh under geometric representations.
                meshId = AddTriangleMesh(e.Id + "_mesh",
                                         buffer,
                                         bufferViews,
                                         accessors,
                                         materialIndexMap[materialId],
                                         gbuffers,
                                         meshes);

                if (!meshElementMap.ContainsKey(e.Id))
                {
                    meshElementMap.Add(e.Id, new List<int>());
                }
                meshElementMap[e.Id].Add(meshId);

                var geom = (GeometricElement)e;
                if (!geom.IsElementDefinition)
                {
                    NodeUtilities.CreateNodeForMesh(meshId, nodes, geom.Transform);
                }
            }
        }

        private static readonly Dictionary<string, MemoryStream> gltfCache = new Dictionary<string, MemoryStream>();

        private static void WriteGltfCacheForKey(string key, MemoryStream stream)
        {
            if (GltfCachePath == null)
            {
                return;
            }
            // write the gltfCache to disk
            var path = Path.Combine(GltfCachePath, GLTF_CACHE_FOLDER_NAME);
            if (!Directory.Exists(path))
            {
                Directory.CreateDirectory(path);
            }
            var filePath = Path.Combine(path, key + ".gltfcache");
            // we assume files aren't changing much, so if it's already been
            // written, we don't need to re-write it.
            if (!File.Exists(filePath))
            {
                using (var fileStream = File.Create(filePath))
                {
                    stream.Seek(0, SeekOrigin.Begin);
                    stream.CopyTo(fileStream);
                }
            }
        }
        private static void LoadGltfCacheFromDisk()
        {
            if (GltfCachePath == null)
            {
                return;
            }
            var path = Path.Combine(GltfCachePath, GLTF_CACHE_FOLDER_NAME);

            foreach (var file in Directory.GetFiles(path))
            {
                var fileName = Path.GetFileNameWithoutExtension(file);
                var filePath = Path.Combine(path, fileName + ".gltfcache");
                using (var fileStream = File.OpenRead(filePath))
                {
                    var stream = new MemoryStream();
                    fileStream.CopyTo(stream);
                    gltfCache.Add(fileName, stream);
                }
            }
        }

        /// <summary>
        /// Get a stream from a glb path, either file reference or remote.
        /// The streams are cached based on the location, so updates to files may
        /// not be reflected immediately, especially during long running parent processes.
        /// </summary>
        /// <param name="gltfLocation">The URI of the gltf binary file</param>
        public static Stream GetGlbStreamFromPath(string gltfLocation)
        {
            var gltfLocationSanitized = gltfLocation.Replace("/", "_");
            var responseStream = new MemoryStream();

            if (GltfCachePath != null && gltfCache.Count == 0)
            {
                LoadGltfCacheFromDisk();
            }
            if (gltfCache.TryGetValue(gltfLocationSanitized, out var foundStream))
            {
                foundStream.Position = 0;
                foundStream.CopyTo(responseStream);
                responseStream.Position = 0;
                return responseStream;
            }

            if (File.Exists(gltfLocation))
            {
                File.OpenRead(gltfLocation).CopyTo(responseStream);
            }
            else if (gltfLocation.StartsWith("https://"))
            {
                WebRequest request = WebRequest.Create(gltfLocation);
                var response = request.GetResponse();
                response.GetResponseStream().CopyTo(responseStream);
            }
            else
            {
                return Stream.Null;
            }
            responseStream.Position = 0;
            if (!gltfCache.ContainsKey(gltfLocationSanitized))
            {
                var cacheStream = new MemoryStream();
                responseStream.CopyTo(cacheStream);
                gltfCache.Add(gltfLocationSanitized, cacheStream);
                WriteGltfCacheForKey(gltfLocationSanitized, cacheStream);
            }
            return responseStream;
        }

        /// <summary>
        /// Returns the index of the mesh created while processing the Geometry.
        /// </summary>
        private static int ProcessGeometricRepresentation(Element e,
                                                           ref Gltf gltf,
                                                           ref Dictionary<string, int> materialIndexMap,
                                                           ref List<byte> buffers,
                                                           List<BufferView> bufferViews,
                                                           List<Accessor> accessors,
                                                           List<glTFLoader.Schema.Mesh> meshes,
                                                           List<Node> nodes,
                                                           string materialId,
                                                           ref int meshId,
                                                           GeometricElement geometricElement)
        {
            geometricElement.UpdateRepresentations();
            geometricElement.UpdateBoundsAndComputeSolid();

            // TODO: Remove this when we get rid of UpdateRepresentation.
            // The only reason we don't fully exclude openings from processing
            // is to ensure that openings have some geometry that will be used
            // to compute csgs for their hosts.
            if (e.GetType() == typeof(Opening))
            {
                return -1;
            }

            if (geometricElement.Representation != null)
            {
                meshId = ProcessSolidsAsCSG(geometricElement,
                                    e.Id.ToString(),
                                    materialId,
                                    ref gltf,
                                    ref materialIndexMap,
                                    ref buffers,
                                    bufferViews,
                                    accessors,
                                    meshes);

                // If the id == -1, the mesh is malformed.
                // It may have no geometry.
                if (meshId == -1)
                {
                    return -1;
                }

                if (!geometricElement.IsElementDefinition)
                {
                    NodeUtilities.CreateNodeForMesh(meshId, nodes, geometricElement.Transform);
                }
                return meshId;
            }
            return -1;
        }

        private static int ProcessSolidsAsCSG(GeometricElement geometricElement,
                                      string id,
                                      string materialId,
                                      ref Gltf gltf,
                                      ref Dictionary<string, int> materials,
                                      ref List<byte> buffer,
                                      List<BufferView> bufferViews,
                                      List<Accessor> accessors,
                                      List<glTFLoader.Schema.Mesh> meshes)
        {
            GraphicsBuffers buffers = null;

            // If we've explicitly skipped csg union or the element
            // only has one solid operation, we can perform this micro-optimization
            // of skipping CSG creation.
            if (geometricElement.Representation.SkipCSGUnion || geometricElement.Representation.SolidOperations.Count == 1)
            {
                // There's a special flag on Representation that allows you to
                // skip CSG unions. In this case, we tessellate all solids
                // individually, and do no booleaning. Voids are also ignored.
                buffers = Tessellation.Tessellate<GraphicsBuffers>(geometricElement.Representation.SolidOperations.Select(so => new SolidTesselationTargetProvider(so.Solid, so.LocalTransform)),
                                        false,
                                        geometricElement.ModifyVertexAttributes);
            }
            else
            {
<<<<<<< HEAD
                var csg = geometricElement.GetFinalCsgFromSolids();
                buffers = csg.Tessellate(false, geometricElement.ModifyVertexAttributes);
=======
                buffers = geometricElement._csg.Tessellate(geometricElement.ModifyVertexAttributes);
>>>>>>> a86b19a0
            }

            if (buffers.Vertices.Count == 0)
            {
                return -1;
            }

            return AddTriangleMesh(id + "_mesh",
                                   buffer,
                                   bufferViews,
                                   accessors,
                                   materials[materialId],
                                   buffers,
                                   meshes);
        }
    }
}<|MERGE_RESOLUTION|>--- conflicted
+++ resolved
@@ -1181,7 +1181,6 @@
                     else
                     {
                         meshId = ProcessGeometricRepresentation(e,
-                                                                ref gltf,
                                                                 ref materialIndexMap,
                                                                 ref buffer,
                                                                 bufferViews,
@@ -1203,7 +1202,6 @@
                     materialId = geometricElement.Material.Id.ToString();
 
                     meshId = ProcessGeometricRepresentation(e,
-                                                            ref gltf,
                                                             ref materialIndexMap,
                                                             ref buffer,
                                                             bufferViews,
@@ -1422,7 +1420,6 @@
         /// Returns the index of the mesh created while processing the Geometry.
         /// </summary>
         private static int ProcessGeometricRepresentation(Element e,
-                                                           ref Gltf gltf,
                                                            ref Dictionary<string, int> materialIndexMap,
                                                            ref List<byte> buffers,
                                                            List<BufferView> bufferViews,
@@ -1450,7 +1447,6 @@
                 meshId = ProcessSolidsAsCSG(geometricElement,
                                     e.Id.ToString(),
                                     materialId,
-                                    ref gltf,
                                     ref materialIndexMap,
                                     ref buffers,
                                     bufferViews,
@@ -1476,7 +1472,6 @@
         private static int ProcessSolidsAsCSG(GeometricElement geometricElement,
                                       string id,
                                       string materialId,
-                                      ref Gltf gltf,
                                       ref Dictionary<string, int> materials,
                                       ref List<byte> buffer,
                                       List<BufferView> bufferViews,
@@ -1499,12 +1494,7 @@
             }
             else
             {
-<<<<<<< HEAD
-                var csg = geometricElement.GetFinalCsgFromSolids();
-                buffers = csg.Tessellate(false, geometricElement.ModifyVertexAttributes);
-=======
-                buffers = geometricElement._csg.Tessellate(geometricElement.ModifyVertexAttributes);
->>>>>>> a86b19a0
+                buffers = geometricElement._csg.Tessellate(modifyVertexAttributes: geometricElement.ModifyVertexAttributes);
             }
 
             if (buffers.Vertices.Count == 0)
