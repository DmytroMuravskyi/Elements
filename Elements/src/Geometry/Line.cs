using System.Net.Sockets;
using System.Numerics;
using Elements.Validators;
using System;
using System.Collections.Generic;
using System.Linq;
using Newtonsoft.Json;

namespace Elements.Geometry
{
    /// <summary>
    /// A linear curve between two points.
    /// </summary>
    /// <example>
    /// [!code-csharp[Main](../../Elements/test/LineTests.cs?name=example)]
    /// </example>
    public class Line : Curve, IEquatable<Line>
    {
        /// <summary>The start of the line.</summary>
        [JsonProperty("Start", Required = Required.AllowNull)]
        public Vector3 Start { get; set; }

        /// <summary>The end of the line.</summary>
        [JsonProperty("End", Required = Required.AllowNull)]
        public Vector3 End { get; set; }

        /// <summary>
        /// Create a line.
        /// </summary>
        /// <param name="start">The start of the line.</param>
        /// <param name="end">The end of the line.</param>
        [JsonConstructor]
        public Line(Vector3 @start, Vector3 @end) : base()
        {
            if (!Validator.DisableValidationOnConstruction)
            {
                if (start.IsAlmostEqualTo(end))
                {
                    throw new ArgumentException($"The line could not be created. The start and end points of the line cannot be the same: start {start}, end {end}");
                }
            }

            this.Start = @start;
            this.End = @end;
        }

        /// <summary>
        /// Calculate the length of the line.
        /// </summary>
        public override double Length()
        {
            return this.Start.DistanceTo(this.End);
        }

        /// <summary>
        /// Create a line of one unit length along the X axis.
        /// </summary>
        public Line()
        {
            this.Start = Vector3.Origin;
            this.End = new Vector3(1, 0, 0);
        }

        /// <summary>
        /// Construct a line of length from a start along direction.
        /// </summary>
        /// <param name="start"></param>
        /// <param name="direction"></param>
        /// <param name="length"></param>
        public Line(Vector3 start, Vector3 direction, double length)
        {
            this.Start = start;
            this.End = start + direction.Unitized() * length;
        }

        /// <summary>
        /// Get a transform whose XY plane is perpendicular to the curve, and whose
        /// positive Z axis points along the curve.
        /// </summary>
        /// <param name="u">The parameter along the Line, between 0.0 and 1.0, at which to calculate the Transform.</param>
        /// <returns>A transform.</returns>
        public override Transform TransformAt(double u)
        {
            return new Transform(PointAt(u), (this.Start - this.End).Unitized());
        }

        /// <summary>
        /// Get a point along the line at parameter u.
        /// </summary>
        /// <param name="u"></param>
        /// <returns>A point on the curve at parameter u.</returns>
        public override Vector3 PointAt(double u)
        {
            if (u > 1.0 || u < 0.0)
            {
                throw new Exception("The parameter t must be between 0.0 and 1.0.");
            }
            var offset = this.Length() * u;
            return this.Start + offset * this.Direction();
        }

        /// <summary>
        /// Construct a transformed copy of this Curve.
        /// </summary>
        /// <param name="transform">The transform to apply.</param>
        public override Curve Transformed(Transform transform)
        {
            if (transform == null)
            {
                return this;
            }

            return TransformedLine(transform);
        }

        /// <summary>
        /// Construct a transformed copy of this Line.
        /// </summary>
        /// <param name="transform">The transform to apply.</param>
        public Line TransformedLine(Transform transform)
        {
            if (transform == null)
            {
                return this;
            }

            return new Line(transform.OfPoint(this.Start), transform.OfPoint(this.End));
        }

        /// <summary>
        /// Get a new line that is the reverse of the original line.
        /// </summary>
        public Line Reversed()
        {
            return new Line(End, Start);
        }

        /// <summary>
        /// Thicken a line by the specified amount.
        /// </summary>
        /// <param name="amount">The amount to thicken the line.</param>
        public Polygon Thicken(double amount)
        {
            if (!Start.Z.ApproximatelyEquals(End.Z))
            {
                throw new Exception("The line could not be thickened. Only lines with their start and end at the same elevation can be thickened.");
            }

            var offsetN = this.Direction().Cross(Vector3.ZAxis);
            var a = this.Start + (offsetN * (amount / 2));
            var b = this.End + (offsetN * (amount / 2));
            var c = this.End - (offsetN * (amount / 2));
            var d = this.Start - (offsetN * (amount / 2));
            return new Polygon(new[] { a, b, c, d });
        }

        /// <summary>
        /// Is this line equal to the provided line?
        /// </summary>
        /// <param name="other">The target line.</param>
        /// <returns>True if the start and end points of the lines are equal, otherwise false.</returns>
        public bool Equals(Line other)
        {
            if (other == null)
            {
                return false;
            }
            return this.Start.Equals(other.Start) && this.End.Equals(other.End);
        }

        /// <summary>
        /// Get the hash code for the line.
        /// </summary>
        /// <returns></returns>
        public override int GetHashCode()
        {
            // https://stackoverflow.com/questions/263400/what-is-the-best-algorithm-for-overriding-gethashcode
            unchecked
            {
                int hash = 17;
                hash = hash * 23 + this.Start.GetHashCode();
                hash = hash * 23 + this.End.GetHashCode();
                return hash;
            }
        }

        /// <summary>
        /// Are the two lines almost equal?
        /// </summary>
        public bool IsAlmostEqualTo(Line other, bool directionDependent, double tolerance = Vector3.EPSILON)
        {
            return (Start.IsAlmostEqualTo(other.Start, tolerance) && End.IsAlmostEqualTo(other.End, tolerance))
                    || (!directionDependent
                        && (Start.IsAlmostEqualTo(other.End, tolerance) && End.IsAlmostEqualTo(other.Start, tolerance)));
        }

        /// <summary>
        /// Intersect this line with the specified plane
        /// </summary>
        /// <param name="p">The plane.</param>
        /// <param name="result">The location of intersection.</param>
        /// <param name="infinite">If true, line will be treated as infinite. (False by default)</param>
        /// <returns>True if the line intersects the plane, false if no intersection occurs.</returns>
        public bool Intersects(Plane p, out Vector3 result, bool infinite = false)
        {
            return Intersects(p, this.Start, this.End, out result, infinite);
        }

        /// <summary>
        /// Intersect a segment defined by two points with a plane.
        /// </summary>
        /// <param name="p">The plane.</param>
        /// <param name="start">The start of the segment.</param>
        /// <param name="end">The end of the segment.</param>
        /// <param name="result">The location of intersection.</param>
        /// <param name="infinite">Whether the segment should instead be considered infinite.</param>
        /// <returns>True if an intersection is found, otherwise false.</returns>
        public static bool Intersects(Plane p, Vector3 start, Vector3 end, out Vector3 result, bool infinite = false)
        {
            var d = (end - start).Unitized();
            var rayIntersects = new Ray(start, d).Intersects(p, out Vector3 location, out double t);
            if (rayIntersects)
            {
                var l = start.DistanceTo(end);
                if (infinite || t.ApproximatelyEquals(l) || t < l)
                {
                    result = location;
                    return true;
                }
            }
            else if (infinite)
            {
                var rayIntersectsBackwards = new Ray(end, d.Negate()).Intersects(p, out Vector3 location2, out double t2);
                if (rayIntersectsBackwards)
                {
                    result = location2;
                    return true;
                }
            }
            result = default(Vector3);
            return false;
        }

        /// <summary>
        /// Does this line intersect the provided line in 2D?
        /// </summary>
        /// <param name="l"></param>
        /// <returns>Return true if the lines intersect,
        /// false if the lines have coincident vertices or do not intersect.</returns>
        public bool Intersects2D(Line l)
        {
            return Intersects2d(Start, End, l.Start, l.End);
        }

        /// <summary>
        /// Does the first line intersect with the second line in 2D?
        /// </summary>
        /// <param name="start1">Start point of the first line</param>
        /// <param name="end1">End point of the first line</param>
        /// <param name="start2">Start point of the second line</param>
        /// <param name="end2">End point of the second line</param>
        /// <returns>Return true if the lines intersect,
        /// false if the lines have coincident vertices or do not intersect.</returns>
        public static bool Intersects2d(Vector3 start1, Vector3 end1, Vector3 start2, Vector3 end2)
        {
            var a = Vector3.CCW(start1, end1, start2) * Vector3.CCW(start1, end1, end2);
            var b = Vector3.CCW(start2, end2, start1) * Vector3.CCW(start2, end2, end1);
            if (IsAlmostZero(a) || a > Vector3.EPSILON) return false;
            if (IsAlmostZero(b) || b > Vector3.EPSILON) return false;
            return true;
        }

        /// <summary>
        /// Does this line intersect the provided line in 3D?
        /// </summary>
        /// <param name="l"></param>
        /// <param name="result"></param>
        /// <param name="infinite">Treat the lines as infinite?</param>
        /// <param name="includeEnds">If the end of one line lies exactly on the other, count it as an intersection?</param>
        /// <returns>True if the lines intersect, false if they are fully collinear or do not intersect.</returns>
        public bool Intersects(Line l, out Vector3 result, bool infinite = false, bool includeEnds = false)
        {
            return Line.Intersects(this.Start, this.End, l.Start, l.End, out result, infinite, includeEnds);
        }

        /// <summary>
        /// Do two lines intersect in 3d?
        /// </summary>
        /// <param name="start1">Start point of the first line</param>
        /// <param name="end1">End point of the first line</param>
        /// <param name="start2">Start point of the second line</param>
        /// <param name="end2">End point of the second line</param>
        /// <param name="result"></param>
        /// <param name="infinite">Treat the lines as infinite?</param>
        /// <param name="includeEnds">If the end of one line lies exactly on the other, count it as an intersection?</param>
        /// <returns>True if the lines intersect, false if they are fully collinear or do not intersect.</returns>
        public static bool Intersects(Vector3 start1, Vector3 end1, Vector3 start2, Vector3 end2, out Vector3 result, bool infinite = false, bool includeEnds = false)
        {
            // check if two lines are parallel
            var direction1 = Direction(start1, end1);
            var direction2 = Direction(start2, end2);
            if (direction1.IsParallelTo(direction2))
            {
                result = default(Vector3);
                return false;
            }
            // construct a plane through this line and the start or end of the other line
            Plane plane;
            Vector3 testpoint;
            if (!(new[] { start1, end1, start2 }).AreCollinearByDistance())
            {
                plane = new Plane(start1, end1, start2);
                testpoint = end2;

            } // this only occurs in the rare case that the start point of the other line is collinear with this line (still need to generate a plane)
            else if (!(new[] { start1, end1, end2 }).AreCollinearByDistance())
            {
                plane = new Plane(start1, end1, end2);
                testpoint = start2;
            }
            else // they're collinear (this shouldn't occur since it should be caught by the parallel test)
            {
                result = default(Vector3);
                return false;
            }

            // check if the fourth point is in the same plane as the other 3
            if (Math.Abs(plane.SignedDistanceTo(testpoint)) > Vector3.EPSILON)
            {
                result = default(Vector3);
                return false;
            }

            // at this point they're not parallel, and they lie in the same plane, so we know they intersect, we just don't know where.
            // construct a plane
            var normal = direction2.Cross(plane.Normal);
            Plane intersectionPlane = new Plane(start2, normal);
            if (Intersects(intersectionPlane, start1, end1, out Vector3 planeIntersectionResult, true)) // does the line intersect the plane?
            {
                if (infinite || (PointOnLine(planeIntersectionResult, start2, end2, includeEnds) && PointOnLine(planeIntersectionResult, start1, end1, includeEnds)))
                {
                    result = planeIntersectionResult;
                    return true;
                }

            }
            result = default(Vector3);
            return false;
        }

        /// <summary>
        /// Does this line touches or intersects the provided box in 3D?
        /// </summary>
        /// <param name="box">Axis aligned box to intersect.</param>
        /// <param name="results">Up to two intersection points.</param>
        /// <param name="infinite">Treat the line as infinite?</param>
        /// <param name="tolerance">An optional distance tolerance.</param>
        /// <returns>True if the line touches or intersects the  box at least at one point, false otherwise.</returns>
        public bool Intersects(BBox3 box, out List<Vector3> results, bool infinite = false, double tolerance = Vector3.EPSILON)
        {
            var d = End - Start;
            results = new List<Vector3>();

            // Solving the t parameter on line were it intersects planes of box in different coordinates.
            // If vector has no change in particular coordinate - just skip it as infinity.
            var t0x = double.NegativeInfinity;
            var t1x = double.PositiveInfinity;
            if (Math.Abs(d.X) > 1e-6)
            {
                t0x = (box.Min.X - Start.X) / d.X;
                t1x = (box.Max.X - Start.X) / d.X;
                // Line can reach min plane of box before reaching max.
                if (t1x < t0x)
                {
                    (t0x, t1x) = (t1x, t0x);
                }
            }

            var t0y = double.NegativeInfinity;
            var t1y = double.PositiveInfinity;
            if (Math.Abs(d.Y) > 1e-6)
            {
                t0y = (box.Min.Y - Start.Y) / d.Y;
                t1y = (box.Max.Y - Start.Y) / d.Y;
                if (t1y < t0y)
                {
                    (t0y, t1y) = (t1y, t0y);
                }
            }

            // If max hit of one coordinate is smaller then min hit of other - line hits planes outside the box.
            // In other words line just goes by.
            if (t0x > t1y || t0y > t1x)
            {
                return false;
            }

            var tMin = Math.Max(t0x, t0y);
            var tMax = Math.Min(t1x, t1y);

            if (Math.Abs(d.Z) > 1e-6)
            {
                var t0z = (box.Min.Z - Start.Z) / d.Z;
                var t1z = (box.Max.Z - Start.Z) / d.Z;

                if (t1z < t0z)
                {
                    (t0z, t1z) = (t1z, t0z);
                }

                if (t0z > tMax || t1z < tMin)
                {
                    return false;
                }

                tMin = Math.Max(t0z, tMin);
                tMax = Math.Min(t1z, tMax);
            }

            if (tMin == double.NegativeInfinity || tMin == double.PositiveInfinity)
            {
                return false;
            }

            var length = d.Length();
            var dMin = tMin * length;
            var dMax = tMax * length;

            // Check if found parameters are within normalized line range.
            if (infinite || (dMin > -tolerance && dMin < length + tolerance))
            {
                results.Add(Start + d * tMin);
            }

            if (Math.Abs(dMax - dMin) > tolerance &&
                (infinite || (dMax > -tolerance && dMax < length + tolerance)))
            {
                results.Add(Start + d * tMax);
            }

            return results.Any();
        }

        private static bool IsAlmostZero(double a)
        {
            return Math.Abs(a) < Vector3.EPSILON;
        }

        /// <summary>
        /// Get the bounding box for this line.
        /// </summary>
        /// <returns>A bounding box for this line.</returns>
        public override BBox3 Bounds()
        {
            if (this.Start < this.End)
            {
                return new BBox3(this.Start, this.End);
            }
            else
            {
                return new BBox3(this.End, this.Start);
            }
        }

        /// <summary>
        /// A normalized vector representing the direction of the line.
        /// </summary>
        public Vector3 Direction()
        {
            return Direction(Start, End);
        }

        /// <summary>
        /// A normalized vector representing the direction of a line, represented by a start and end point.
        /// <param name="start">The start point of the line.</param>
        /// <param name="end">The end point of the line.</param>
        /// </summary>
        public static Vector3 Direction(Vector3 start, Vector3 end)
        {
            return (end - start).Unitized();
        }

        /// <summary>
        /// Test if a point lies within tolerance of this line segment.
        /// </summary>
        /// <param name="point">The point to test.</param>
        /// <param name="includeEnds">Consider a point at the endpoint as on the line.
        /// When true, any point within tolerance of the end points will be considered on the line.
        /// When false, points precisely at the ends of the line will not be considered on the line.</param>
        public bool PointOnLine(Vector3 point, bool includeEnds = false)
        {
            return Line.PointOnLine(point, Start, End, includeEnds);
        }

        /// <summary>
        /// Test if a point lies within tolerance of a given line segment.
        /// </summary>
        /// <param name="point">The point to test.</param>
        /// <param name="start">The start point of the line segment.</param>
        /// <param name="end">The end point of the line segment.</param>
        /// <param name="includeEnds">Consider a point at the endpoint as on the line.
        /// When true, any point within tolerance of the end points will be considered on the line.
        /// When false, points precisely at the ends of the line will not be considered on the line.</param>
        public static bool PointOnLine(Vector3 point, Vector3 start, Vector3 end, bool includeEnds = false)
        {
            if (includeEnds && (point.IsAlmostEqualTo(start) || point.IsAlmostEqualTo(end)))
            {
                return true;
            }

            var delta = end - start;
            var lambda = (point - start).Dot(delta) / (end - start).Dot(delta);
            if( lambda > 0 && lambda < 1)
            {
                var pointOnLine = start + lambda * delta;
                return pointOnLine.IsAlmostEqualTo(point);
            }
            return false;
        }

        /// <summary>
        /// Divide the line into as many segments of the provided length as possible.
        /// </summary>
        /// <param name="l">The length.</param>
        /// <param name="removeShortSegments">A flag indicating whether segments shorter than l should be removed.</param>
        public List<Line> DivideByLength(double l, bool removeShortSegments = false)
        {
            var len = this.Length();
            if (l > len)
            {
                return new List<Line>() { new Line(this.Start, this.End) };
            }

            var total = 0.0;
            var d = this.Direction();
            var lines = new List<Line>();
            while (total + l <= len)
            {
                var a = this.Start + d * total;
                var b = a + d * l;
                lines.Add(new Line(a, b));
                total += l;
            }
            if (total < len && !removeShortSegments)
            {
                var a = this.Start + d * total;
                if (!a.IsAlmostEqualTo(End))
                {
                    lines.Add(new Line(a, End));
                }
            }
            return lines;
        }


        /// <summary>
        /// Divide the line into as many segments of the provided length as possible.
        /// Divisions will be centered along the line.
        /// </summary>
        /// <param name="l">The length.</param>
        /// <returns></returns>
        public List<Line> DivideByLengthFromCenter(double l)
        {
            var lines = new List<Line>();

            var localLength = this.Length();
            if (localLength <= l)
            {
                lines.Add(this);
                return lines;
            }

            var divs = (int)(localLength / l);
            var span = divs * l;
            var halfSpan = span / 2;
            var mid = this.PointAt(0.5);
            var dir = this.Direction();
            var start = mid - dir * halfSpan;
            var end = mid + dir * halfSpan;
            if (!this.Start.IsAlmostEqualTo(start))
            {
                lines.Add(new Line(this.Start, start));
            }
            for (var i = 0; i < divs; i++)
            {
                var p1 = start + (i * l) * dir;
                var p2 = p1 + dir * l;
                lines.Add(new Line(p1, p2));
            }
            if (!this.End.IsAlmostEqualTo(end))
            {
                lines.Add(new Line(end, this.End));
            }

            return lines;
        }

        /// <summary>
        /// Divide the line into n equal segments.
        /// </summary>
        /// <param name="n">The number of segments.</param>
        public List<Line> DivideIntoEqualSegments(int n)
        {
            if (n <= 0)
            {
                throw new ArgumentException($"The number of divisions must be greater than 0.");
            }
            var lines = new List<Line>();
            var div = 1.0 / n;
            var a = Start;
            var t = div;
            for (var i = 0; i < n - 1; i++)
            {
                var b = PointAt(t);
                lines.Add(new Line(a, b));

                t += div;
                a = b;
            }
            lines.Add(new Line(a, End));
            return lines;
        }

        /// <summary>
        /// Offset the line. The offset direction will be defined by
        /// Direction X Vector3.ZAxis.
        /// </summary>
        /// <param name="distance">The distance to offset.</param>
        /// <param name="flip">Flip the offset direction.</param>
        /// <returns></returns>
        public Line Offset(double distance, bool flip)
        {
            var offsetVector = this.Direction().Cross(Vector3.ZAxis);
            if (flip)
            {
                offsetVector = offsetVector.Negate();
            }
            var a = Start + offsetVector * distance;
            var b = End + offsetVector * distance;
            return new Line(a, b);
        }

        /// <summary>
        /// Trim this line to the trimming curve.
        /// </summary>
        /// <param name="line">The curve to which to trim.</param>
        /// <param name="flip">Should the trim direction be reversed?</param>
        /// <returns>A new line, or null if this line does not intersect the trimming line.</returns>
        public Line TrimTo(Line line, bool flip = false)
        {
            if (this.Intersects(line, out Vector3 result, true))
            {
                if (flip)
                {
                    return new Line(result, this.End);
                }
                else
                {
                    return new Line(this.Start, result);
                }
            }

            return null;
        }

        /// <summary>
        /// Extend this line to the trimming curve.
        /// </summary>
        /// <param name="line">The curve to which to extend.</param>
        /// <returns>A new line, or null if these lines would never intersect if extended infinitely.</returns>
        public Line ExtendTo(Line line)
        {
            if (!Intersects(line, out var intersection, true))
            {
                return null;
            }
            if (intersection.DistanceTo(Start) > intersection.DistanceTo(End))
            {
                return new Line(this.Start, intersection);
            }
            else
            {
                return new Line(this.End, intersection);
            }
        }

        /// <summary>
        /// Extend this line to its (nearest, by default) intersection with any other line.
        /// If optional `extendToFurthest` is true, extends to furthest intersection with any other line.
        /// </summary>
        /// <param name="otherLines">The other lines to intersect with</param>
        /// <param name="bothSides">Optional — if false, will only extend in the line's direction; if true will extend in both directions.</param>
        /// <param name="extendToFurthest">Optional — if true, will extend line as far as it will go, rather than stopping at the closest intersection.</param>
        /// <param name="tolerance">Optional — The amount of tolerance to include in the extension method.</param>
        public Line ExtendTo(IEnumerable<Line> otherLines, bool bothSides = true, bool extendToFurthest = false, double tolerance = Vector3.EPSILON)
        {
            return ExtendTo(otherLines, double.MaxValue, bothSides, extendToFurthest, tolerance);
        }

        /// <summary>
        /// Extend this line to its (nearest, by default) intersection with any other line, but no further than maxDistance.
        /// If optional `extendToFurthest` is true, extends to furthest intersection with any other line, but no further than maxDistance.
        /// If the distance to the intersection with the lines is greater than the maximum, the line will be returned unchanged.
        /// </summary>
        /// <param name="otherLines">The other lines to intersect with.</param>
        /// <param name="maxDistance">Maximum extension distance.</param>
        /// <param name="bothSides">Optional — if false, will only extend in the line's direction; if true will extend in both directions.</param>
        /// <param name="extendToFurthest">Optional — if true, will extend line as far as it will go, rather than stopping at the closest intersection.</param>
        /// <param name="tolerance">Optional — The amount of tolerance to include in the extension method.</param>
        public Line ExtendTo(IEnumerable<Line> otherLines, double maxDistance, bool bothSides = true, bool extendToFurthest = false, double tolerance = Vector3.EPSILON)
        {
            // this test line — inset slightly from the line — helps treat the ends as valid intersection points, to prevent
            // extension beyond an immediate intersection.
            var testLine = new Line(this.PointAt(0.001), this.PointAt(0.999));
            var segments = otherLines;
            var intersectionsForLine = new List<Vector3>();
            foreach (var segment in segments)
            {
                bool pointAdded = false;
                // Special case for parallel + collinear lines:
                // ____   |__________
                // We want to extend only to the first corner of the other lines,
                // not all the way through to the other end
                if (segment.Direction().IsParallelTo(testLine.Direction(), tolerance) && // if the two lines are parallel
                    (new[] { segment.End, segment.Start, testLine.Start, testLine.End }).AreCollinearByDistance())// and collinear
                {
                    if (!this.PointOnLine(segment.End, true))
                    {
                        intersectionsForLine.Add(segment.End);
                        pointAdded = true;
                    }

                    if (!this.PointOnLine(segment.Start, true))
                    {
                        intersectionsForLine.Add(segment.Start);
                        pointAdded = true;
                    }
                }
                if (extendToFurthest || !pointAdded)
                {
                    var intersects = testLine.Intersects(segment, out Vector3 intersection, true, true);

                    // if the intersection lies on the obstruction, but is beyond the segment, we collect it
                    if (intersects && segment.PointOnLine(intersection, true) && !testLine.PointOnLine(intersection, true))
                    {
                        intersectionsForLine.Add(intersection);
                    }
                }
            }

            var dir = this.Direction();
            var intersectionsOrdered = intersectionsForLine.OrderBy(i => (testLine.Start - i).Dot(dir));

            var start = this.Start;
            var end = this.End;

            var startCandidates = intersectionsOrdered
                    .Where(i => (testLine.Start - i).Dot(dir) > 0)
                    .Cast<Vector3?>();

            var endCandidates = intersectionsOrdered
                .Where(i => (testLine.Start - i).Dot(dir) < testLine.Length() * -1)
                .Reverse().Cast<Vector3?>();

            (Vector3? Start, Vector3? End) startEndCandidates = extendToFurthest ?
                (startCandidates.LastOrDefault(p => p.GetValueOrDefault().DistanceTo(start) < maxDistance), endCandidates.LastOrDefault(p => p.GetValueOrDefault().DistanceTo(end) < maxDistance)) :
                (startCandidates.FirstOrDefault(p => p.GetValueOrDefault().DistanceTo(start) < maxDistance), endCandidates.FirstOrDefault(p => p.GetValueOrDefault().DistanceTo(end) < maxDistance));

            if (bothSides && startEndCandidates.Start != null)
            {
                start = (Vector3)startEndCandidates.Start;
            }
            if (startEndCandidates.End != null)
            {
                end = (Vector3)startEndCandidates.End;
            }

            return new Line(start, end);
        }

        /// <summary>
        /// Extend this line to its (nearest, by default) intersection with a polyline.
        /// </summary>
        /// <param name="polyline">The polyline to intersect with</param>
        /// <param name="bothSides">Optional — if false, will only extend in the line's direction; if true will extend in both directions.</param>
        /// <param name="extendToFurthest">Optional — if true, will extend line as far as it will go, rather than stopping at the closest intersection.</param>
        public Line ExtendTo(Polyline polyline, bool bothSides = true, bool extendToFurthest = false)
        {
            return ExtendTo(polyline.Segments(), bothSides, extendToFurthest);
        }

        /// <summary>
        /// Extend this line to its (nearest, by default) intersection with a polyline, but no further than maxDistance.
        /// </summary>
        /// <param name="polyline">The polyline to intersect with</param>
        /// <param name="maxDistance">Maximum extension distance.</param>
        /// <param name="bothSides">Optional — if false, will only extend in the line's direction; if true will extend in both directions.</param>
        /// <param name="extendToFurthest">Optional — if true, will extend line as far as it will go, rather than stopping at the closest intersection.</param>
        public Line ExtendTo(Polyline polyline, double maxDistance, bool bothSides = true, bool extendToFurthest = false)
        {
            return ExtendTo(polyline.Segments(), maxDistance, bothSides, extendToFurthest);
        }

        /// <summary>
        /// Extend this line to its (nearest, by default) intersection with a profile.
        /// </summary>
        /// <param name="profile">The profile to intersect with</param>
        /// <param name="bothSides">Optional — if false, will only extend in the line's direction; if true will extend in both directions.</param>
        /// <param name="extendToFurthest">Optional — if true, will extend line as far as it will go, rather than stopping at the closest intersection.</param>
        public Line ExtendTo(Profile profile, bool bothSides = true, bool extendToFurthest = false)
        {
            return ExtendTo(profile.Segments(), bothSides, extendToFurthest);
        }

        /// <summary>
        /// Extend this line to its (nearest, by default) intersection with a profile, but no further than maxDistance.
        /// </summary>
        /// <param name="profile">The profile to intersect with</param>
        /// <param name="maxDistance">Maximum extension distance.</param>
        /// <param name="bothSides">Optional — if false, will only extend in the line's direction; if true will extend in both directions.</param>
        /// <param name="extendToFurthest">Optional — if true, will extend line as far as it will go, rather than stopping at the closest intersection.</param>
        public Line ExtendTo(Profile profile, double maxDistance, bool bothSides = true, bool extendToFurthest = false)
        {
            return ExtendTo(profile.Segments(), maxDistance, bothSides, extendToFurthest);
        }

        /// <summary>
        /// Extend this line to its (nearest, by default) intersection with a polygon.
        /// </summary>
        /// <param name="polygon">The polygon to intersect with</param>
        /// <param name="bothSides">Optional — if false, will only extend in the line's direction; if true will extend in both directions.</param>
        /// <param name="extendToFurthest">Optional — if true, will extend line as far as it will go, rather than stopping at the closest intersection.</param>
        /// <param name="tolerance">Optional — The amount of tolerance to include in the extension method.</param>
        public Line ExtendTo(Polygon polygon, bool bothSides = true, bool extendToFurthest = false, double tolerance = Vector3.EPSILON)
        {
            return ExtendTo(polygon.Segments(), bothSides, extendToFurthest, tolerance);
        }

        /// <summary>
        /// Extend this line to its (nearest, by default) intersection with a polygon, but no further than maxDistance.
        /// </summary>
        /// <param name="polygon">The polygon to intersect with</param>
        /// <param name="maxDistance">Maximum extension distance.</param>
        /// <param name="bothSides">Optional — if false, will only extend in the line's direction; if true will extend in both directions.</param>
        /// <param name="extendToFurthest">Optional — if true, will extend line as far as it will go, rather than stopping at the closest intersection.</param>
        /// <param name="tolerance">Optional — The amount of tolerance to include in the extension method.</param>
        public Line ExtendTo(Polygon polygon, double maxDistance, bool bothSides = true, bool extendToFurthest = false, double tolerance = Vector3.EPSILON)
        {
            return ExtendTo(polygon.Segments(), maxDistance, bothSides, extendToFurthest, tolerance);
        }

        /// <summary>
        /// Trim a line with a polygon.
        /// </summary>
        /// <param name="polygon">The polygon to trim with.</param>
        /// <param name="outsideSegments">A list of the segment(s) of the line outside of the supplied polygon.</param>
        /// <param name="includeCoincidenceAtEdge">Include coincidence at edge as inner segment.</param>
        /// <param name="infinite">Treat the line as infinite?</param>
        /// <returns>A list of the segment(s) of the line within the supplied polygon.</returns>
        public List<Line> Trim(Polygon polygon, out List<Line> outsideSegments, bool includeCoincidenceAtEdge = false, bool infinite = false)
        {
            // adapted from http://csharphelper.com/blog/2016/01/clip-a-line-segment-to-a-polygon-in-c/
            // Make lists to hold points of intersection
            var intersections = new List<Vector3>();

            var startsOutsidePolygon = false;
            var hasVertexIntersections = false;
            var containment = Containment.Outside;

            if (!infinite)
            {
                // Add the segment's starting point.
                intersections.Add(this.Start);
                polygon.Contains(this.Start, out containment);
                startsOutsidePolygon = containment == Containment.Outside;
                hasVertexIntersections = containment == Containment.CoincidesAtVertex;
            }

            // Examine the polygon's edges.
            for (int i1 = 0; i1 < polygon.Vertices.Count; i1++)
            {
                // Get the end points for this edge.
                int i2 = (i1 + 1) % polygon.Vertices.Count;

                // See where the edge intersects the segment.
                var segment = new Line(polygon.Vertices[i1], polygon.Vertices[i2]);
                // This will return false for intersections exactly at an end if line is not infinite
                var segmentsIntersect = Intersects(segment, out Vector3 intersection, infinite);

                if (infinite)
                {
                    if (segmentsIntersect)
                    {
                        intersections.Add(intersection);
                        if (Vector3.AreCollinearByDistance(Start, End, polygon.Vertices[i1]))
                        {
                            hasVertexIntersections = true;
                        }
                    }
                }
                else
                {
                    // See if the segment intersects the edge.
                    if (segmentsIntersect)
                    {
                        // Record this intersection.
                        intersections.Add(intersection);
                    }
                    // see if the segment intersects at a vertex
                    else if (this.PointOnLine(polygon.Vertices[i1]))
                    {
                        intersections.Add(polygon.Vertices[i1]);
                        hasVertexIntersections = true;
                    }
                }
            }

            if (!infinite)
            {
                // Add the segment's ending point.
                intersections.Add(End);
            }

            var intersectionsOrdered = intersections.OrderBy(v => (v - Start).Dot(Direction())).ToArray();
            var inSegments = new List<Line>();
            outsideSegments = new List<Line>();
            var currentlyIn = !startsOutsidePolygon;
            for (int i = 0; i < intersectionsOrdered.Length - 1; i++)
            {
                var A = intersectionsOrdered[i];
                var B = intersectionsOrdered[i + 1];
                if (A.IsAlmostEqualTo(B)) // skip duplicate points
                {
                    // it's possible that A is outside, but B is at an edge, even 
                    // if they are within tolerance of each other. 
                    // This can happen due to floating point error when the point is almost exactly
                    // epsilon distance from the edge.
                    // so if we have duplicate points, we have to update the containment value.
                    polygon.Contains(B, out containment);
                    continue;
                }
                var segment = new Line(A, B);
                if (hasVertexIntersections || containment == Containment.CoincidesAtEdge) // if it passed through a vertex, or started at an edge or vertex, we can't rely on alternating, so check each midpoint
                {
                    polygon.Contains((A + B) / 2, out var containmentInPolygon);
                    currentlyIn = containmentInPolygon == Containment.Inside;
                    if (includeCoincidenceAtEdge)
                    {
                        currentlyIn = currentlyIn || containmentInPolygon == Containment.CoincidesAtEdge;
                    }
                }
                if (currentlyIn)
                {
                    inSegments.Add(segment);
                }
                else
                {
                    outsideSegments.Add(segment);
                }
                currentlyIn = !currentlyIn;
            }

            return inSegments;
        }

        /// <summary>
        /// Create a fillet arc between this line and the target.
        /// </summary>
        /// <param name="target">The line with which to fillet.</param>
        /// <param name="radius">The radius of the fillet.</param>
        /// <returns>An arc, or null if no fillet can be calculated.</returns>
        public Arc Fillet(Line target, double radius)
        {
            var d1 = this.Direction();
            var d2 = target.Direction();
            if (d1.IsParallelTo(d2))
            {
                throw new Exception("The fillet could not be created. The lines are parallel");
            }

            var r1 = new Ray(this.Start, d1);
            var r2 = new Ray(target.Start, d2);
            if (!r1.Intersects(r2, out Vector3 result, true))
            {
                return null;
            }

            // Construct new vectors that both
            // point away from the projected intersection
            var newD1 = (this.PointAt(0.5) - result).Unitized();
            var newD2 = (target.PointAt(0.5) - result).Unitized();

            var theta = newD1.AngleTo(newD2) * Math.PI / 180.0;
            var halfTheta = theta / 2.0;
            var h = radius / Math.Sin(halfTheta);
            var centerVec = newD1.Average(newD2).Unitized();
            var arcCenter = result + centerVec * h;

            // Find the closest points from the arc
            // center to the adjacent curves.
            var p1 = arcCenter.ClosestPointOn(this);
            var p2 = arcCenter.ClosestPointOn(target);

            // Find the angle of both segments relative to the fillet arc.
            // ATan2 assumes the origin, so correct the coordinates
            // by the offset of the center of the arc.
            var angle1 = Math.Atan2(p1.Y - arcCenter.Y, p1.X - arcCenter.X) * 180.0 / Math.PI;
            var angle2 = Math.Atan2(p2.Y - arcCenter.Y, p2.X - arcCenter.X) * 180.0 / Math.PI;

            // ATan2 will provide negative angles in the "lower" quadrants
            // Ensure that these values are 180d -> 360d
            angle1 = (angle1 + 360) % 360;
            angle2 = (angle2 + 360) % 360;
            angle2 = angle2 == 0.0 ? 360.0 : angle2;

            // We only support CCW wound arcs.
            // For arcs that with start angles <1d, convert
            // the arc back to a negative value.
            var arc = new Arc(arcCenter,
                           radius,
                           angle1 > angle2 ? angle1 - 360.0 : angle1,
                           angle2);

            // Get the complimentary arc and choose
            // the shorter of the two arcs.
            var complement = arc.Complement();
            if (arc.Length() < complement.Length())
            {
                return arc;
            }
            else
            {
                return complement;
            }
        }

        /// <summary>
        /// Check if this line is collinear with other line
        /// </summary>
        /// <param name="line">Line to check</param>
        /// <returns></returns>
        public bool IsCollinear(Line line)
        {
            var vectors = new Vector3[] { Start, End, line.Start, line.End };
            return vectors.AreCollinearByDistance();
        }

        /// <summary>
        /// Check if line overlap with other line
        /// </summary>
        /// <param name="line">Line to check</param>
        /// <param name="overlap">Overlapping line or null when lines do not overlap</param>
        /// <returns>Returns true when lines overlap and false when they do not</returns>
        public bool TryGetOverlap(Line line, out Line overlap)
        {
            overlap = null;

            if (line == null)
                return false;

            if (!IsCollinear(line))
                return false;

            //order vertices of lines
            var vectors = new List<Vector3>() { Start, End, line.Start, line.End };
            var direction = Direction();
            var orderedVectors = vectors.OrderBy(v => (v - Start).Dot(direction)).ToList();

            //check if 2nd point lies on both lines
            if (!PointOnLine(orderedVectors[1], Start, End, true) || !PointOnLine(orderedVectors[1], line.Start, line.End, true))
                return false;

            //check if 3rd point lies on both lines
            if (!PointOnLine(orderedVectors[2], Start, End, true) || !PointOnLine(orderedVectors[2], line.Start, line.End, true))
                return false;

            //edge case when lines share only point
            if (orderedVectors[1].IsAlmostEqualTo(orderedVectors[2]))
                return false;

            var overlappingLine = new Line(orderedVectors[1], orderedVectors[2]);

            //keep the same direction as original line
            overlap = direction.IsAlmostEqualTo(overlappingLine.Direction())
                ? overlappingLine
                : overlappingLine.Reversed();

            return true;
        }

        /// <summary>
        /// Calculate U parameter for point on line
        /// </summary>
        /// <param name="point">Point on line</param>
        /// <returns>Returns U parameter for point on line</returns>
        public double GetParameterAt(Vector3 point)
        {
            return GetParameterAt(point, Start, End);
        }

        /// <summary>
        /// Calculate U parameter for point between two other points
        /// </summary>
        /// <param name="point">Point for which parameter is calculated</param>
        /// <param name="start">First point</param>
        /// <param name="end">Second point</param>
        /// <returns>Returns U parameter for point between two other points</returns>
        public static double GetParameterAt(Vector3 point, Vector3 start, Vector3 end)
        {
            if (!PointOnLine(point, start, end, true))
            {
                return -1;
            }

            if (point.IsAlmostEqualTo(start))
            {
                return 0;
            }

            if (point.IsAlmostEqualTo(end))
            {
                return 1;
            }

            return (point - start).Length() / (end - start).Length();
        }
<<<<<<< HEAD
        
=======

>>>>>>> 073be402
        /// <summary>
        /// Creates new line with vertices of current and joined line
        /// </summary>
        /// <param name="line">Collinear line</param>
        /// <returns>New line containing vertices of all merged lines</returns>
        /// <exception cref="ArgumentException">Throws exception when lines are not collinear</exception>
        public Line MergedCollinearLine(Line line)
        {
            if (!IsCollinear(line))
            {
                throw new ArgumentException("Lines needs to be collinear");
            }

            //order vertices of lines
            var vectors = new List<Vector3>() { Start, End, line.Start, line.End };
            var direction = Direction();
            var orderedVectors = vectors.OrderBy(v => (v - Start).Dot(direction)).ToList();

            var joinedLine = new Line(orderedVectors.First(), orderedVectors.Last());

            //keep the same direction as original line
            return joinedLine.Direction().IsAlmostEqualTo(Direction())
                ? joinedLine
                : joinedLine.Reversed();
        }

        /// <summary>
        /// Projects current line onto a plane
        /// </summary>
        /// <param name="plane">Plane to project</param>
        /// <returns>New line on a plane</returns>
        public Line Projected(Plane plane)
        {
            var start = Start.Project(plane);
            var end = End.Project(plane);
            return new Line(start, end);
        }

        /// <summary>
        /// A list of vertices describing the arc for rendering.
        /// </summary>
        internal override IList<Vector3> RenderVertices()
        {
            return new[] { this.Start, this.End };
        }

        /// <summary>
        /// Return an approximate fit line through a set of points using the least squares method.
        /// </summary>
        /// <param name="points">The points to fit. Should have at least 2 distinct points.</param>
        /// <returns>An approximate fit line through a set of points using the least squares method.
        /// If there is less than 2 distinct points, returns null.</returns>
        public static Line BestFit(IList<Vector3> points)
        {
            var distinctPoints = points.Distinct().ToList();
            if (distinctPoints.Count < 2)
            {
                return null;
            }
            else if (distinctPoints.Count == 2)
            {
                return new Line(points[0], points[1]);
            }

            // find the coefficients of the straight line equation (y = m * x + b) using the least squares method
            var m = FindMCoefficient(points);
            var b = FindBCoefficient(points, m);
            var areInfiniteCoefficients = double.IsInfinity(m) || double.IsInfinity(b);
            Line line = null;
            if (m.ApproximatelyEquals(0) || areInfiniteCoefficients)
            {
                // find the coefficients of the straight line equation (x = b0)
                var b0 = FindBCoefficient(points.Select(t => new Vector3(t.Y, t.X)).ToList(), 0);
                var currentLine = new Line(new Vector3(b0, 0), new Vector3(b0, 10));
                if (areInfiniteCoefficients)
                {
                    line = currentLine;
                }
                else
                {
                    var sum1 = points.Sum(t => Math.Abs(t.Y - b));
                    var sum2 = points.Sum(t => Math.Abs(t.X - b0));
                    // select currentLine, if the sum of all distances from points to this line is minimal
                    if (sum2 < sum1)
                    {
                        line = currentLine;
                    }
                }
            }
            // substitute the values x=0 and x=10 into the equation of a straight line for getting y value of points
            line = line ?? new Line(new Vector3(0, b), new Vector3(10, m * 10 + b));

            var closestPointsOnLine = points.Select(p => p.ClosestPointOn(line, true)).Select(p =>
            {
                var vector = p - line.Start;
                var parameterizedPosition = vector.Length();
                if (line.Direction().AngleTo(vector) > 90)
                {
                    parameterizedPosition *= -1;
                }
                return (p, parameterizedPosition);
            }).OrderBy(t => t.parameterizedPosition);

            var resultLine = new Line(closestPointsOnLine.First().p, closestPointsOnLine.Last().p);
            return resultLine;
        }

        /// <summary>
        /// Find the 'm' coefficient of the straight line equation (y = m * x + b) using the least squares method
        /// </summary>
        /// <param name="points">Points for which best fit line should be found.</param>
        /// <returns>The 'm' coefficient of the straight line equation.</returns>
        private static double FindMCoefficient(IList<Vector3> points)
        {
            double sumxy = points.Sum(p => p.X * p.Y);
            var sumx = points.Sum(p => p.X);
            var sumy = points.Sum(p => p.Y);
            var sumx2 = points.Sum(p => p.X * p.X);
            var m = (sumxy - sumx * sumy / points.Count) / (sumx2 - sumx * sumx / points.Count);
            return m;
        }

        /// <summary>
        /// Find the 'b' coefficient of the straight line equation (y = m * x + b) using the least squares method
        /// </summary>
        /// <param name="points">Points for which best fit line should be found.</param>
        /// <param name="m">'m' coefficient of the straight line equation.</param>
        /// <returns>The 'b' coefficient of the straight line equation.</returns>
        private static double FindBCoefficient(IList<Vector3> points, double m)
        {
            var sumx = points.Sum(p => p.X);
            var sumy = points.Sum(p => p.Y);
            var b = (sumy - m * sumx) / points.Count;
            return b;
        }
    }
}<|MERGE_RESOLUTION|>--- conflicted
+++ resolved
@@ -1124,11 +1124,7 @@
 
             return (point - start).Length() / (end - start).Length();
         }
-<<<<<<< HEAD
-        
-=======
-
->>>>>>> 073be402
+
         /// <summary>
         /// Creates new line with vertices of current and joined line
         /// </summary>
