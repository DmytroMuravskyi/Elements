using ClipperLib;
using Elements.Search;
using Elements.Spatial;
using LibTessDotNet.Double;
using System;
using System.Collections.Generic;
using System.Linq;

namespace Elements.Geometry
{
    /// <summary>
    /// A closed planar polygon.
    /// </summary>
    /// <example>
    /// [!code-csharp[Main](../../Elements/test/PolygonTests.cs?name=example)]
    /// </example>
    public partial class Polygon : Polyline
    {
        /// <summary>
        /// Implicitly convert a polygon to a profile.
        /// </summary>
        /// <param name="p">The polygon to convert.</param>
        public static implicit operator Profile(Polygon p) => new Profile(p);

        // Though this conversion may seem redundant to the Curve => ModelCurve converter, it is needed to
        // make this the default implicit conversion from a polygon to an element (rather than the
        // polygon => profile conversion above.)
        /// <summary>
        /// Implicitly convert a Polygon to a ModelCurve Element.
        /// </summary>
        /// <param name="c">The curve to convert.</param>
        public static implicit operator Element(Polygon c) => new ModelCurve(c);

        /// <summary>
        /// Construct a polygon from points. This is a convenience constructor
        /// that can be used like this: `new Polygon((0,0,0), (10,0,0), (10,10,0))`
        /// </summary>
        /// <param name="vertices">The vertices of the polygon.</param>
        public Polygon(params Vector3[] vertices) : this(new List<Vector3>(vertices))
        {

        }

        /// <summary>
        /// Construct a transformed copy of this Polygon.
        /// </summary>
        /// <param name="transform">The transform to apply.</param>
        public Polygon TransformedPolygon(Transform transform)
        {
            if (transform == null)
            {
                return this;
            }

            var transformed = new Vector3[this.Vertices.Count];
            for (var i = 0; i < transformed.Length; i++)
            {
                transformed[i] = transform.OfPoint(this.Vertices[i]);
            }
            var p = new Polygon(transformed);
            return p;
        }

        /// <summary>
        /// Construct a transformed copy of this Curve.
        /// </summary>
        /// <param name="transform">The transform to apply.</param>
        public override Curve Transformed(Transform transform)
        {
            if (transform == null)
            {
                return this;
            }

            return TransformedPolygon(transform);
        }

        /// <summary>
        /// Construct a transform in the plane of this polygon, with its Z axis along the polygon's normal.
        /// </summary>
        /// <returns></returns>
        public Transform ToTransform()
        {
            var normal = Normal();
            return new Transform(Vertices[0], Vertices[1] - Vertices[0], normal);
        }

        /// <summary>
        /// Tests if the supplied Vector3 is within this Polygon without coincidence with an edge when compared on a shared plane.
        /// </summary>
        /// <param name="vector">The Vector3 to compare to this Polygon.</param>
        /// <returns>
        /// Returns true if the supplied Vector3 is within this Polygon when compared on a shared plane. Returns false if the Vector3 is outside this Polygon or if the supplied Vector3 is null.
        /// </returns>
        public bool Contains(Vector3 vector)
        {
            Contains(vector, out Containment containment);
            return containment == Containment.Inside;
        }

        /// <summary>
        /// Tests if the supplied Vector3 is within this Polygon, using a 2D method.
        /// </summary>
        /// <param name="vector">The position to test.</param>
        /// <param name="containment">Whether the point is inside, outside, at an edge, or at a vertex.</param>
        /// <returns>Returns true if the supplied Vector3 is within this polygon.</returns>
        public bool Contains(Vector3 vector, out Containment containment)
        {
            return Contains3D(Edges(), vector, out containment);
        }

        /// <summary>
        /// Trim the polygon with a plane.
        /// Everything on the "back" side of the plane will be trimmed.
        /// </summary>
        /// <param name="plane">The trimming plane.</param>
        /// <param name="flip">Should the plane be flipped?</param>
        /// <returns>A collection of new polygons, trimmed by the plane, or null if no
        /// trimming occurred.</returns>
        public List<Polygon> Trimmed(Plane plane, bool flip = false)
        {
            const double precision = 1e-05;
            try
            {
                if (flip)
                {
                    plane = new Plane(plane.Origin, plane.Normal.Negate());
                }

                if (!this.Intersects(plane, out List<Vector3> intersections, false))
                {
                    return null;
                }

                var newVertices = new List<Vector3>();
                for (var i = 0; i <= this.Vertices.Count - 1; i++)
                {
                    var v1 = this.Vertices[i];
                    var v2 = i == this.Vertices.Count - 1 ? this.Vertices[0] : this.Vertices[i + 1];

                    var d1 = v1.DistanceTo(plane);
                    var d2 = v2.DistanceTo(plane);

                    if (d1.ApproximatelyEquals(0, precision) && d2.ApproximatelyEquals(0, precision))
                    {
                        // The segment is in the plane.
                        newVertices.Add(v1);
                        continue;
                    }

                    if (d1 < 0 && d2 < 0)
                    {
                        // Both points are on the outside of
                        // the plane.
                        continue;
                    }

                    if (d1 > 0 && d2 > 0)
                    {
                        // Both points are on the inside of
                        // the plane.
                        newVertices.Add(v1);
                        continue;
                    }

                    if (d1 > 0 && d2.ApproximatelyEquals(0, precision))
                    {
                        // The first point is inside and
                        // the second point is on the plane.
                        newVertices.Add(v1);

                        // Insert what will become a duplicate
                        // vertex.
                        newVertices.Add(v2);
                        continue;
                    }

                    if (d1.ApproximatelyEquals(0, precision) && d2 > 0)
                    {
                        // The first point is on the plane,
                        // and the second is inside.
                        newVertices.Add(v1);
                        continue;
                    }

                    var l = new Line(v1, v2);
                    if (l.Intersects(plane, out Vector3 result))
                    {
                        // Figure out what side the intersection is on.
                        if (d1 < 0)
                        {
                            newVertices.Add(result);
                        }
                        else
                        {
                            newVertices.Add(v1);
                            newVertices.Add(result);
                        }
                    }
                }

                var graph = new HalfEdgeGraph2d();
                graph.EdgesPerVertex = new List<List<(int from, int to, int? tag)>>();

                if (newVertices.Count > 0)
                {
                    graph.Vertices = newVertices;

                    // Initialize the graph.
                    foreach (var v in newVertices)
                    {
                        graph.EdgesPerVertex.Add(new List<(int from, int to, int? tag)>());
                    }

                    for (var i = 0; i < newVertices.Count - 1; i++)
                    {
                        var a = i;
                        var b = i + 1 > newVertices.Count - 1 ? 0 : i + 1;
                        if (intersections.Contains(newVertices[a]) && intersections.Contains(newVertices[b]))
                        {
                            continue;
                        }

                        // Only add one edge around the outside of the shape.
                        graph.EdgesPerVertex[a].Add((a, b, null));
                    }

                    for (var i = 0; i < intersections.Count - 1; i += 2)
                    {
                        // Because we'll have duplicate vertices where an
                        // intersection is on the plane, we need to choose
                        // which one to use. This follows the rule of finding
                        // the one whose index is closer to the first index used.
                        var a = ClosestIndexOf(newVertices, intersections[i], i);
                        var b = ClosestIndexOf(newVertices, intersections[i + 1], a);

                        graph.EdgesPerVertex[a].Add((a, b, null));
                    }

                    if (graph.EdgesPerVertex[newVertices.Count - 1].Count == 0)
                    {
                        // Close the graph
                        var a = newVertices.Count - 1;
                        var b = 0;
                        graph.EdgesPerVertex[a].Add((a, b, null));
                    }
                    return graph.Polygonize();
                }
            }
            catch (Exception ex)
            {
                Console.WriteLine(ex.Message);
                Console.WriteLine(ex.StackTrace);
            }
            return null;
        }

        /// <summary>
        /// Compute the plane of the Polygon.
        /// </summary>
        /// <returns>A Plane.</returns>
        public override Plane Plane()
        {
            return new Plane(this.Vertices[0], this.Normal());
        }

        /// <summary>
        /// Intersect this polygon with the provided polygon in 2d.
        /// </summary>
        /// <param name="polygon">The target polygon.</param>
        /// <param name="results">The points resulting from the intersection of
        /// the two polygons.</param>
        /// <param name="includeEnds">Should intersection with segment ends be included?</param>
        /// <returns>True if this polygon intersects the provided polygon,
        /// otherwise false.</returns>
        internal bool Intersects2d(Polygon polygon,
                                   out List<(Vector3 result, int aSegmentIndices, int bSegmentIndices)> results,
                                   bool includeEnds = false)
        {
            var aSegs = this.Segments();
            var bSegs = polygon.Segments();

            results = new List<(Vector3, int, int)>();

            for (var i = 0; i < aSegs.Length; i++)
            {
                var a = aSegs[i];
                for (var j = 0; j < bSegs.Length; j++)
                {
                    var b = bSegs[j];
                    if (a.Intersects(b, out Vector3 result, includeEnds: includeEnds))
                    {
                        results.Add((result, i, j));
                    }
                }
            }
            return results.Count > 0;
        }

        /// <summary>
        /// Intersect this polygon with the provided polygon in 3d.
        /// Unlike other methods that do 2d intersection, this method is able to
        /// calculate intersections in 3d by doing planar intersections and
        /// 3D containment checks. If you are looking for 2d intersection, use the
        /// Polygon.Intersects(Plane plane, ...) method.
        /// </summary>
        /// <param name="polygon">The target polygon.</param>
        /// <param name="result">The points resulting from the intersection
        /// of the two polygons.</param>
        /// <param name="sort">Should the resulting intersections be sorted along
        /// the plane?</param>
        /// <returns>True if this polygon intersect the provided polygon, otherwise false.
        /// The result collection may have duplicate vertices where intersection
        /// with a vertex occurs as there is one intersection associated with each
        /// edge attached to the vertex.</returns>
        internal bool Intersects3d(Polygon polygon, out List<Vector3> result, bool sort = true)
        {
            var p = this.Plane();
            result = new List<Vector3>();
            var targetP = polygon.Plane();

            if (p.IsCoplanar(targetP))
            {
                return false;
            }

            var d = this.Normal().Cross(targetP.Normal).Unitized();

            // Intersect the polygon against this polygon's plane.
            // Keep the points that lie within the polygon.
            if (polygon.Intersects(p, out List<Vector3> results, false, false))
            {
                foreach (var r in results)
                {
                    if (this.Contains3D(r))
                    {
                        result.Add(r);
                    }
                }
            }

            // Intersect this polygon against the target polygon's plane.
            // Keep the points within the target polygon.
            if (this.Intersects(targetP, out List<Vector3> results2, false, false))
            {
                foreach (var r in results2)
                {
                    if (polygon.Contains3D(r))
                    {
                        result.Add(r);
                    }
                }
            }

            if (sort)
            {
                result.Sort(new DirectionComparer(d));
            }

            return result.Count > 0;
        }

        private int ClosestIndexOf(List<Vector3> vertices, Vector3 target, int targetIndex)
        {
            var first = vertices.IndexOf(target);
            var last = vertices.LastIndexOf(target);
            if (first == last)
            {
                return first;
            }
            var d1 = Math.Abs(targetIndex - first);
            var d2 = Math.Abs(targetIndex - last);
            if (d1 < d2)
            {
                return first;
            }
            return last;
        }

        /// <summary>
        /// Does this polygon intersect the provided plane?
        /// </summary>
        /// <param name="plane">The intersection plane.</param>
        /// <param name="results">A collection of intersection results
        /// sorted along the plane.</param>
        /// <param name="distinct">Should the intersection results that
        /// are returned be distinct?</param>
        /// <param name="sort">Should the intersection results be sorted
        /// along the plane?</param>
        /// <returns>True if the plane intersects the polygon,
        /// otherwise false.</returns>
        public bool Intersects(Plane plane, out List<Vector3> results, bool distinct = true, bool sort = true)
        {
            results = new List<Vector3>();
            var d = this.Normal().Cross(plane.Normal).Unitized();

            foreach (var s in this.Segments())
            {
                if (s.Intersects(plane, out Vector3 result))
                {
                    if (distinct)
                    {
                        if (!results.Contains(result))
                        {
                            results.Add(result);
                        }
                    }
                    else
                    {
                        results.Add(result);
                    }
                }
            }

            if (sort)
            {
                // Order the intersections along the direction.
                results.Sort(new DirectionComparer(d));
            }

            return results.Count > 0;
        }

        // Projects non-flat containment request into XY plane and returns the answer for this projection
        internal static bool Contains3D(IEnumerable<(Vector3 from, Vector3 to)> edges, Vector3 location, out Containment containment)
        {
            var vertices = edges.Select(edge => edge.from).ToList();
            var is3D = vertices.Any(vertex => vertex.Z != 0);
            if (!is3D)
            {
                return Contains(edges, location, out containment);
            }
            var transformTo3D = vertices.ToTransform();
            var transformToGround = new Transform(transformTo3D);
            transformToGround.Invert();
            var groundSegments = edges.Select(edge => (transformToGround.OfPoint(edge.from), transformToGround.OfPoint(edge.to)));
            var groundLocation = transformToGround.OfPoint(location);
            return Contains(groundSegments, groundLocation, out containment);
        }

        /// <summary>
        /// Does this polygon contain the specified point.
        /// https://en.wikipedia.org/wiki/Point_in_polygon
        /// </summary>
        /// <param name="point">The point to test.</param>
        /// <param name="unique">Should intersections be unique?</param>
        /// <returns>True if the point is contained in the polygon, otherwise false.</returns>
        internal bool Contains3D(Vector3 point, bool unique = true)
        {
            var p = this.Plane();

            if (!point.DistanceTo(p).ApproximatelyEquals(0))
            {
                return false;
            }

            var t = new Transform(point, p.Normal);

            // Intersect a randomly directed ray in the plane
            // of the polygon and intersect with the polygon edges.
            var ray = new Ray(point, t.XAxis);
            var intersects = 0;
            var xsects = new List<Vector3>();
            foreach (var e in this.Edges())
            {
                var result = default(Vector3);
                if (e.from.IsAlmostEqualTo(point) ||
                    e.to.IsAlmostEqualTo(point) ||
                    ray.Intersects(e.from, e.to, out result))
                {
                    if (unique)
                    {
                        if (!xsects.Contains(result))
                        {
                            xsects.Add(result);
                            intersects++;
                        }
                    }
                    else
                    {
                        xsects.Add(result);
                        intersects++;
                    }
                }
            }
            return intersects % 2 != 0;
        }

        // Adapted from https://stackoverflow.com/questions/46144205/point-in-polygon-using-winding-number/46144206
        internal static bool Contains(IEnumerable<(Vector3 from, Vector3 to)> edges, Vector3 location, out Containment containment)
        {
            int windingNumber = 0;

            foreach (var edge in edges)
            {
                // check for coincidence with edge vertices
                var toStart = location - edge.from;
                if (toStart.IsZero())
                {
                    containment = Containment.CoincidesAtVertex;
                    return true;
                }
                var toEnd = location - edge.to;
                if (toEnd.IsZero())
                {
                    containment = Containment.CoincidesAtVertex;
                    return true;
                }
                //along segment - check if perpendicular distance to segment is below tolerance and that point is between ends
                var a = toStart.Length();
                var b = toStart.Dot((edge.to - edge.from).Unitized());
                if (a * a - b * b < Vector3.EPSILON * Vector3.EPSILON && toStart.Dot(toEnd) < 0)
                {
                    containment = Containment.CoincidesAtEdge;
                    return true;
                }


                if (AscendingRelativeTo(location, edge) &&
                    LocationInRange(location, Orientation.Ascending, edge))
                {
                    windingNumber += Wind(location, edge, Position.Left);
                }
                if (!AscendingRelativeTo(location, edge) &&
                    LocationInRange(location, Orientation.Descending, edge))
                {
                    windingNumber -= Wind(location, edge, Position.Right);
                }
            }

            var result = windingNumber != 0;
            containment = result ? Containment.Inside : Containment.Outside;
            return result;
        }

        #region WindingNumberCalcs
        private static int Wind(Vector3 location, (Vector3 from, Vector3 to) edge, Position position)
        {
            return RelativePositionOnEdge(location, edge) != position ? 0 : 1;
        }

        private static Position RelativePositionOnEdge(Vector3 location, (Vector3 from, Vector3 to) edge)
        {
            double positionCalculation =
                (edge.to.Y - edge.from.Y) * (location.X - edge.from.X) -
                (location.Y - edge.from.Y) * (edge.to.X - edge.from.X);

            if (positionCalculation > 0)
            {
                return Position.Left;
            }

            if (positionCalculation < 0)
            {
                return Position.Right;
            }

            return Position.Center;
        }

        private static bool AscendingRelativeTo(Vector3 location, (Vector3 from, Vector3 to) edge)
        {
            return edge.from.X <= location.X;
        }

        private static bool LocationInRange(Vector3 location, Orientation orientation, (Vector3 from, Vector3 to) edge)
        {
            if (orientation == Orientation.Ascending)
            {
                return edge.to.X > location.X;
            }

            return edge.to.X <= location.X;
        }

        private enum Position
        {
            Left,
            Right,
            Center
        }

        private enum Orientation
        {
            Ascending,
            Descending
        }
        #endregion


        /// <summary>
        /// Tests if the supplied Polygon is within this Polygon without coincident edges when compared on a shared plane.
        /// </summary>
        /// <param name="polygon">The Polygon to compare to this Polygon.</param>
        /// <returns>
        /// Returns true if every vertex of the supplied Polygon is within this Polygon when compared on a shared plane. Returns false if the supplied Polygon is not entirely within this Polygon, or if the supplied Polygon is null.
        /// </returns>
        public bool Contains(Polygon polygon)
        {
            if (polygon == null)
            {
                return false;
            }
            var thisPath = this.ToClipperPath();
            var polyPath = polygon.ToClipperPath();
            foreach (IntPoint vertex in polyPath)
            {
                if (Clipper.PointInPolygon(vertex, thisPath) != 1)
                {
                    return false;
                }
            }
            return true;
        }

        /// <summary>
        /// Calculates whether this polygon is configured clockwise.
        /// This method only works for 2D polygons. For 3D polygons, you
        /// will need to transform your polygon into the XY plane, then
        /// run this method on that polygon.
        /// </summary>
        /// <returns>True if this polygon is oriented clockwise.</returns>
        public bool IsClockWise()
        {
            // https://en.wikipedia.org/wiki/Shoelace_formula
            var sum = 0.0;
            for (int i = 0; i < this.Vertices.Count; i++)
            {
                var point = this.Vertices[i];
                var nextPoint = this.Vertices[(i + 1) % this.Vertices.Count];
                sum += (nextPoint.X - point.X) * (nextPoint.Y + point.Y);
            }
            return sum > 0;
        }

        /// <summary>
        /// Tests if the supplied Vector3 is within this Polygon or coincident with an edge when compared on a shared plane.
        /// </summary>
        /// <param name="vector">The Vector3 to compare to this Polygon.</param>
        /// <returns>
        /// Returns true if the supplied Vector3 is within this Polygon or coincident with an edge when compared on a shared plane. Returns false if the supplied Vector3 is outside this Polygon, or if the supplied Vector3 is null.
        /// </returns>
        public bool Covers(Vector3 vector)
        {
            var clipperScale = 1 / Vector3.EPSILON;
            var thisPath = this.ToClipperPath();
            var intPoint = new IntPoint(vector.X * clipperScale, vector.Y * clipperScale);
            if (Clipper.PointInPolygon(intPoint, thisPath) == 0)
            {
                return false;
            }
            return true;
        }

        /// <summary>
        /// Tests if the supplied Polygon is within this Polygon with or without edge coincident vertices when compared on a shared plane.
        /// </summary>
        /// <param name="polygon">The Polygon to compare to this Polygon.</param>
        /// <returns>
        /// Returns true if every edge of the provided polygon is on or within this polygon when compared on a shared plane. Returns false if any edge of the supplied Polygon is outside this Polygon, or if the supplied Polygon is null.
        /// </returns>
        public bool Covers(Polygon polygon)
        {
            if (polygon == null)
            {
                return false;
            }

            // If an edge crosses without being fully overlapping, the polygon is only partially covered.
            foreach (var edge1 in Edges())
            {
                foreach (var edge2 in polygon.Edges())
                {
                    var direction1 = Line.Direction(edge1.from, edge1.to);
                    var direction2 = Line.Direction(edge2.from, edge2.to);
                    if (Line.Intersects2d(edge1.from, edge1.to, edge2.from, edge2.to) &&
                        !direction1.IsParallelTo(direction2) &&
                        !direction1.IsParallelTo(direction2.Negate()))
                    {
                        return false;
                    }
                }
            }

            var allInside = true;
            foreach (var vertex in polygon.Vertices)
            {
                Contains(Edges(), vertex, out Containment containment);
                if (containment == Containment.Outside)
                {
                    return false;
                }
                if (containment != Containment.Inside)
                {
                    allInside = false;
                }
            }

            // If all vertices of the polygon are inside this polygon then there is full coverage since no edges cross.
            if (allInside)
            {
                return true;
            }

            // If some edges are partially shared (!allInside) then we must still make sure that none of this.Vertices are inside the given polygon.
            // The above two checks aren't sufficient in cases like two almost identical polygons, but with an extra vertex on an edge of this polygon that's pulled into the other polygon.
            foreach (var vertex in Vertices)
            {
                Contains(polygon.Edges(), vertex, out Containment containment);
                if (containment == Containment.Inside)
                {
                    return false;
                }
            }

            return true;
        }

        /// <summary>
        /// Tests if the supplied Vector3 is outside this Polygon when compared on a shared plane.
        /// </summary>
        /// <param name="vector">The Vector3 to compare to this Polygon.</param>
        /// <returns>
        /// Returns true if the supplied Vector3 is outside this Polygon when compared on a shared plane or if the supplied Vector3 is null.
        /// </returns>
        public bool Disjoint(Vector3 vector)
        {
            var clipperScale = 1.0 / Vector3.EPSILON;
            var thisPath = this.ToClipperPath();
            var intPoint = new IntPoint(vector.X * clipperScale, vector.Y * clipperScale);
            if (Clipper.PointInPolygon(intPoint, thisPath) != 0)
            {
                return false;
            }
            return true;
        }

        /// <summary>
        /// Tests if the supplied Polygon and this Polygon are coincident in any way when compared on a shared plane.
        /// </summary>
        /// <param name="polygon">The Polygon to compare to this Polygon.</param>
        /// <returns>
        /// Returns true if the supplied Polygon do not intersect or touch this Polygon when compared on a shared plane or if the supplied Polygon is null.
        /// </returns>
        public bool Disjoint(Polygon polygon)
        {
            if (polygon == null)
            {
                return true;
            }
            var thisPath = this.ToClipperPath();
            var polyPath = polygon.ToClipperPath();
            foreach (IntPoint vertex in thisPath)
            {
                if (Clipper.PointInPolygon(vertex, polyPath) != 0)
                {
                    return false;
                }
            }
            foreach (IntPoint vertex in polyPath)
            {
                if (Clipper.PointInPolygon(vertex, thisPath) != 0)
                {
                    return false;
                }
            }
            return true;
        }

        /// <summary>
        /// Tests if the supplied Polygon shares one or more areas with this Polygon when compared on a shared plane.
        /// </summary>
        /// <param name="polygon">The Polygon to compare with this Polygon.</param>
        /// <returns>
        /// Returns true if the supplied Polygon shares one or more areas with this Polygon when compared on a shared plane. Returns false if the supplied Polygon does not share an area with this Polygon or if the supplied Polygon is null.
        /// </returns>
        public bool Intersects(Polygon polygon)
        {
            if (polygon == null)
            {
                return false;
            }
            var clipper = new Clipper();
            var solution = new List<List<IntPoint>>();
            clipper.AddPath(this.ToClipperPath(), PolyType.ptSubject, true);
            clipper.AddPath(polygon.ToClipperPath(), PolyType.ptClip, true);
            clipper.Execute(ClipType.ctIntersection, solution);
            return solution.Count != 0;
        }

        /// <summary>
        /// Tests if the supplied Vector3 is coincident with an edge of this Polygon when compared on a shared plane.
        /// </summary>
        /// <param name="vector">The Vector3 to compare to this Polygon.</param>
        /// <param name="tolerance">An optional tolerance.</param>
        /// <returns>
        /// Returns true if the supplied Vector3 coincides with an edge of this Polygon when compared on a shared plane. Returns false if the supplied Vector3 is not coincident with an edge of this Polygon, or if the supplied Vector3 is null.
        /// </returns>
        public bool Touches(Vector3 vector, double tolerance = Vector3.EPSILON)
        {
            var clipperScale = 1.0 / tolerance;
            var thisPath = this.ToClipperPath(tolerance);
            var intPoint = new IntPoint(vector.X * clipperScale, vector.Y * clipperScale);
            if (Clipper.PointInPolygon(intPoint, thisPath) != -1)
            {
                return false;
            }
            return true;
        }

        /// <summary>
        /// Tests if at least one point of an edge of the supplied Polygon is shared with an edge of this Polygon without the Polygons interesecting when compared on a shared plane.
        /// </summary>
        /// <param name="polygon">The Polygon to compare to this Polygon.</param>
        /// <param name="tolerance">An optional tolerance.</param>
        /// <returns>
        /// Returns true if the supplied Polygon shares at least one edge point with this Polygon without the Polygons intersecting when compared on a shared plane. Returns false if the Polygons intersect, are disjoint, or if the supplied Polygon is null.
        /// </returns>
        public bool Touches(Polygon polygon, double tolerance = Vector3.EPSILON)
        {
            if (polygon == null || this.Intersects(polygon))
            {
                return false;
            }
            var thisPath = this.ToClipperPath(tolerance);
            var polyPath = polygon.ToClipperPath(tolerance);
            foreach (IntPoint vertex in thisPath)
            {
                if (Clipper.PointInPolygon(vertex, polyPath) == -1)
                {
                    return true;
                }
            }
            return false;
        }

        /// <summary>
        /// Split this polygon with one or more open polylines.
        /// </summary>
        /// <param name="polylines">The polylines with which to split.</param>
        public List<Polygon> Split(params Polyline[] polylines)
        {
            return Split(polylines.ToList());
        }

        /// <summary>
        /// Split this polygon with a collection of open polylines.
        /// </summary>
        /// <param name="polylines">The polylines with which to split.</param>
        public List<Polygon> Split(IEnumerable<Polyline> polylines)
        {
            var plXform = this.ToTransform();
            var inverse = new Transform(plXform);
            inverse.Invert();
            var thisInXY = this.TransformedPolygon(inverse);
            // Construct a half-edge graph from the polygon and the polylines
            var graph = Elements.Spatial.HalfEdgeGraph2d.Construct(new[] { thisInXY }, polylines.Select(p => p.TransformedPolyline(inverse)));
            // Find closed regions in that graph
            return graph.Polygonize().Select(p => p.TransformedPolygon(plXform)).ToList();
        }

        /// <summary>
        /// Insert a point into the polygon if it lies along one
        /// of the polyline's segments.
        /// </summary>
        /// <param name="points">The points at which to split the polygon.</param>
        /// <returns>The index of the new vertex.</returns>
        public override void Split(IList<Vector3> points)
        {
            Split(points, true);
        }

        /// <summary>
        /// Trim the polygon with a collection of polygons that intersect it
        /// in 3d. Portions of the intersected polygon on the "outside"
        /// (normal-facing side) of the trimming polygons will remain.
        /// Portions inside the trimming polygons will be discarded.
        /// </summary>
        /// <param name="polygons">The trimming polygons.</param>
        /// <param name="inOut">A classification indicating which trim area should be returned.</param>
        /// <returns>A collection of polygons resulting from the trim or null if no trim occurred.</returns>
        public List<Polygon> TrimmedTo(IList<Polygon> polygons, LocalClassification inOut = LocalClassification.Outside)
        {
            var polys = this.IntersectAndClassify(polygons,
                                                  out _,
                                                  out _);
            return polys.Where(p =>
            {
                switch (inOut)
                {
                    case LocalClassification.Outside:
                        return p.Item2 == SetClassification.AOutsideB;
                    case LocalClassification.Inside:
                        return p.Item2 == SetClassification.AInsideB;
                    default:
                        return false;
                }
            }).Select(p => p.Item1).ToList();
        }

        /// <summary>
        /// Trim the polygon with a collection of polygons that intersect it
        /// in 3d. Portions of the intersected polygon on the "outside"
        /// (normal-facing side) of the trimming polygons will remain.
        /// Portions inside the trimming polygons will be discarded.
        /// </summary>
        /// <param name="polygons">The trimming polygons.</param>
        /// <param name="intersections">A collection of intersection locations.</param>
        /// <param name="trimEdges">A collection of vertex pairs representing all edges in the timming graph.</param>
        /// <param name="inOut">A classification indicating which trim area should be returned.</param>
        /// <returns>A collection of polygons resulting from the trim or null if no trim occurred.</returns>
        public List<Polygon> TrimmedTo(IList<Polygon> polygons,
                                       out List<Vector3> intersections,
                                       out List<(Vector3 from, Vector3 to, int? index)> trimEdges,
                                       LocalClassification inOut = LocalClassification.Outside)
        {
            var polys = this.IntersectAndClassify(polygons,
                                                  out intersections,
                                                  out trimEdges);
            return polys.Where(p =>
            {
                switch (inOut)
                {
                    case LocalClassification.Outside:
                        return p.Item2 == SetClassification.AOutsideB;
                    case LocalClassification.Inside:
                        return p.Item2 == SetClassification.AInsideB;
                    default:
                        return false;
                }
            }).Select(p => p.Item1).ToList();
        }

        private List<Polygon> IntersectOneToMany(IList<Polygon> polygons,
                                                 out List<Vector3> intersections,
                                                 out List<(Vector3 from, Vector3 to, int? index)> trimEdges)
        {
            var localPlane = this.Plane();
            var graphVertices = new List<Vector3>();
            var edges = new List<List<(int from, int to, int? index)>>();

            var splitPoly = new Polygon(this.Vertices);
            var results = new List<Vector3>[polygons.Count];
            var planes = new List<Plane>();

            foreach (var polygon in polygons)
            {
                planes.Add(polygon.Plane());
            }

            for (var i = 0; i < polygons.Count; i++)
            {
                var polygon = polygons[i];

<<<<<<< HEAD
                // Add a results collection for each polygon. 
=======
                if (localPlane.IsCoplanar(planes[i]))
                {
                    throw new Exception("The trim could not be completed. One of the trimming planes was coplanar with the polygon being trimmed.");
                }

                // Add a results collection for each polygon.
>>>>>>> 9ed72f92
                // This may or may not have results in it after processing.
                results[i] = new List<Vector3>();

                if (localPlane.IsCoplanar(planes[i]))
                {
                    if (this.Intersects2d(polygon, out List<(Vector3 result, int aSegumentIndices, int bSegmentIndices)> planarIntersectionResults, false))
                    {
                        // Split the polygon so that we have extra vertices,
                        // but don't add results. We don't want to insert edges
                        // because boolean operations on the coplanar faces will
                        // happen later.
                        var result = planarIntersectionResults.Select(r => r.result).ToList();
                        splitPoly.Split(result);
                    }
                }
                else
                {
                    // We intersect but don't sort, because the three-plane check
                    // below may result in new intersections which will need to
                    // be sorted as well.
                    if (this.Intersects3d(polygon, out List<Vector3> result, false))
                    {
                        splitPoly.Split(result);
                        results[i].AddRange(result);
                    }

                    // Intersect this plane with all other planes.
                    // This handles the case where two trim polygons intersect
                    // or meet at a T.
                    for (var j = 0; j < polygons.Count; j++)
                    {
                        if (i == j)
                        {
                            continue;
                        }
                        var inner = polygons[j];

                        // Do a three plane intersection amongst all the planes.
                        if (localPlane.Intersects(planes[i], planes[j], out Vector3 xsect))
                        {
                            // Test containment in the current splitting polygon.
                            if (polygon.Contains3D(xsect)
                                && inner.Contains3D(xsect)
                                && this.Contains3D(xsect))
                            {
                                if (!results[i].Contains(xsect))
                                {
                                    results[i].Add(xsect);
                                }
                            }
                        }
                    }
                }
            }

            // Sort all the intersection results across their planes
            // so the lacing works across all polys.
            for (var i = 0; i < polygons.Count; i++)
            {
                var polygon = polygons[i];
                var d = localPlane.Normal.Cross(planes[i].Normal).Unitized();
                if (results[i].Count > 0)
                {
                    results[i].Sort(new DirectionComparer(d));
                }
            }

            for (var i = 0; i < splitPoly.Vertices.Count; i++)
            {
                var a = i;
                var b = i == splitPoly.Vertices.Count - 1 ? 0 : i + 1;
                graphVertices.Add(splitPoly.Vertices[i]);
                edges.Add(new List<(int from, int to, int? index)>());
                edges[i].Add((a, b, -1));
            }

            for (var i = 0; i < results.Count(); i++)
            {
                var result = results[i];
                for (var j = 0; j < result.Count - 1; j += 1)
                {
                    // Don't create zero-length edges.
                    if (result[j].IsAlmostEqualTo(result[j + 1]))
                    {
                        continue;
                    }

                    // We look for the intersection result in the graph vertices
                    // because this collection will now contain the splitpoly
                    // vertices AND the non split vertices which are contained
                    // in the polygon itself.
                    var a = graphVertices.IndexOf(result[j]);
                    if (a == -1)
                    {
                        // An intersection that does not happen on the original poly
                        graphVertices.Add(result[j]);
                        a = graphVertices.Count - 1;
                        edges.Add(new List<(int from, int to, int? index)>());
                    }
                    var b = graphVertices.IndexOf(result[j + 1]);
                    if (b == -1)
                    {
                        graphVertices.Add(result[j + 1]);
                        b = graphVertices.Count - 1;
                        edges.Add(new List<(int from, int to, int? index)>());
                    }
                    edges[a].Add((a, b, i));
                    edges[b].Add((b, a, i));
                }
            }

            var heg = new HalfEdgeGraph2d()
            {
                Vertices = graphVertices,
                EdgesPerVertex = edges
            };

            trimEdges = new List<(Vector3 from, Vector3 to, int? index)>();
            foreach (var edgeSet in edges)
            {
                foreach (var e in edgeSet)
                {
                    var a = graphVertices[e.from];
                    var b = graphVertices[e.to];
                    if (!a.IsAlmostEqualTo(b))
                    {
                        trimEdges.Add((a, b, e.index));
                    }
                }
            }

            var polys = heg.Polygonize(null, localPlane.Normal);

            intersections = results.SelectMany(t => t).ToList();

            return polys;
        }

        /// <summary>
        /// 
        /// </summary>
        /// <param name="trimPolygons">A collection of polygons to trim against.</param>
        /// <param name="outsideClassification">The outside classification.</param>
        /// <param name="insideClassification">The inside classification.</param>
        /// <param name="intersections">A collection of intersection locations.</param>
        /// <param name="trimEdges">A collection of trim edge data.</param>
        /// <returns>A collection of polygons and their local classification.</returns>
        internal List<(Polygon, SetClassification)> IntersectAndClassify(IList<Polygon> trimPolygons,
                                                                         out List<Vector3> intersections,
                                                                         out List<(Vector3 from, Vector3 to, int? parentPolygonIndex)> trimEdges,
                                                                         SetClassification outsideClassification = SetClassification.AOutsideB,
                                                                         SetClassification insideClassification = SetClassification.AInsideB)
        {
            var classifications = new List<(Polygon, SetClassification)>();

            var splitFaces = this.IntersectOneToMany(trimPolygons, out intersections, out trimEdges);

            if (splitFaces.Count == 1)
            {
                // If there's only one face, we ray cast to test
                // for inclusion.
                var splitFace = splitFaces[0];
                var splitFacePlane = splitFace.Plane();
                var intersectionCount = 0;
                var ray = Ray.GetTestRayInPlane(splitFace.Vertices[0], splitFace.Normal());
                foreach (var trimPoly in trimPolygons)
                {
                    if (ray.Intersects(trimPoly, out _))
                    {
                        intersectionCount++;
                    }
                }
                classifications.Add((splitFace, intersectionCount % 2 == 0 ? outsideClassification : insideClassification));
            }
            else
            {
                var compareEdges = trimEdges.Where(e => e.parentPolygonIndex != -1).ToList();

                var n = this.Normal();

                foreach (var splitFace in splitFaces)
                {
                    var splitFaceEdges = splitFace.Edges();
                    var inside = 0;
                    var outside = 0;

                    // Every edge needs to be checked against its trimming
                    // poly to ensure that a face is "inside" or "outside" all
                    // of the polys that trim the polygon.
                    foreach (var splitFaceEdge in splitFaceEdges)
                    {
                        // Find the matching trim edge.
                        // TODO: Find a way to organize this data so that we
                        // don't have to do a comparison.
                        var compareEdge = compareEdges.FirstOrDefault(e => (e.from == splitFaceEdge.from && e.to == splitFaceEdge.to) || (e.from == splitFaceEdge.to && e.to == splitFaceEdge.from));

                        // In the case where an edge is an edge of the original
                        // polygon, and isn't trimmed by another polygon, there
                        // will be no matching edge.
                        if (compareEdge == default((Vector3, Vector3, int?)))
                        {
                            continue;
                        }
                        var trimPolyIndex = compareEdge.parentPolygonIndex.Value;
                        var trimPoly = trimPolygons[trimPolyIndex];
                        var bn = trimPoly.Normal();
                        var d = (splitFaceEdge.from - splitFaceEdge.to).Unitized();
                        var dot = bn.Dot(n.Cross(d));
                        if (dot <= 0.0)
                        {
                            outside++;
                        }
                        else
                        {
                            inside++;
                        }
                    }

                    if (outside > 0 && inside == 0)
                    {
                        classifications.Add((splitFace, outsideClassification));
                    }
                    else if (inside > 0 && outside == 0)
                    {
                        classifications.Add((splitFace, insideClassification));
                    }
                }
            }

            return classifications;
        }

        /// <summary>
        /// Constructs the geometric difference between two sets of polygons.
        /// </summary>
        /// <param name="firstSet">First set of polygons</param>
        /// <param name="secondSet">Second set of polygons</param>
        /// <param name="tolerance">An optional tolerance.</param>
        /// <returns>Returns a list of Polygons representing the subtraction of the second set of polygons from the first set.</returns>
        public static IList<Polygon> Difference(IList<Polygon> firstSet, IList<Polygon> secondSet, double tolerance = Vector3.EPSILON)
        {
            return BooleanTwoSets(firstSet, secondSet, BooleanMode.Difference, VoidTreatment.PreserveInternalVoids, tolerance);
        }

        /// <summary>
        /// Constructs the geometric union of two sets of polygons.
        /// </summary>
        /// <param name="firstSet">First set of polygons</param>
        /// <param name="secondSet">Second set of polygons</param>
        /// <param name="tolerance">An optional tolerance.</param>
        /// <returns>Returns a list of Polygons representing the union of both sets of polygons.</returns>
        [Obsolete("Please use UnionAll, which takes a single list of polygons.")]
        public static IList<Polygon> Union(IList<Polygon> firstSet, IList<Polygon> secondSet, double tolerance = Vector3.EPSILON)
        {
            return BooleanTwoSets(firstSet, secondSet, BooleanMode.Union, VoidTreatment.IgnoreInternalVoids, tolerance);
        }

        /// <summary>
        /// Constructs the geometric union of a set of polygons, using default
        /// tolerance.
        /// </summary>
        /// <param name="polygons">The polygons to union</param>
        /// <returns>Returns a list of Polygons representing the union of all polygons.</returns>
        public static IList<Polygon> UnionAll(params Polygon[] polygons)
        {
            return BooleanTwoSets(polygons, new List<Polygon>(), BooleanMode.Union, VoidTreatment.IgnoreInternalVoids, Vector3.EPSILON);
        }

        /// <summary>
        /// Constructs the geometric union of a set of polygons.
        /// </summary>
        /// <param name="polygons">The polygons to union</param>
        /// <param name="tolerance">An optional tolerance.</param>
        /// <returns>Returns a list of Polygons representing the union of all polygons.</returns>
        public static IList<Polygon> UnionAll(IList<Polygon> polygons, double tolerance = Vector3.EPSILON)
        {
            return BooleanTwoSets(polygons, new List<Polygon>(), BooleanMode.Union, VoidTreatment.IgnoreInternalVoids, tolerance);
        }

        /// <summary>
        /// Returns Polygons representing the symmetric difference between two sets of polygons.
        /// </summary>
        /// <param name="firstSet">First set of polygons</param>
        /// <param name="secondSet">Second set of polygons</param>
        /// <param name="tolerance">An optional tolerance.</param>
        /// <returns>
        /// Returns a list of Polygons representing the symmetric difference of these two sets of polygons.
        /// Returns a representation of all polygons if they do not intersect.
        /// </returns>
        public static IList<Polygon> XOR(IList<Polygon> firstSet, IList<Polygon> secondSet, double tolerance = Vector3.EPSILON)
        {
            return BooleanTwoSets(firstSet, secondSet, BooleanMode.XOr, VoidTreatment.PreserveInternalVoids, tolerance);
        }

        /// <summary>
        /// Constructs the Polygon intersections between two sets of polygons.
        /// </summary>
        /// <param name="firstSet">First set of polygons</param>
        /// <param name="secondSet">Second set of polygons</param>
        /// <param name="tolerance">An optional tolerance.</param>
        /// <returns>
        /// Returns a list of Polygons representing the intersection of the first set of Polygons with the second set.
        /// Returns null if the Polygons do not intersect.
        /// </returns>
        public static IList<Polygon> Intersection(IList<Polygon> firstSet, IList<Polygon> secondSet, double tolerance = Vector3.EPSILON)
        {
            return BooleanTwoSets(firstSet, secondSet, BooleanMode.Intersection, VoidTreatment.PreserveInternalVoids, tolerance);
        }


        /// <summary>
        /// Apply a boolean operation (Union, Difference, Intersection, or XOr) to two lists of Polygons.
        /// </summary>
        /// <param name="subjectPolygons">Polygons to clip</param>
        /// <param name="clippingPolygons">Polygons with which to clip</param>
        /// <param name="booleanMode">The operation to apply: Union, Difference, Intersection, or XOr</param>
        /// <param name="voidTreatment">Optional setting for how to process the polygons in each set: either treat polygons inside others as voids, or treat them all as solid (thereby ignoring internal polygons).</param>
        /// <param name="tolerance">Optional override of the tolerance for determining if two polygons are identical.</param>
        private static IList<Polygon> BooleanTwoSets(IList<Polygon> subjectPolygons, IList<Polygon> clippingPolygons, BooleanMode booleanMode, VoidTreatment voidTreatment = VoidTreatment.PreserveInternalVoids, double tolerance = Vector3.EPSILON)
        {
            var subjectPaths = subjectPolygons.Select(s => s.ToClipperPath(tolerance)).ToList();
            var clipPaths = clippingPolygons.Select(s => s.ToClipperPath(tolerance)).ToList();
            Clipper clipper = new Clipper();
            clipper.AddPaths(subjectPaths, PolyType.ptSubject, true);
            clipper.AddPaths(clipPaths, PolyType.ptClip, true);
            var solution = new List<List<IntPoint>>();
            var executionMode = ClipType.ctDifference;
            var polyFillType = PolyFillType.pftEvenOdd;
            if (voidTreatment == VoidTreatment.IgnoreInternalVoids)
            {
                polyFillType = PolyFillType.pftNonZero;
            }
            switch (booleanMode)
            {
                case BooleanMode.Difference:
                    executionMode = ClipType.ctDifference;
                    break;
                case BooleanMode.Union:
                    executionMode = ClipType.ctUnion;
                    break;
                case BooleanMode.Intersection:
                    executionMode = ClipType.ctIntersection;
                    break;
                case BooleanMode.XOr:
                    executionMode = ClipType.ctXor;
                    break;
            }
            clipper.Execute(executionMode, solution, polyFillType);
            if (solution.Count == 0)
            {
                return null;
            }
            var polygons = new List<Polygon>();
            foreach (List<IntPoint> path in solution)
            {
                polygons.Add(PolygonExtensions.ToPolygon(path, tolerance));
            }
            return polygons;
        }

        /// <summary>
        /// Constructs the geometric difference between this Polygon and one or
        /// more supplied Polygons, using the default tolerance.
        /// </summary>
        /// <param name="polygons">The intersecting Polygons.</param>
        /// <returns>
        /// Returns a list of Polygons representing the subtraction of the supplied Polygons from this Polygon.
        /// Returns null if the area of this Polygon is entirely subtracted.
        /// Returns a list containing a representation of the perimeter of this Polygon if the Polygons do not intersect.
        /// </returns>
        public IList<Polygon> Difference(params Polygon[] polygons)
        {
            return Difference(polygons, Vector3.EPSILON);
        }

        /// <summary>
        /// Constructs the geometric difference between this Polygon and the supplied Polygon.
        /// </summary>
        /// <param name="polygon">The intersecting Polygon.</param>
        /// <param name="tolerance">An optional tolerance value.</param>
        /// <returns>
        /// Returns a list of Polygons representing the subtraction of the supplied Polygon from this Polygon.
        /// Returns null if the area of this Polygon is entirely subtracted.
        /// Returns a list containing a representation of the perimeter of this Polygon if the two Polygons do not intersect.
        /// </returns>
        public IList<Polygon> Difference(Polygon polygon, double tolerance = Vector3.EPSILON)
        {
            var thisPath = this.ToClipperPath(tolerance);
            var polyPath = polygon.ToClipperPath(tolerance);
            Clipper clipper = new Clipper();
            clipper.AddPath(thisPath, PolyType.ptSubject, true);
            clipper.AddPath(polyPath, PolyType.ptClip, true);
            var solution = new List<List<IntPoint>>();
            clipper.Execute(ClipType.ctDifference, solution, PolyFillType.pftNonZero);
            if (solution.Count == 0)
            {
                return null;
            }
            var polygons = new List<Polygon>();
            foreach (List<IntPoint> path in solution)
            {
                polygons.Add(PolygonExtensions.ToPolygon(path, tolerance));
            }
            return polygons;
        }

        /// <summary>
        /// Constructs the geometric difference between this Polygon and the supplied Polygons.
        /// </summary>
        /// <param name="difPolys">The list of intersecting Polygons.</param>
        /// <param name="tolerance">An optional tolerance value.</param>
        /// <returns>
        /// Returns a list of Polygons representing the subtraction of the supplied Polygons from this Polygon.
        /// Returns null if the area of this Polygon is entirely subtracted.
        /// Returns a list containing a representation of the perimeter of this Polygon if the two Polygons do not intersect.
        /// </returns>
        public IList<Polygon> Difference(IList<Polygon> difPolys, double tolerance = Vector3.EPSILON)
        {
            var thisPath = this.ToClipperPath(tolerance);
            var polyPaths = new List<List<IntPoint>>();
            foreach (Polygon polygon in difPolys)
            {
                polyPaths.Add(polygon.ToClipperPath(tolerance));
            }
            Clipper clipper = new Clipper();
            clipper.AddPath(thisPath, PolyType.ptSubject, true);
            clipper.AddPaths(polyPaths, PolyType.ptClip, true);
            var solution = new List<List<IntPoint>>();
            clipper.Execute(ClipType.ctDifference, solution);
            if (solution.Count == 0)
            {
                return null;
            }
            var polygons = new List<Polygon>();
            foreach (List<IntPoint> path in solution)
            {
                try
                {
                    polygons.Add(PolygonExtensions.ToPolygon(path.Distinct().ToList(), tolerance));
                }
                catch
                {
                    // swallow invalid polygons
                }
            }
            return polygons;
        }

        /// <summary>
        /// Constructs the Polygon intersections between this Polygon and the supplied Polygon.
        /// </summary>
        /// <param name="polygon">The intersecting Polygon.</param>
        /// <param name="tolerance">An optional tolerance.</param>
        /// <returns>
        /// Returns a list of Polygons representing the intersection of this Polygon with the supplied Polygon.
        /// Returns null if the two Polygons do not intersect.
        /// </returns>
        public IList<Polygon> Intersection(Polygon polygon, double tolerance = Vector3.EPSILON)
        {
            var thisPath = this.ToClipperPath(tolerance);
            var polyPath = polygon.ToClipperPath(tolerance);
            Clipper clipper = new Clipper();
            clipper.AddPath(thisPath, PolyType.ptSubject, true);
            clipper.AddPath(polyPath, PolyType.ptClip, true);
            var solution = new List<List<IntPoint>>();
            clipper.Execute(ClipType.ctIntersection, solution);
            if (solution.Count == 0)
            {
                return null;
            }
            var polygons = new List<Polygon>();
            foreach (List<IntPoint> path in solution)
            {
                polygons.Add(PolygonExtensions.ToPolygon(path, tolerance));
            }
            return polygons;
        }

        /// <summary>
        /// Constructs the geometric union between this Polygon and the supplied Polygon.
        /// </summary>
        /// <param name="polygon">The Polygon to be combined with this Polygon.</param>
        /// <param name="tolerance">An optional tolerance.</param>
        /// <returns>
        /// Returns a single Polygon from a successful union.
        /// Returns null if a union cannot be performed on the two Polygons.
        /// </returns>
        public Polygon Union(Polygon polygon, double tolerance = Vector3.EPSILON)
        {
            var thisPath = this.ToClipperPath(tolerance);
            var polyPath = polygon.ToClipperPath(tolerance);
            Clipper clipper = new Clipper();
            clipper.AddPath(thisPath, PolyType.ptSubject, true);
            clipper.AddPath(polyPath, PolyType.ptClip, true);
            var solution = new List<List<IntPoint>>();
            clipper.Execute(ClipType.ctUnion, solution);
            if (solution.Count > 1)
            {
                return null;
            }
            return solution.First().ToPolygon(tolerance);
        }

        /// <summary>
        /// Constructs the geometric union between this Polygon and one or more
        /// supplied polygons, using the default tolerance.
        /// </summary>
        /// <param name="polygons">The Polygons to be combined with this Polygon.</param>
        /// <returns>
        /// Returns a single Polygon from a successful union.
        /// Returns null if a union cannot be performed on the complete list of Polygons.
        /// </returns>
        public Polygon Union(params Polygon[] polygons)
        {
            return Union(polygons, Vector3.EPSILON);
        }

        /// <summary>
        /// Constructs the geometric union between this Polygon and the supplied list of Polygons.
        /// </summary>
        /// <param name="polygons">The list of Polygons to be combined with this Polygon.</param>
        /// <param name="tolerance">An optional tolerance.</param>
        /// <returns>
        /// Returns a single Polygon from a successful union.
        /// Returns null if a union cannot be performed on the complete list of Polygons.
        /// </returns>
        public Polygon Union(IList<Polygon> polygons, double tolerance = Vector3.EPSILON)
        {
            var thisPath = this.ToClipperPath(tolerance);
            var polyPaths = new List<List<IntPoint>>();
            foreach (Polygon polygon in polygons)
            {
                polyPaths.Add(polygon.ToClipperPath(tolerance));
            }
            Clipper clipper = new Clipper();
            clipper.AddPath(thisPath, PolyType.ptSubject, true);
            clipper.AddPaths(polyPaths, PolyType.ptClip, true);
            var solution = new List<List<IntPoint>>();
            clipper.Execute(ClipType.ctUnion, solution);
            if (solution.Count > 1)
            {
                return null;
            }
            return solution.First().Distinct().ToList().ToPolygon(tolerance);
        }

        /// <summary>
        /// Returns Polygons representing the symmetric difference between this Polygon and the supplied Polygon.
        /// </summary>
        /// <param name="polygon">The intersecting polygon.</param>
        /// <param name="tolerance">An optional tolerance.</param>
        /// <returns>
        /// Returns a list of Polygons representing the symmetric difference of this Polygon and the supplied Polygon.
        /// Returns a representation of this Polygon and the supplied Polygon if the Polygons do not intersect.
        /// </returns>
        public IList<Polygon> XOR(Polygon polygon, double tolerance = Vector3.EPSILON)
        {
            var thisPath = this.ToClipperPath(tolerance);
            var polyPath = polygon.ToClipperPath(tolerance);
            Clipper clipper = new Clipper();
            clipper.AddPath(thisPath, PolyType.ptSubject, true);
            clipper.AddPath(polyPath, PolyType.ptClip, true);
            var solution = new List<List<IntPoint>>();
            clipper.Execute(ClipType.ctUnion, solution);
            var polygons = new List<Polygon>();
            foreach (List<IntPoint> path in solution)
            {
                polygons.Add(PolygonExtensions.ToPolygon(path, tolerance));
            }
            return polygons;
        }

        /// <summary>
        /// Offset this polygon by the specified amount.
        /// </summary>
        /// <param name="offset">The amount to offset.</param>
        /// <param name="endType">The type of closure used for the offset polygon.</param>
        /// <param name="tolerance">An optional tolerance.</param>
        /// <returns>A new Polygon offset by offset.</returns>
        ///
        public override Polygon[] Offset(double offset, EndType endType = EndType.ClosedPolygon, double tolerance = Vector3.EPSILON)
        {
            return base.Offset(offset, endType, tolerance);
        }


        /// <summary>
        /// Get a collection a lines representing each segment of this polyline.
        /// </summary>
        /// <returns>A collection of Lines.</returns>
        public override Line[] Segments()
        {
            return SegmentsInternal(this.Vertices);
        }

        internal new static Line[] SegmentsInternal(IList<Vector3> vertices)
        {
            var lines = new Line[vertices.Count];
            for (var i = 0; i < vertices.Count; i++)
            {
                var a = vertices[i];
                var b = i == vertices.Count - 1 ? vertices[0] : vertices[i + 1];
                lines[i] = new Line(a, b);
            }
            return lines;
        }

        /// <summary>
        /// Reverse the direction of a polygon.
        /// </summary>
        /// <returns>Returns a new Polygon whose vertices are reversed.</returns>
        public new Polygon Reversed()
        {
            return new Polygon(this.Vertices.Reverse().ToArray());
        }

        /// <summary>
        /// Is this polygon equal to the provided polygon?
        /// </summary>
        /// <param name="obj"></param>
        public override bool Equals(object obj)
        {
            var p = obj as Polygon;
            if (p == null)
            {
                return false;
            }
            if (this.Vertices.Count != p.Vertices.Count)
            {
                return false;
            }

            for (var i = 0; i < this.Vertices.Count; i++)
            {
                if (!this.Vertices[i].Equals(p.Vertices[i]))
                {
                    return false;
                }
            }

            return true;
        }

        /// <summary>
        /// Test if this polygon has the same vertex count and shape as another, within tolerance.
        /// </summary>
        /// <param name="other">The other polygon.</param>
        /// <param name="tolerance">The optional tolerance value to use. If not supplied, the global tolerance will be used.</param>
        /// <param name="ignoreWinding">If true, polygons with opposite winding will be considered as equal.</param>
        /// <returns></returns>
        public bool IsAlmostEqualTo(Polygon other, double tolerance = Vector3.EPSILON, bool ignoreWinding = false)
        {
            var otherVertices = other.Vertices;
            if (otherVertices.Count != Vertices.Count) return false;
            if (ignoreWinding && other.Normal().Dot(Normal()) < 0)
            {
                //ensure winding is consistent
                otherVertices = other.Vertices.Reverse().ToList();
            }

            var firstVertex = Vertices[0];
            var distance = double.MaxValue;
            //find index of closest vertex to this 0 vertex
            int indexOffset = -1;
            for (int i = 0; i < otherVertices.Count; i++)
            {
                Vector3 otherVertex = otherVertices[i];
                var thisDistance = firstVertex.DistanceTo(otherVertex);
                if (thisDistance < distance)
                {
                    distance = thisDistance;
                    indexOffset = i;
                }
            }

            // rounding errors could occur in X and Y, so the max distance tolerance is the linear tolerance * sqrt(2).
            var distanceTolerance = Math.Sqrt(2) * tolerance;

            if (distance > distanceTolerance) return false;

            for (int i = 0; i < Vertices.Count; i++)
            {
                var thisVertex = Vertices[i];
                var otherVertex = otherVertices[(i + indexOffset) % otherVertices.Count];
                if (thisVertex.DistanceTo(otherVertex) > distanceTolerance)
                {
                    return false;
                }
            }

            return true;

        }

        /// <summary>
        /// Find the minimum-area rotated rectangle containing a set of points,
        /// calculated without regard for Z coordinate.
        /// </summary>
        /// <param name="points">The points to contain within the rectangle</param>
        /// <returns>A rectangular polygon that contains all input points</returns>
        public static Polygon FromAlignedBoundingBox2d(IEnumerable<Vector3> points)
        {
            var hull = ConvexHull.FromPoints(points);
            var minBoxArea = double.MaxValue;
            BBox3 minBox = new BBox3();
            Transform minBoxXform = new Transform();
            foreach (var edge in hull.Segments())
            {
                var edgeVector = edge.End - edge.Start;
                var xform = new Transform(Vector3.Origin, edgeVector, Vector3.ZAxis, 0);
                var invertedXform = new Transform(xform);
                invertedXform.Invert();
                var transformedPolygon = hull.TransformedPolygon(invertedXform);
                var bbox = new BBox3(transformedPolygon.Vertices);
                var bboxArea = (bbox.Max.X - bbox.Min.X) * (bbox.Max.Y - bbox.Min.Y);
                if (bboxArea < minBoxArea)
                {
                    minBoxArea = bboxArea;
                    minBox = bbox;
                    minBoxXform = xform;
                }
            }
            var xy = new Plane(Vector3.Origin, Vector3.ZAxis);
            var boxRect = Polygon.Rectangle(minBox.Min.Project(xy), minBox.Max.Project(xy));
            return boxRect.TransformedPolygon(minBoxXform);
        }

        /// <summary>
        /// Find a point that is guaranteed to be internal to the polygon.
        /// </summary>
        public Vector3 PointInternal()
        {
            var centroid = Centroid();
            if (Contains(centroid))
            {
                return centroid;
            }
            int currentIndex = 0;
            while (true)
            {
                if (currentIndex == Vertices.Count)
                {
                    return centroid;
                }
                // find midpoint of the diagonal between two non-adjacent vertices.
                // At any convex corner, this will be inside the boundary
                // (unless it passes all the way through to the other side — but
                // this can't be true for all corners). Inspired by
                // http://apodeline.free.fr/FAQ/CGAFAQ/CGAFAQ-3.html 3.6
                var a = Vertices[currentIndex];
                var b = Vertices[(currentIndex + 2) % Vertices.Count];
                var candidate = (a + b) * 0.5;
                if (Contains(candidate))
                {
                    return candidate;
                }
                currentIndex++;
            }
        }

        /// <summary>
        /// Get the hash code for the polygon.
        /// </summary>
        /// <returns></returns>
        public override int GetHashCode()
        {
            return this.Vertices.GetHashCode();
        }

        /// <summary>
        /// Project the specified vector onto the plane.
        /// </summary>
        /// <param name="p"></param>
        public Polygon Project(Plane p)
        {
            var projected = new Vector3[this.Vertices.Count];
            for (var i = 0; i < projected.Length; i++)
            {
                projected[i] = this.Vertices[i].Project(p);
            }
            return new Polygon(projected);
        }

        /// <summary>
        /// Project this Polygon onto a Plane along a vector.
        /// </summary>
        /// <param name="direction">The projection vector.</param>
        /// <param name="p">The Plane onto which to project the Polygon.</param>
        /// <returns>A Polygon projected onto the Plane.</returns>
        public Polygon ProjectAlong(Vector3 direction, Plane p)
        {
            var projected = new Vector3[this.Vertices.Count];
            for (var i = 0; i < this.Vertices.Count; i++)
            {
                projected[i] = this.Vertices[i].ProjectAlong(direction, p);
            }
            return new Polygon(projected);
        }

        /// <summary>
        /// Trim vertices from a polygon that lie near a given curve.
        /// </summary>
        /// <param name="curve">The curve used to trim the polygon</param>
        /// <param name="tolerance">Optional tolerance value.</param>
        public Polygon RemoveVerticesNearCurve(Curve curve, double tolerance = Vector3.EPSILON)
        {
            var newVertices = new List<Vector3>(this.Vertices.Count);
            foreach (var v in Vertices)
            {
                switch (curve)
                {
                    case Polygon polygon:
                        if (v.DistanceTo(polygon, out _) > tolerance)
                        {
                            newVertices.Add(v);
                        }
                        break;
                    case Polyline polyline:
                        if (v.DistanceTo(polyline, out _) > tolerance)
                        {
                            newVertices.Add(v);
                        }
                        break;
                    case Line line:
                        if (v.DistanceTo(line, out _) > tolerance)
                        {
                            newVertices.Add(v);
                        }
                        break;
                    default:
                        throw new ArgumentException("Unknown curve type for removing vertices.  Only Polygon, Polyline, and Line are supported.");
                }
            }
            return new Polygon(newVertices);
        }

        /// <summary>
        /// Remove collinear points from this Polygon.
        /// </summary>
        /// <returns>New Polygon without collinear points.</returns>
        public Polygon CollinearPointsRemoved()
        {
            int count = this.Vertices.Count;
            var unique = new List<Vector3>(count);

            if (!Vector3.AreCollinear(Vertices[count - 1], Vertices[0], Vertices[1]))
                unique.Add(Vertices[0]);

            for (int i = 1; i < count - 1; i++)
            {
                if (!Vector3.AreCollinear(Vertices[i - 1], Vertices[i], Vertices[i + 1]))
                    unique.Add(Vertices[i]);
            }

            if (!Vector3.AreCollinear(Vertices[count - 2], Vertices[count - 1], Vertices[0]))
                unique.Add(Vertices[count - 1]);

            return new Polygon(unique);
        }

        /// <summary>
        /// Get the transforms used to transform a Profile extruded along this Polyline.
        /// </summary>
        /// <param name="startSetback"></param>
        /// <param name="endSetback"></param>
        public override Transform[] Frames(double startSetback, double endSetback)
        {
            // Create an array of transforms with the same
            // number of items as the vertices.
            var result = new Transform[this.Vertices.Count];

            // Cache the normal so we don't have to recalculate
            // using Newell for every frame.
            var up = Normal();
            for (var i = 0; i < result.Length; i++)
            {
                var a = this.Vertices[i];
                result[i] = CreateMiterTransform(i, a, up);
            }
            return result;
        }

        /// <summary>
        /// The string representation of the Polygon.
        /// </summary>
        /// <returns>A string containing the string representations of this Polygon's vertices.</returns>
        public override string ToString()
        {
            return string.Join(", ", this.Vertices.Select(v => v.ToString()));
        }

        /// <summary>
        /// Calculate the length of the polygon.
        /// </summary>
        public override double Length()
        {
            var length = 0.0;
            for (var i = 0; i < this.Vertices.Count; i++)
            {
                var next = i == this.Vertices.Count - 1 ? 0 : i + 1;
                length += this.Vertices[i].DistanceTo(this.Vertices[next]);
            }
            return length;
        }

        /// <summary>
        /// Calculate the centroid of the polygon.
        /// </summary>
        public Vector3 Centroid()
        {
            var x = 0.0;
            var y = 0.0;
            var z = 0.0;
            foreach (var pnt in Vertices)
            {
                x += pnt.X;
                y += pnt.Y;
                z += pnt.Z;
            }
            return new Vector3(x / Vertices.Count, y / Vertices.Count, z / Vertices.Count);
        }

        /// <summary>
        /// Calculate the polygon's area.
        /// </summary>
        public double Area()
        {
            var area = 0.0;
            for (var i = 0; i <= this.Vertices.Count - 1; i++)
            {
                var j = (i + 1) % this.Vertices.Count;
                area += this.Vertices[i].X * this.Vertices[j].Y;
                area -= this.Vertices[i].Y * this.Vertices[j].X;
            }
            return area / 2.0;
        }

        /// <summary>
        /// Transform this polygon in place.
        /// </summary>
        /// <param name="t">The transform.</param>
        public void Transform(Transform t)
        {
            for (var i = 0; i < this.Vertices.Count; i++)
            {
                this.Vertices[i] = t.OfPoint(this.Vertices[i]);
            }
        }

        /// <summary>
        /// Transform a specified segment of this polygon in place.
        /// </summary>
        /// <param name="t">The transform. If it is not within the polygon plane, then an exception will be thrown.</param>
        /// <param name="i">The segment to transform. If it does not exist, then no work will be done.</param>
        public void TransformSegment(Transform t, int i)
        {
            this.TransformSegment(t, i, true, true);
        }

        /// <summary>
        /// Fillet all corners on this polygon.
        /// </summary>
        /// <param name="radius">The fillet radius.</param>
        /// <returns>A contour containing trimmed edge segments and fillets.</returns>
        public Contour Fillet(double radius)
        {
            var curves = new List<Curve>();
            Vector3 contourStart = new Vector3();
            Vector3 contourEnd = new Vector3();

            var segs = this.Segments();
            for (var i = 0; i < segs.Length; i++)
            {
                var a = segs[i];
                var b = i == segs.Length - 1 ? segs[0] : segs[i + 1];
                var fillet = a.Fillet(b, radius);

                var right = a.Direction().Cross(Vector3.ZAxis);
                var dot = b.Direction().Dot(right);
                var convex = dot <= 0.0;
                if (i > 0)
                {
                    var l = new Line(contourEnd, convex ? fillet.Start : fillet.End);
                    curves.Add(l);
                }
                else
                {
                    contourStart = convex ? fillet.Start : fillet.End;
                }
                contourEnd = convex ? fillet.End : fillet.Start;
                curves.Add(fillet);
            }
            curves.Add(new Line(contourEnd, contourStart));
            return new Contour(curves);
        }

        /// <summary>
        /// Get a point on the polygon at parameter u.
        /// </summary>
        /// <param name="u">A value between 0.0 and 1.0.</param>
        /// <param name="segmentIndex">The index of the segment containing parameter u.</param>
        /// <returns>Returns a Vector3 indicating a point along the Polygon length from its start vertex.</returns>
        protected override Vector3 PointAtInternal(double u, out int segmentIndex)
        {
            if (u < 0.0 || u > 1.0)
            {
                throw new Exception($"The value of u ({u}) must be between 0.0 and 1.0.");
            }

            var d = this.Length() * u;
            var totalLength = 0.0;
            for (var i = 0; i < this.Vertices.Count; i++)
            {
                var a = this.Vertices[i];
                var b = i == this.Vertices.Count - 1 ? this.Vertices[0] : this.Vertices[i + 1];
                var currLength = a.DistanceTo(b);
                var currVec = (b - a);
                if (totalLength <= d && totalLength + currLength >= d)
                {
                    segmentIndex = i;
                    return a + currVec * ((d - totalLength) / currLength);
                }
                totalLength += currLength;
            }
            segmentIndex = this.Vertices.Count - 1;
            return this.End;
        }

        // TODO: Investigate converting Polyline to IEnumerable<(Vector3, Vector3)>
        internal IEnumerable<(Vector3 from, Vector3 to)> Edges()
        {
            for (var i = 0; i < this.Vertices.Count; i++)
            {
                var from = this.Vertices[i];
                var to = i == this.Vertices.Count - 1 ? this.Vertices[0] : this.Vertices[i + 1];
                yield return (from, to);
            }
        }

        /// <summary>
        /// The normal of this polygon, according to Newell's Method.
        /// </summary>
        /// <returns>The unitized sum of the cross products of each pair of edges.</returns>
        public Vector3 Normal()
        {
            return this.Vertices.NormalFromPlanarWoundPoints();
        }

        /// <summary>
        /// Get the normal of each vertex on the polygon.
        /// </summary>
        /// <remarks>All normals will be the same since polygons are coplanar by definition.</remarks>
        /// <returns>A collection of unit vectors, each corresponding to a single vertex.</returns>
        protected override Vector3[] NormalsAtVertices()
        {
            // Create an array of transforms with the same number of items as the vertices.
            var result = new Vector3[this.Vertices.Count];

            // Since polygons must be coplanar, all vertex normals can match the polygon's normal.
            var normal = this.Normal();
            for (int i = 0; i < Vertices.Count; i++)
            {
                result[i] = normal;
            }
            return result;
        }

        /// <summary>
        /// A list of vertices describing the arc for rendering.
        /// </summary>
        internal override IList<Vector3> RenderVertices()
        {
            var verts = new List<Vector3>(this.Vertices);
            verts.Add(this.Start);
            return verts;
        }
    }

    /// <summary>
    /// Mode to apply a boolean operation
    /// </summary>
    public enum BooleanMode
    {
        /// <summary>
        /// A and not B
        /// </summary>
        Difference,
        /// <summary>
        /// A or B
        /// </summary>
        Union,
        /// <summary>
        /// A and B
        /// </summary>
        Intersection,
        /// <summary>
        /// Exclusive or — either A or B but not both.
        /// </summary>
        XOr
    }


    /// <summary>
    /// Controls the handling of internal regions in a polygon boolean operation.
    /// </summary>
    public enum VoidTreatment
    {
        /// <summary>
        /// Use an Even/Odd fill pattern to decide whether internal polygons are solid or void.
        /// This corresponds to Clipper's "EvenOdd" PolyFillType.
        /// </summary>
        PreserveInternalVoids = 0,
        /// <summary>
        /// Treat all contained or overlapping polygons as solid.
        /// This corresponds to Clipper's "Positive" PolyFillType.
        /// </summary>
        IgnoreInternalVoids = 1
    }

    /// <summary>
    /// Polygon extension methods.
    /// </summary>
    internal static class PolygonExtensions
    {
        /// <summary>
        /// Construct a clipper path from a Polygon.
        /// </summary>
        /// <param name="p"></param>
        /// <param name="tolerance">Optional tolerance value. If converting back to a polygon after the operation, be sure to use the same tolerance value.</param>
        /// <returns></returns>
        internal static List<IntPoint> ToClipperPath(this Polygon p, double tolerance = Vector3.EPSILON)
        {
            var scale = Math.Round(1.0 / tolerance);
            var path = new List<IntPoint>();
            foreach (var v in p.Vertices)
            {
                path.Add(new IntPoint(Math.Round(v.X * scale), Math.Round(v.Y * scale)));
            }
            return path;
        }

        /// <summary>
        /// Construct a Polygon from a clipper path
        /// </summary>
        /// <param name="p"></param>
        /// <param name="tolerance">Optional tolerance value. Be sure to use the same tolerance value as you used when converting to Clipper path.</param>
        /// <returns></returns>
        internal static Polygon ToPolygon(this List<IntPoint> p, double tolerance = Vector3.EPSILON)
        {
            var scale = Math.Round(1.0 / tolerance);
            var converted = new Vector3[p.Count];
            for (var i = 0; i < converted.Length; i++)
            {
                var v = p[i];
                converted[i] = new Vector3(v.X / scale, v.Y / scale);
            }
            try
            {
                return new Polygon(converted);
            }
            catch
            {
                // Often, the polygons coming back from clipper will have self-intersections, in the form of lines that go out and back.
                // here we make a last-ditch attempt to fix this and construct a new polygon.
                var cleanedVertices = Vector3.AttemptPostClipperCleanup(converted);
                try
                {
                    return new Polygon(cleanedVertices);
                }
                catch
                {
                    throw new Exception("Unable to clean up bad polygon resulting from a polygon boolean operation.");
                }
            }
        }

        public static IList<Polygon> Reversed(this IList<Polygon> polygons)
        {
            return polygons.Select(p => p.Reversed()).ToArray();
        }

        internal static ContourVertex[] ToContourVertexArray(this Polygon poly)
        {
            var contour = new List<ContourVertex>();
            foreach (var vert in poly.Vertices)
            {
                var cv = new ContourVertex();
                cv.Position = new Vec3 { X = vert.X, Y = vert.Y, Z = vert.Z };
                contour.Add(cv);
            }
            return contour.ToArray();
        }
    }
}<|MERGE_RESOLUTION|>--- conflicted
+++ resolved
@@ -952,16 +952,7 @@
             {
                 var polygon = polygons[i];
 
-<<<<<<< HEAD
                 // Add a results collection for each polygon. 
-=======
-                if (localPlane.IsCoplanar(planes[i]))
-                {
-                    throw new Exception("The trim could not be completed. One of the trimming planes was coplanar with the polygon being trimmed.");
-                }
-
-                // Add a results collection for each polygon.
->>>>>>> 9ed72f92
                 // This may or may not have results in it after processing.
                 results[i] = new List<Vector3>();
 
