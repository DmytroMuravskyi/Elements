--- conflicted
+++ resolved
@@ -92,17 +92,10 @@
         }
 
         /// <summary>
-<<<<<<< HEAD
         /// Extend this bounding box to contain the specified point.
         /// </summary>
         /// <param name="point">The point to include in the bounding box.</param>
         public void Extend(Vector3 point)
-=======
-        /// Extend a bounding box with a new point
-        /// </summary>
-        /// <param name="point">The point which should be inside the extended bounding box</param>
-        public BBox3 Extend(Vector3 point)
->>>>>>> ea464c61
         {
             var newMin = new Vector3(Min.X, Min.Y, Min.Z);
             if (point.X < this.Min.X) newMin.X = point.X;
@@ -115,7 +108,6 @@
             if (point.Y > this.Max.Y) newMax.Y = point.Y;
             if (point.Z > this.Max.Z) newMax.Z = point.Z;
             this.Max = newMax;
-            return this;
         }
 
         /// <summary>
