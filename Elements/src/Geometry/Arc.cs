using Elements.Validators;
using System;
using Newtonsoft.Json;
using System.Collections.Generic;

namespace Elements.Geometry
{
    /// <summary>
    /// An arc defined as a CCW rotation from the +X axis around a center between a start angle and an end angle.
    /// </summary>
    /// <example>
    /// [!code-csharp[Main](../../Elements/test/ArcTests.cs?name=example)]
    /// </example>
    public partial class Arc : TrimmedCurve<Circle>, IEquatable<Arc>
    {
        /// <summary>The angle from 0.0, in degrees, at which the arc will start with respect to the positive X axis.</summary>
        [JsonProperty("StartAngle", Required = Required.Always)]
        [System.ComponentModel.DataAnnotations.Range(0.0D, 360.0D)]
        public double StartAngle { get; protected set; }

        /// <summary>The angle from 0.0, in degrees, at which the arc will end with respect to the positive X axis.</summary>
        [JsonProperty("EndAngle", Required = Required.Always)]
        [System.ComponentModel.DataAnnotations.Range(0.0D, 360.0D)]
        public double EndAngle { get; protected set; }

        /// <summary>
        /// The radius of the arc.
        /// </summary>
        public double Radius
        {
            get
            {
                return this.BasisCurve.Radius;
            }
        }

        /// <summary>
        /// The center of the arc.
        /// </summary>
        public Vector3 Center
        {
            get
            {
                return this.BasisCurve.Transform.Origin;
            }
        }

        /// <summary>
        /// The start point of the arc.
        /// </summary>
        [JsonIgnore]
        public override Vector3 Start
        {
            get { return PointAt(this.Domain.Min); }
        }

        /// <summary>
        /// The end point of the arc.
        /// </summary>
        [JsonIgnore]
        public override Vector3 End
        {
            get { return PointAt(this.Domain.Max); }
        }

        /// <summary>
        /// Create a circular arc.
        /// </summary>
        public Arc(double radius)
        {
            this.BasisCurve = new Circle();
            this.StartAngle = 0;
            this.EndAngle = 360;
            this.Domain = new Domain1d(Units.DegreesToRadians(this.StartAngle), Units.DegreesToRadians(this.EndAngle));
        }

        /// <summary>
        /// Create an arc.
        /// </summary>
        /// <param name="center">The center of the arc.</param>
        /// <param name="radius">The radius of the arc.</param>
        /// <param name="startAngle">The angle from 0.0, in degrees, at which the arc will start with respect to the positive X axis.</param>
        /// <param name="endAngle">The angle from 0.0, in degrees, at which the arc will end with respect to the positive X axis.</param>
        [JsonConstructor]
        public Arc(Vector3 @center, double @radius, double @startAngle, double @endAngle) : base()
        {
            Validate(startAngle, endAngle, radius);
            this.BasisCurve = new Circle(@center, @radius);
            this.StartAngle = @startAngle;
            this.EndAngle = @endAngle;
            this.Domain = new Domain1d(Units.DegreesToRadians(@startAngle), Units.DegreesToRadians(@endAngle));
        }

        private void Validate(double startAngle, double endAngle, double radius)
        {
            if (!Validator.DisableValidationOnConstruction)
            {
                var span = Math.Abs(endAngle - startAngle);
                if (span > 360)
                {
                    throw new ArgumentOutOfRangeException($"The total span of the arc, {span} degrees, is greater than 360.0. The arc cannot be created.");
                }

                if (endAngle == startAngle)
                {
                    throw new ArgumentException($"The arc could not be created. The start angle ({startAngle}) cannot be equal to the end angle ({endAngle}).");
                }

                if (radius <= 0.0)
                {
                    throw new ArgumentOutOfRangeException($"The arc could not be created. The provided radius ({radius}) must be greater than 0.0.");
                }
            }
        }

        /// <summary>
        /// Create an arc.
        /// Constructs a circular basis curve internally with a default transform.
        /// </summary>
        /// <param name="radius">The radius of the arc.</param>
        /// <param name="startAngle">The angle from 0.0, in degrees, at which the arc will start with respect to the positive X axis.</param>
        /// <param name="endAngle">The angle from 0.0, in degrees, at which the arc will end with respect to the positive X axis.</param>
        public Arc(double radius, double startAngle, double endAngle)
            : base()
        {
            Validate(startAngle, endAngle, radius);
            this.BasisCurve = new Circle(radius);
            this.StartAngle = startAngle;
            this.EndAngle = endAngle;
            this.Domain = new Domain1d(Units.DegreesToRadians(@startAngle), Units.DegreesToRadians(@endAngle));
        }

        /// <summary>
        /// Create an arc.
        /// </summary>
        /// <param name="circle">The circle on which this arc is based.</param>
        /// <param name="startParameter">The parameter, from 0.0->2PI, of the start of the arc.</param>
        /// <param name="endParameter">The parameter, from 0.0->2PI, of the end of the arc.</param>
        public Arc(Circle circle, double startParameter, double endParameter)
        {
            Validate(Units.RadiansToDegrees(startParameter), Units.RadiansToDegrees(endParameter), circle.Radius);
            this.BasisCurve = circle;
            this.Domain = new Domain1d(startParameter, endParameter);
            this.StartAngle = Units.RadiansToDegrees(this.Domain.Min);
            this.EndAngle = Units.RadiansToDegrees(this.Domain.Max);
        }

        /// <summary>
        /// Create an arc.
        /// Constructs a circular basis curve internally with the provided transform.
        /// </summary>
        /// <param name="transform">The transform for the basis curve of the arc.</param>
        /// <param name="radius">The radius of the arc.</param>
        /// <param name="startParameter">The parameter, from 0.0->2PI, of the start of the arc.</param>
        /// <param name="endParameter">The parameter, from 0.0->2PI, of the end of the arc.</param>
        public Arc(Transform transform,
                   double radius = 1.0,
                   double startParameter = 0.0,
                   double endParameter = Math.PI * 2)
        {
            Validate(Units.RadiansToDegrees(startParameter), Units.RadiansToDegrees(endParameter), radius);
            this.BasisCurve = new Circle(transform, radius);
            this.Domain = new Domain1d(startParameter, endParameter);
            this.StartAngle = Units.RadiansToDegrees(this.Domain.Min);
            this.EndAngle = Units.RadiansToDegrees(this.Domain.Max);
        }

        /// <summary>
        /// Calculate the length of the arc.
        /// </summary>
        public override double Length()
        {
            return 2 * Math.PI * this.BasisCurve.Radius * (Math.Abs(this.EndAngle - this.StartAngle)) / 360.0;
        }

        /// <summary>
        /// The mid point of the line.
        /// </summary>
        public override Vector3 Mid()
        {
            return PointAt(this.Domain.Min + this.Domain.Length / 2);
        }

        /// <summary>
        /// Get an arc which is the reverse of this Arc.
        /// </summary>
        public Arc Reversed()
        {
            return new Arc(this.BasisCurve.Transform.Origin, this.BasisCurve.Radius, this.EndAngle, this.StartAngle);
        }

        /// <summary>
        /// Get a bounding box for this arc.
        /// </summary>
        /// <returns>A bounding box for this arc.</returns>
        public override BBox3 Bounds()
        {
            var delta = new Vector3(this.BasisCurve.Radius, this.BasisCurve.Radius, this.BasisCurve.Radius);
            var min = new Vector3(this.BasisCurve.Transform.Origin - delta);
            var max = new Vector3(this.BasisCurve.Transform.Origin + delta);
            return new BBox3(min, max);
        }

        /// <summary>
        /// Compute the plane of the arc.
        /// </summary>
        /// <returns>The plane in which the arc lies.</returns>
        public Plane Plane()
        {
            return BasisCurve.Transform.XY();
        }

        internal override double[] GetSampleParameters(double startSetbackDistance = 0.0,
                                                       double endSetbackDistance = 0.0)
        {
            var min = this.Domain.Min;
            var max = this.Domain.Max;

            var flip = max < min;

            if (flip)
            {
                max = this.Domain.Min;
                min = this.Domain.Max;
            }

            var startParam = ParameterAtDistanceFromParameter(startSetbackDistance, min);
            var endParam = ParameterAtDistanceFromParameter(this.Length() - endSetbackDistance, min);

            // Parameter calculations.
            var angleSpan = endParam - startParam;

            // Angle span: t
            // d = 2 * r * sin(t/2)
            var r = this.BasisCurve.Radius;
            var two_r = 2 * r;
            var d = Math.Min(MinimumChordLength, two_r);
            var t = 2 * Math.Asin(d / two_r);
            var div = (int)Math.Ceiling(angleSpan / t);

            var parameters = new double[div + 1];
            var step = angleSpan / div;
            for (var i = 0; i <= div; i++)
            {
                parameters[i] = startParam + i * step;
            }
            return parameters;
        }

        /// <summary>
        /// Is this arc equal to the provided arc?
        /// </summary>
        /// <param name="other">The arc to test.</param>
        /// <returns>Returns true if the two arcs are equal, otherwise false.</returns>
        public bool Equals(Arc other)
        {
            if (other == null)
            {
                return false;
            }
            return this.BasisCurve.Transform.Origin.Equals(other.BasisCurve.Transform.Origin) && this.StartAngle == other.StartAngle && this.EndAngle == other.EndAngle;
        }

        /// <summary>
        /// Return the arc which is the complement of this arc.
        /// </summary>
        public Arc Complement()
        {
            var complementSpan = 360.0 - (this.EndAngle - this.StartAngle);
            var newEnd = this.StartAngle;
            var newStart = this.EndAngle;
            if (newStart > newEnd)
            {
                newStart = newStart - 360.0;
            }
            return new Arc(this.BasisCurve.Transform.Origin, this.BasisCurve.Radius, newStart, newEnd);
        }

        /// <summary>
        /// Construct a transformed copy of this Curve.
        /// </summary>
        /// <param name="transform">The transform to apply.</param>
        public override Curve Transformed(Transform transform)
        {
            return TransformedArc(transform);
        }

        /// <summary>
        /// Construct a transformed copy of this Arc.
        /// </summary>
        /// <param name="transform">The transform to apply.</param>
        public Arc TransformedArc(Transform transform)
        {
            return new Arc(transform.OfPoint(this.BasisCurve.Transform.Origin), this.BasisCurve.Radius, StartAngle, EndAngle);
        }

        /// <summary>
        /// Get the point at parameter u.
        /// </summary>
        /// <returns>The point at parameter u if us is within the trim, otherwise an exception is thrown.</returns>
        public override Vector3 PointAt(double u)
        {
            if (!this.Domain.Includes(u, true))
            {
                throw new Exception($"The parameter {u} is not on the trimmed portion of the basis curve. The parameter must be between {Domain.Min} and {Domain.Max}.");
            }
            return this.BasisCurve.PointAt(u);
        }

        /// <summary>
        /// Get the transform at parameter u.
        /// </summary>
        /// <returns>The transform at parameter u if us is within the trim, otherwise an exception is thrown.</returns>
        public override Transform TransformAt(double u)
        {
            if (!this.Domain.Includes(u, true))
            {
                throw new Exception($"The parameter {u} is not on the trimmed portion of the basis curve. The parameter must be between {Domain.Min} and {Domain.Max}.");
            }
            return this.BasisCurve.TransformAt(u);
        }

        /// <summary>
        /// Create a polyline through a set of points along the curve.
        /// </summary>
        /// <param name="divisions">The number of divisions of the curve.</param>
        /// <returns>A polyline.</returns>
        public override Polyline ToPolyline(int divisions = 10)
        {
            var pts = new List<Vector3>(divisions + 1);
            var step = this.Domain.Length / divisions;
            for (var t = this.Domain.Min; t < this.Domain.Max; t += step)
            {
                pts.Add(PointAt(t));
            }

            // We don't go all the way to the end parameter, and 
            // add it here explicitly because rounding errors can
            // cause small imprecision which accumulates to make
            // the final parameter slightly more/less than the actual
            // end parameter.
            pts.Add(PointAt(this.Domain.Max));
            return new Polyline(pts);
        }

        /// <summary>
        /// Get the parameter at a distance from the start parameter along the curve.
        /// </summary>
        /// <param name="distance">The distance from the start parameter.</param>
        /// <param name="start">The parameter from which to measure the distance.</param>
        public override double ParameterAtDistanceFromParameter(double distance, double start)
        {
            if (!Domain.Includes(start, true))
            {
                throw new Exception($"The parameter {start} is not on the trimmed portion of the basis curve. The parameter must be between {Domain.Min} and {Domain.Max}.");
            }

            if (distance == 0.0)
            {
                return start;
            }

<<<<<<< HEAD
            return this.BasisCurve.ParameterAtDistanceFromParameter(distance, start, reversed);
=======
            return this.BasisCurve.ParameterAtDistanceFromParameter(distance, start);
>>>>>>> 701ae9ed
        }
    }
}<|MERGE_RESOLUTION|>--- conflicted
+++ resolved
@@ -360,11 +360,7 @@
                 return start;
             }
 
-<<<<<<< HEAD
-            return this.BasisCurve.ParameterAtDistanceFromParameter(distance, start, reversed);
-=======
             return this.BasisCurve.ParameterAtDistanceFromParameter(distance, start);
->>>>>>> 701ae9ed
         }
     }
 }