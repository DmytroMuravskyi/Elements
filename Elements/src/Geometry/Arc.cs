--- conflicted
+++ resolved
@@ -213,10 +213,6 @@
         internal override double[] GetSampleParameters(double startSetbackDistance = 0.0,
                                                        double endSetbackDistance = 0.0)
         {
-<<<<<<< HEAD
-=======
-
->>>>>>> 28a622f9
             var min = this.Domain.Min;
             var max = this.Domain.Max;
 
