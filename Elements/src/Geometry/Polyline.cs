using Elements.Geometry.Interfaces;
using Newtonsoft.Json;
using System;
using System.Collections.Generic;
using System.Linq;
using ClipperLib;

namespace Elements.Geometry
{
    /// <summary>
    /// A continuous set of lines.
    /// </summary>
    /// <example>
    /// [!code-csharp[Main](../../Elements/test/PolylineTests.cs?name=example)]
    /// </example>
    public partial class Polyline : ICurve, IEquatable<Polyline>
    {

        /// <summary>
        /// Construct a polyline from points. This is a convenience constructor
        /// that can be used like this: `new Polyline((0,0,0), (10,0,0), (10,10,0))`
        /// </summary>
        /// <param name="vertices">The vertices of the polyline.</param>
        public Polyline(params Vector3[] vertices) : this(new List<Vector3>(vertices))
        {

        }

        /// <summary>
        /// Calculate the length of the polygon.
        /// </summary>
        public override double Length()
        {
            var length = 0.0;
            for (var i = 0; i < this.Vertices.Count - 1; i++)
            {
                length += this.Vertices[i].DistanceTo(this.Vertices[i + 1]);
            }
            return length;
        }

        /// <summary>
        /// The start of the polyline.
        /// </summary>
        [JsonIgnore]
        public Vector3 Start
        {
            get { return this.Vertices[0]; }
        }

        /// <summary>
        /// The end of the polyline.
        /// </summary>
        [JsonIgnore]
        public Vector3 End
        {
            get { return this.Vertices[this.Vertices.Count - 1]; }
        }

        /// <summary>
        /// Reverse the direction of a polyline.
        /// </summary>
        /// <returns>Returns a new polyline with opposite winding.</returns>
        public Polyline Reversed()
        {
            var revVerts = new List<Vector3>(this.Vertices);
            revVerts.Reverse();
            return new Polyline(revVerts);
        }

        /// <summary>
        /// Get a string representation of this polyline.
        /// </summary>
        /// <returns></returns>
        public override string ToString()
        {
            return string.Join<Vector3>(",", this.Vertices);
        }

        /// <summary>
        /// Get a collection a lines representing each segment of this polyline.
        /// </summary>
        /// <returns>A collection of Lines.</returns>
        public virtual Line[] Segments()
        {
            return SegmentsInternal(this.Vertices);
        }

        /// <summary>
        /// Get a point on the polygon at parameter u.
        /// </summary>
        /// <param name="u">A value between 0.0 and 1.0.</param>
        /// <returns>Returns a Vector3 indicating a point along the Polygon length from its start vertex.</returns>
        public override Vector3 PointAt(double u)
        {
            var segmentIndex = 0;
            var p = PointAtInternal(u, out segmentIndex);
            return p;
        }

        /// <summary>
        /// Get the Transform at the specified parameter along the Polygon.
        /// </summary>
        /// <param name="u">The parameter on the Polygon between 0.0 and 1.0.</param>
        /// <returns>A Transform with its Z axis aligned trangent to the Polygon.</returns>
        public override Transform TransformAt(double u)
        {
            if (u < 0.0 || u > 1.0)
            {
                throw new ArgumentOutOfRangeException($"The provided value for u ({u}) must be between 0.0 and 1.0.");
            }

            var segmentIndex = 0;
            var o = PointAtInternal(u, out segmentIndex);
            Vector3 x = Vector3.XAxis; // Vector3: Convert to XAxis

            // Check if the provided parameter is equal
            // to one of the vertices.
            Vector3 a = new Vector3();
            var isEqualToVertex = false;
            foreach (var v in this.Vertices)
            {
                if (v.Equals(o))
                {
                    isEqualToVertex = true;
                    a = v;
                }
            }

            var normals = this.NormalsAtVertices();

            if (isEqualToVertex)
            {
                var idx = this.Vertices.IndexOf(a);

                if (idx == 0 || idx == this.Vertices.Count - 1)
                {
                    return CreateOrthogonalTransform(idx, a, normals[idx]);
                }
                else
                {
                    return CreateMiterTransform(idx, a, normals[idx]);
                }
            }

            var d = this.Length() * u;
            var totalLength = 0.0;
            var segments = Segments();
            var normal = new Vector3();
            for (var i = 0; i < segments.Length; i++)
            {
                var s = segments[i];
                var currLength = s.Length();
                if (totalLength <= d && totalLength + currLength >= d)
                {
                    var parameterOnSegment = (d - totalLength) / currLength;
                    o = s.PointAt(parameterOnSegment);
                    var previousNormal = normals[i];
                    var nextNormal = normals[(i + 1) % this.Vertices.Count];
                    normal = ((nextNormal - previousNormal) * parameterOnSegment + previousNormal).Unitized();
                    x = s.Direction().Cross(normal);
                    break;
                }
                totalLength += currLength;
            }
            return new Transform(o, x, normal, x.Cross(normal));
        }

        /// <summary>
        /// Construct a transformed copy of this Polyline.
        /// </summary>
        /// <param name="transform">The transform to apply.</param>
        public Polyline TransformedPolyline(Transform transform)
        {
            if (transform == null)
            {
                return this;
            }

            var transformed = new Vector3[this.Vertices.Count];
            for (var i = 0; i < transformed.Length; i++)
            {
                transformed[i] = transform.OfPoint(this.Vertices[i]);
            }
            var p = new Polyline(transformed);
            return p;
        }

        /// <summary>
        /// Construct a transformed copy of this Curve.
        /// </summary>
        /// <param name="transform">The transform to apply.</param>
        public override Curve Transformed(Transform transform)
        {
            if (transform == null)
            {
                return this;
            }

            return TransformedPolyline(transform);
        }

        /// <summary>
        /// Transform a specified segment of this polyline in place.
        /// </summary>
        /// <param name="t">The transform. If it is not within the polygon plane, then an exception will be thrown.</param>
        /// <param name="i">The segment to transform. If it does not exist, then no work will be done.</param>
        /// <param name="isClosed">If set to true, the segment between the start end end point will be considered a valid target.</param>
        /// <param name="isPlanar">If set to true, an exception will be thrown if the resultant shape is no longer planar.</param>
        public void TransformSegment(Transform t, int i, bool isClosed = false, bool isPlanar = false)
        {
            var v = this.Vertices;

            if (i < 0 || i > v.Count)
            {
                // Segment index is out of range, do no work.
                return;
            }

            var candidates = new List<Vector3>(this.Vertices);

            var endIndex = (i + 1) % v.Count;

            candidates[i] = t.OfPoint(v[i]);
            candidates[endIndex] = t.OfPoint(v[endIndex]);

            // All motion for a triangle results in a planar shape, skip this case.
            var enforcePlanar = v.Count != 3 && isPlanar;

            if (enforcePlanar && !candidates.AreCoplanar())
            {
                throw new Exception("Segment transformation must be within the polygon's plane.");
            }

            this.Vertices = candidates;
        }

        /// <summary>
        /// Get the normal of each vertex on the polyline.
        /// </summary>
        /// <returns>A collection of unit vectors, each corresponding to a single vertex.</returns>
        protected virtual Vector3[] NormalsAtVertices()
        {
            // Vertex normals will be the cross product of the previous edge and the next edge.
            var nextDirection = (this.Vertices[1] - this.Vertices[0]).Unitized();

            // At the first point, use either the next non-collinear edge or a cardinal direction to choose a normal.
            var previousDirection = new Vector3();
            if (Vector3Extensions.AreCollinear(this.Vertices))
            {
                // If the polyline is collinear, use whichever cardinal direction isn't collinear with it.
                if (Math.Abs(nextDirection.Dot(Vector3.YAxis)) < 1 - Vector3.EPSILON)
                {
                    previousDirection = Vector3.YAxis;
                }
                else
                {
                    previousDirection = Vector3.XAxis;
                }
            }
            else
            {
                // Find the next non-collinear edge and use that to hint the normal of the first vertex.
                for (var i = 2; i < this.Vertices.Count; i++)
                {
                    previousDirection = (this.Vertices[i] - this.Vertices[1]).Unitized();
                    if (Math.Abs(previousDirection.Dot(nextDirection)) > 1 - Vector3.EPSILON)
                    {
                        break;
                    }
                }
            }

            // Create an array of transforms with the same number of items as the vertices.
            var result = new Vector3[this.Vertices.Count];
            var previousNormal = new Vector3();
            for (var i = 0; i < result.Length; i++)
            {
                // If this vertex has a bend, use the normal computed from the previous and next edges.
                // Otherwise keep using the normal frnom the previous bend.
                if (i < result.Length - 1)
                {
                    var direction = (this.Vertices[i + 1] - this.Vertices[i]).Unitized();
                    if (Math.Abs(nextDirection.Dot(direction)) < 1 - Vector3.EPSILON)
                    {
                        previousDirection = nextDirection;
                        nextDirection = direction;
                    }
                }
                var normal = nextDirection.Cross(previousDirection);

                // Flip the normal if it's pointing away from the previous point's normal.
                if (i > 1 && previousNormal.Dot(normal) < 0)
                {
                    normal *= -1;
                }
                result[i] = normal.Unitized();
                previousNormal = normal;
            }
            return result;
        }

        /// <summary>
        /// Get the transforms used to transform a Profile extruded along this Polyline.
        /// </summary>
        /// <param name="startSetback"></param>
        /// <param name="endSetback"></param>
        public override Transform[] Frames(double startSetback, double endSetback)
        {
            var normals = this.NormalsAtVertices();

            // Create an array of transforms with the same number of items as the vertices.
            var result = new Transform[this.Vertices.Count];
            for (var i = 0; i < result.Length; i++)
            {
                var a = this.Vertices[i];
                result[i] = CreateOrthogonalTransform(i, a, normals[i]);
            }
            return result;
        }

        /// <summary>
        /// Get the bounding box for this curve.
        /// </summary>
        public override BBox3 Bounds()
        {
            return new BBox3(this.Vertices);
        }

        /// <summary>
        /// Compute the Plane defined by the first three non-collinear vertices of the Polygon.
        /// </summary>
        /// <returns>A Plane.</returns>
        public virtual Plane Plane()
        {
            var xform = Vertices.ToTransform();
            return xform.OfPlane(new Plane(Vector3.Origin, Vector3.ZAxis));
        }

        /// <summary>
        /// A list of vertices describing the arc for rendering.
        /// </summary>
        internal override IList<Vector3> RenderVertices()
        {
            return this.Vertices;
        }

        /// <summary>
        /// Check for coincident vertices in the supplied vertex collection.
        /// </summary>
        /// <param name="vertices"></param>
        protected void CheckCoincidenceAndThrow(IList<Vector3> vertices)
        {
            for (var i = 0; i < vertices.Count; i++)
            {
                for (var j = 0; j < vertices.Count; j++)
                {
                    if (i == j)
                    {
                        continue;
                    }
                    if (vertices[i].IsAlmostEqualTo(vertices[j]))
                    {
                        throw new ArgumentException($"The polyline could not be created. Two vertices were almost equal: {i} {vertices[i]} {j} {vertices[j]}.");
                    }
                }
            }
        }

        /// <summary>
        /// Check if any of the polygon segments have zero length.
        /// </summary>
        internal static void CheckSegmentLengthAndThrow(IList<Line> segments)
        {
            foreach (var s in segments)
            {
                if (s.Length() == 0)
                {
                    throw new ArgumentException("A segment fo the polyline has zero length.");
                }
            }
        }

        /// <summary>
        /// Check for self-intersection in the supplied line segment collection.
        /// </summary>
        /// <param name="t">The transform representing the plane of the polygon.</param>
        /// <param name="segments"></param>
        internal static void CheckSelfIntersectionAndThrow(Transform t, IList<Line> segments)
        {
            var segmentsTrans = new List<Line>();

            foreach (var l in segments)
            {
                segmentsTrans.Add(l.TransformedLine(t));
            };

            for (var i = 0; i < segmentsTrans.Count; i++)
            {
                for (var j = 0; j < segmentsTrans.Count; j++)
                {
                    if (i == j)
                    {
                        // Don't check against itself.
                        continue;
                    }

                    if (segmentsTrans[i].Intersects2D(segmentsTrans[j]))
                    {
                        throw new ArgumentException($"The polyline could not be created. Segments {i} and {j} intersect.");
                    }
                }
            }
        }

        internal static Line[] SegmentsInternal(IList<Vector3> vertices)
        {
            var result = new Line[vertices.Count - 1];
            for (var i = 0; i < vertices.Count - 1; i++)
            {
                var a = vertices[i];
                var b = vertices[i + 1];
                result[i] = new Line(a, b);
            }
            return result;
        }

        /// <summary>
        /// Generates a transform that expresses the plane of a miter join at a point on the curve.
        /// </summary>
        protected Transform CreateMiterTransform(int i, Vector3 a, Vector3 up)
        {
            var b = i == 0 ? this.Vertices[this.Vertices.Count - 1] : this.Vertices[i - 1];
            var c = i == this.Vertices.Count - 1 ? this.Vertices[0] : this.Vertices[i + 1];
            var l1 = (a - b).Unitized();
            var l2 = (c - a).Unitized();
            var x1 = l1.Cross(up);
            var x2 = l2.Cross(up);
            var x = x1.Average(x2);
            return new Transform(this.Vertices[i], x, x.Cross(up));
        }

        private Transform CreateOrthogonalTransform(int i, Vector3 a, Vector3 up)
        {
            Vector3 b, x, c;

            if (i == 0)
            {
                b = this.Vertices[i + 1];
                var z = (a - b).Unitized();
                return new Transform(a, up.Cross(z), z);
            }
            else if (i == this.Vertices.Count - 1)
            {
                b = this.Vertices[i - 1];
                var z = (b - a).Unitized();
                return new Transform(a, up.Cross(z), z);
            }
            else
            {
                b = this.Vertices[i - 1];
                c = this.Vertices[i + 1];
                var v1 = (b - a).Unitized();
                var v2 = (c - a).Unitized();
                x = v1.Average(v2).Negate();
                return new Transform(this.Vertices[i], x, x.Cross(up));
            }
        }

        /// <summary>
        /// Get a point on the polygon at parameter u.
        /// </summary>
        /// <param name="u">A value between 0.0 and 1.0.</param>
        /// <param name="segmentIndex">The index of the segment containing parameter u.</param>
        /// <returns>Returns a Vector3 indicating a point along the Polygon length from its start vertex.</returns>
        protected virtual Vector3 PointAtInternal(double u, out int segmentIndex)
        {
            if (u < 0.0 || u > 1.0)
            {
                throw new Exception($"The value of u ({u}) must be between 0.0 and 1.0.");
            }

            var d = this.Length() * u;
            var totalLength = 0.0;
            for (var i = 0; i < this.Vertices.Count - 1; i++)
            {
                var a = this.Vertices[i];
                var b = this.Vertices[i + 1];
                var currLength = a.DistanceTo(b);
                var currVec = (b - a);
                if (totalLength <= d && totalLength + currLength >= d)
                {
                    segmentIndex = i;
                    return a + currVec * ((d - totalLength) / currLength);
                }
                totalLength += currLength;
            }
            segmentIndex = this.Vertices.Count - 1;
            return this.End;
        }

        /// <summary>
        /// Offset this polyline by the specified amount.
        /// </summary>
        /// <param name="offset">The amount to offset.</param>
        /// <param name="endType">The closure type to use on the offset polygon.</param>
        /// <param name="tolerance">An optional tolerance.</param>
        /// <returns>A new closed Polygon offset in all directions by offset from the polyline.</returns>
        public virtual Polygon[] Offset(double offset, EndType endType, double tolerance = Vector3.EPSILON)
        {
            var clipperScale = 1.0 / tolerance;
            var path = this.ToClipperPath(tolerance);

            var solution = new List<List<IntPoint>>();
            var co = new ClipperOffset();
            ClipperLib.EndType clEndType;
            switch (endType)
            {
                case EndType.Butt:
                    clEndType = ClipperLib.EndType.etOpenButt;
                    break;
                case EndType.ClosedPolygon:
                    clEndType = ClipperLib.EndType.etClosedPolygon;
                    break;
                case EndType.Square:
                default:
                    clEndType = ClipperLib.EndType.etOpenSquare;
                    break;
            }
            co.AddPath(path, JoinType.jtMiter, clEndType);
            co.Execute(ref solution, offset * clipperScale);  // important, scale also used here

            var result = new Polygon[solution.Count];
            for (var i = 0; i < result.Length; i++)
            {
                result[i] = solution[i].ToPolygon(tolerance);
            }
            return result;
        }

        /// <summary>
        /// Offset this polyline by the specified amount, only on one side.
        /// </summary>
        /// <remarks>This blunts sharp corners to keep widths close to the target.</remarks>
        /// <param name="offset">The amount to offset.</param>
        /// <param name="flip">Offset on the opposite of the default side. The default is to draw on the +X side of a polyline that goes up the +Y axis.</param>
        /// <returns>An array of polygons that are extruded from each segment of the polyline.</returns>
        public Polygon[] OffsetOnSide(double offset, bool flip)
        {
            var polygons = new List<Polygon>();
            if (this.Vertices.Count <= 1)
            {
                return polygons.ToArray();
            }

            var isCycle = this.Vertices.Count > 2 && this.Vertices[0].DistanceTo(this.Vertices.Last()) <= offset / 2;
            var segments = this.Segments();

            // Step through each point, collecting info on what its join will look like.
            var joinInfo = new List<Vector3[]>();
            for (var vertexIndex = 0; vertexIndex < this.Vertices.Count; vertexIndex++)
            {
                var vertex = this.Vertices[vertexIndex];

                // Don't draw both the first and last point if treating as a cycle.
                if (isCycle && vertexIndex == this.Vertices.Count - 1)
                {
                    continue;
                }

                Line previousSegment = null;
                Line previousOffsetSegment = null;
                if (vertexIndex - 1 >= 0 || isCycle)
                {
                    if (vertexIndex == 0)
                    {
                        previousSegment = new Line(this.Vertices[this.Vertices.Count - 2], vertex);
                    }
                    else
                    {
                        previousSegment = segments[vertexIndex - 1];
                    }
                    previousOffsetSegment = previousSegment.Offset(offset, flip);
                }

                Line nextSegment = null;
                Line nextOffsetSegment = null;
                if (vertexIndex + 1 < this.Vertices.Count || isCycle)
                {
                    if (vertexIndex + 1 == this.Vertices.Count)
                    {
                        nextSegment = new Line(vertex, this.Vertices[0]);
                    }
                    else
                    {
                        nextSegment = segments[vertexIndex];
                    }
                    nextOffsetSegment = nextSegment.Offset(offset, flip);
                }

                var joinPoints = new List<Vector3>();
                if (previousOffsetSegment != null && nextOffsetSegment != null)
                {
                    // Find where the virtual edges would naturally intersect.
                    var intersects = previousOffsetSegment.Intersects(nextOffsetSegment, out Vector3 offsetIntersection, true);

                    // When the end of one of the thickened segments overlaps with the other one, the intersection point may be very far away.
                    // Address this by either picking an intersection point on one of the thickened segments or adding a cap (which happens when offsetIntersection is null)
                    if (intersects)
                    {
                        // Identify if the offset interection lands beyond the previous point or beyond the next point in the polyline.
                        if (previousOffsetSegment.Start.DistanceTo(previousOffsetSegment.End) < previousOffsetSegment.End.DistanceTo(offsetIntersection) &&
                            previousOffsetSegment.Start.DistanceTo(offsetIntersection) < previousOffsetSegment.End.DistanceTo(offsetIntersection))
                        {
                            // The edge at the end of the outgoing segment.
                            var endOfNextSegment = new Line(nextOffsetSegment.End, nextSegment.End);
                            if (previousOffsetSegment.Intersects(endOfNextSegment, out Vector3 endOfNextSegmentIntersection))
                            {
                                // If the virtual offset point of the next line segment is inside the previous segment, the incoming virtual edge should be inside the outgoing thickened segment.
                                offsetIntersection = endOfNextSegmentIntersection;
                            }
                            else if (previousSegment.Intersects(endOfNextSegment, out _))
                            {
                                // If the next point is entirely inside the previous segment, add a cap since any accute angle would be too narrow.
                                intersects = false;
                            }
                            else
                            {
                                previousOffsetSegment.Start.DistanceTo(nextOffsetSegment, out offsetIntersection);
                            }
                        }
                        else if (nextOffsetSegment.Start.DistanceTo(nextOffsetSegment.End) < nextOffsetSegment.Start.DistanceTo(offsetIntersection) &&
                            nextOffsetSegment.Start.DistanceTo(offsetIntersection) > nextOffsetSegment.End.DistanceTo(offsetIntersection))
                        {
                            // The edge at the end of the incoming segment.
                            var endOfPreviousSegment = new Line(previousOffsetSegment.Start, previousSegment.Start);
                            if (nextOffsetSegment.Intersects(endOfPreviousSegment, out Vector3 endOfPreviousSegmentIntersection))
                            {
                                // If the virtual offset point of the previous line segment is inside the next segment, the outgoing virtual edge should be inside the incoming thickened segment.
                                offsetIntersection = endOfPreviousSegmentIntersection;
                            }
                            else if (nextSegment.Intersects(endOfPreviousSegment, out _))
                            {
                                // If the previous point is entirely inside the next segment, add a cap since any accute angle would be too narrow.
                                intersects = false;
                            }
                            else
                            {
                                nextOffsetSegment.End.DistanceTo(previousOffsetSegment, out offsetIntersection);
                            }
                        }
                    }

                    var isAcuteExteriorAngle = false;
                    if (intersects)
                    {
                        isAcuteExteriorAngle = nextOffsetSegment.Direction().Dot((offsetIntersection - vertex).Unitized()) < Math.Cos(Math.PI * -3 / 4);
                    }

                    // Tight joins should get a cap, to maintain minimum width.
                    if (!intersects ||
                        isAcuteExteriorAngle &&
                        (previousOffsetSegment.End.DistanceTo(offsetIntersection) > offset ||
                        nextOffsetSegment.Start.DistanceTo(offsetIntersection) > offset))
                    {
                        var offsetPoint1 = previousOffsetSegment.Direction() * offset + previousOffsetSegment.End;
                        var offsetPoint2 = nextOffsetSegment.Direction() * (offset * -1) + nextOffsetSegment.Start;
                        joinPoints.Add(offsetPoint1);
                        if (offsetPoint1.DistanceTo(offsetPoint2) != 0)
                        {
                            joinPoints.Add(offsetPoint2);
                        }
                    }
                    else
                    {
                        joinPoints.Add(offsetIntersection);
                    }
                }
                else if (previousOffsetSegment != null)
                {
                    joinPoints.Add(previousOffsetSegment.End);
                }
                else if (nextOffsetSegment != null)
                {
                    joinPoints.Add(nextOffsetSegment.Start);
                }
                else
                {
                    continue;
                }

                joinPoints.Add(vertex);
                joinInfo.Add(joinPoints.ToArray());
            }

            // Create a polygon for each point's join, connecting back to the end of the previous point's join.
            for (var joinIndex = 0; joinIndex < joinInfo.Count; joinIndex++)
            {
                if (joinIndex == 0 && !isCycle)
                {
                    continue;
                }

                var joinPoints = joinInfo[joinIndex];
                var previousJoinPoints = joinIndex > 0 ? joinInfo[joinIndex - 1] : joinInfo.Last();
                var vertices = new List<Vector3>();
                vertices.Add(previousJoinPoints.Last());
                vertices.Add(previousJoinPoints[previousJoinPoints.Length - 2]);
                vertices.AddRange(joinPoints);
                var polygon = new Polygon(vertices);
                if (polygon.IsClockWise())
                {
                    polygons.Add(polygon.Reversed());
                }
                else
                {
                    polygons.Add(polygon);
                }
            }

            return polygons.ToArray();
        }

        /// <summary>
        /// Does this polyline equal the provided polyline?
        /// </summary>
        /// <param name="other"></param>
        /// <returns></returns>
        public bool Equals(Polyline other)
        {
            if (this.Vertices.Count != other.Vertices.Count)
            {
                return false;
            }
            for (var i = 0; i < Vertices.Count; i++)
            {
                if (!this.Vertices[i].Equals(other.Vertices[i]))
                {
                    return false;
                }
            }
            return true;
        }

        /// <summary>
        /// Identify any shared segments between two polylines.
        /// </summary>
        /// <param name="a">The first polyline to compare.</param>
        /// <param name="b">The second polyline to compare.</param>
        /// <param name="isClosed">Flag as closed to include segment between first and last vertex.</param>
        /// <returns>Returns a list of tuples of indices for the segments that match in each polyline.</returns>
        public static List<(int indexOnA, int indexOnB)> SharedSegments(Polyline a, Polyline b, bool isClosed = false)
        {
            var result = new List<(int, int)>();

            // Abbreviate lists to compare
            var va = a.Vertices;
            var vb = b.Vertices;

            for (var i = 0; i < va.Count; i++)
            {
                var ia = va[i];
                var ib = va[(i + 1) % va.Count];

                var iterations = isClosed ? vb.Count : vb.Count - 1;

                for (var j = 0; j < iterations; j++)
                {
                    var ja = vb[j];

                    if (ia.IsAlmostEqualTo(ja))
                    {
                        // Current vertices match, compare next vertices
                        var jNext = (j + 1) % vb.Count;
                        var jPrev = j == 0 ? vb.Count - 1 : j - 1;

                        var jb = vb[jNext];
                        var jc = vb[jPrev];

                        if (ib.IsAlmostEqualTo(jb))
                        {
                            // Match is current segment a and current segment b
                            result.Add((i, j));
                        }

                        if (ib.IsAlmostEqualTo(jc))
                        {
                            // Match is current segment a and previous segment b
                            result.Add((i, jPrev));
                        }
                    }
                }
            }

            return result;
        }

        /// <summary>
        /// Insert a point into the polyline if it lies along one
        /// of the polyline's segments.
        /// </summary>
        /// <param name="points">The points at which to split the polyline.</param>
        /// <returns>The index of the new vertex.</returns>
        public virtual void Split(IList<Vector3> points)
        {
            Split(points);
        }

        /// <summary>
<<<<<<< HEAD
        /// Split a polyline at the provided points, by inserting new vertices.
        /// </summary>
        /// <param name="points">The points at which to split.</param>
        /// <param name="closed">Should the polyline be considered closed?</param>
=======
        /// Insert a point into the polyline if it lies along one
        /// of the polyline's segments.
        /// </summary>
        /// <param name="points">The points at which to split the polyline.</param>
        /// <param name="closed">Is the polyline closed?</param>
>>>>>>> 80d3cfc2
        protected void Split(IList<Vector3> points, bool closed = false)
        {
            for (var i = 0; i < this.Vertices.Count; i++)
            {
                var a = this.Vertices[i];
                var b = closed && i == this.Vertices.Count - 1 ? this.Vertices[0] : this.Vertices[i + 1];

                for (var j = points.Count - 1; j >= 0; j--)
                {
                    var point = points[j];

                    if (point.IsAlmostEqualTo(a) || point.IsAlmostEqualTo(b))
                    {
                        // The split point is coincident with a vertex.
                        continue;
                    }

                    if (point.DistanceTo(new Line(a, b)).ApproximatelyEquals(0.0))
                    {
                        if (i > this.Vertices.Count - 1)
                        {
                            this.Vertices.Add(point);
                        }
                        else
                        {
                            this.Vertices.Insert(i + 1, point);
                        }

                        break;
                    }
                }
            }
            return;
        }
    }

    /// <summary>
    /// Polyline extension methods.
    /// </summary>
    internal static class PolylineExtensions
    {
        /// <summary>
        /// Construct a clipper path from a Polygon.
        /// </summary>
        /// <param name="p"></param>
        /// <param name="tolerance">An optional tolerance. If converting back to a Polyline, be sure to use the same tolerance.</param>
        /// <returns></returns>
        internal static List<IntPoint> ToClipperPath(this Polyline p, double tolerance = Vector3.EPSILON)
        {
            var clipperScale = Math.Round(1.0 / tolerance);
            var path = new List<IntPoint>();
            foreach (var v in p.Vertices)
            {
                path.Add(new IntPoint(Math.Round(v.X * clipperScale), Math.Round(v.Y * clipperScale)));
            }
            return path;
        }

        /// <summary>
        /// Convert a line to a polyline
        /// </summary>
        /// <param name="l">The line to convert.</param>
        public static Polyline ToPolyline(this Line l) => new Polyline(new[] { l.Start, l.End });

    }

    /// <summary>
    /// Offset end types
    /// </summary>
    public enum EndType
    {
        /// <summary>
        /// Open ends are extended by the offset distance and squared off
        /// </summary>
        Square,
        /// <summary>
        /// Ends are squared off with no extension
        /// </summary>
        Butt,
        /// <summary>
        /// If open, ends are joined and treated as a closed polygon
        /// </summary>
        ClosedPolygon,
    }
}<|MERGE_RESOLUTION|>--- conflicted
+++ resolved
@@ -807,18 +807,11 @@
         }
 
         /// <summary>
-<<<<<<< HEAD
-        /// Split a polyline at the provided points, by inserting new vertices.
-        /// </summary>
-        /// <param name="points">The points at which to split.</param>
-        /// <param name="closed">Should the polyline be considered closed?</param>
-=======
         /// Insert a point into the polyline if it lies along one
         /// of the polyline's segments.
         /// </summary>
         /// <param name="points">The points at which to split the polyline.</param>
         /// <param name="closed">Is the polyline closed?</param>
->>>>>>> 80d3cfc2
         protected void Split(IList<Vector3> points, bool closed = false)
         {
             for (var i = 0; i < this.Vertices.Count; i++)
