using System;
using System.Collections.Generic;
using Elements.Geometry;

namespace Elements.Search
{
    /// <summary>
    /// Comparer used during line sweeps to sort segments by the Y value of
    /// their left-most point.
    /// </summary>
    internal class LeftMostPointComparer<T> : IComparer<T>
    {
        private readonly Func<T, Line> _getSegment;

        /// <summary>
        /// Construct a left most point comparer.
        /// </summary>
        /// <param name="getSegment">A method which returns the segment of the 
        /// object for comparison to other objects.</param>
        public LeftMostPointComparer(Func<T, Line> getSegment)
        {
            this._getSegment = getSegment;
        }

        /// <summary>
        /// Compare two objects of type T.
        /// </summary>
        /// <param name="t1">The first object.</param>
        /// <param name="t2">The second object.</param>
        public int Compare(T t1, T t2)
        {
            var a = _getSegment(t1);
            var b = _getSegment(t2);

            var aLeft = a.Start.X <= a.End.X ? a.PointAt(0.001) : a.PointAt(0.999);
            var bLeft = b.Start.X <= b.End.X ? b.PointAt(0.001) : b.PointAt(0.999);

            if (aLeft.Y.ApproximatelyEquals(bLeft.Y))
            {
<<<<<<< HEAD
                // The left-most points of the lines are equal, but the lines
                // themselves are not neccessarily equal. Use the lines' 
                // bounding boxes to get the max points.
                var bb1 = new BBox3();
                bb1.Extend(a.Start);
                bb1.Extend(a.End);
                var bb2 = new BBox3();
                bb2.Extend(b.Start);
                bb2.Extend(b.End);
                if (bb1.Max.Y > bb2.Max.Y)
                {
                    return -1;
                }
                else if (bb1.Max.Y < bb2.Max.Y)
                {
                    return 1;
                }
                if (bb1.Max.X.ApproximatelyEquals(bb2.Max.X))
                {
                    return 0;
                }
                return bb1.Max.X.CompareTo(bb2.Max.X);
=======
                return 0;
>>>>>>> 9c774981
            }
            if (aLeft.Y > bLeft.Y)
            {
<<<<<<< HEAD
                if (aLeft.Y.ApproximatelyEquals(bLeft.Y))
                {
                    if (aLeft.X.ApproximatelyEquals(bLeft.X))
                    {
                        return 0;
                    }
                    return aLeft.X.CompareTo(bLeft.X);
                }
                if (aLeft.Y > bLeft.Y)
                {
                    return -1;
                }
                return 1;
=======
                return -1;
>>>>>>> 9c774981
            }
            return 1;
        }
    }
}<|MERGE_RESOLUTION|>--- conflicted
+++ resolved
@@ -36,38 +36,6 @@
             var bLeft = b.Start.X <= b.End.X ? b.PointAt(0.001) : b.PointAt(0.999);
 
             if (aLeft.Y.ApproximatelyEquals(bLeft.Y))
-            {
-<<<<<<< HEAD
-                // The left-most points of the lines are equal, but the lines
-                // themselves are not neccessarily equal. Use the lines' 
-                // bounding boxes to get the max points.
-                var bb1 = new BBox3();
-                bb1.Extend(a.Start);
-                bb1.Extend(a.End);
-                var bb2 = new BBox3();
-                bb2.Extend(b.Start);
-                bb2.Extend(b.End);
-                if (bb1.Max.Y > bb2.Max.Y)
-                {
-                    return -1;
-                }
-                else if (bb1.Max.Y < bb2.Max.Y)
-                {
-                    return 1;
-                }
-                if (bb1.Max.X.ApproximatelyEquals(bb2.Max.X))
-                {
-                    return 0;
-                }
-                return bb1.Max.X.CompareTo(bb2.Max.X);
-=======
-                return 0;
->>>>>>> 9c774981
-            }
-            if (aLeft.Y > bLeft.Y)
-            {
-<<<<<<< HEAD
-                if (aLeft.Y.ApproximatelyEquals(bLeft.Y))
                 {
                     if (aLeft.X.ApproximatelyEquals(bLeft.X))
                     {
@@ -80,11 +48,6 @@
                     return -1;
                 }
                 return 1;
-=======
-                return -1;
->>>>>>> 9c774981
-            }
-            return 1;
         }
     }
 }