--- conflicted
+++ resolved
@@ -273,13 +273,12 @@
             var plBeam = new Beam(pl, this._testProfile, 1, 2, 0, material: BuiltInMaterials.Steel);
             this.Model.AddElement(plBeam);
 
-<<<<<<< HEAD
             // Ellipse setbacks
             var ellipticalArc = new EllipticalArc(new Vector3(10, 0), 2.5, 1.5, 0, 210);
             this.Model.AddElement(new ModelCurve(ellipticalArc));
             var ellipticBeam = new Beam(ellipticalArc, this._testProfile, 1, 2, 0, material: BuiltInMaterials.Steel);
             this.Model.AddElement(ellipticBeam);
-=======
+
             // Bezier setbacks
             // TODO: Enable when we have good curved surface visualization.
             // var t = new Transform(7, 0, 0);
@@ -287,7 +286,6 @@
             // this.Model.AddElement(new ModelCurve(bez, BuiltInMaterials.Black, transform: t));
             // var bezBeam = new Beam(bez, this._testProfile, 1, 2, 0, t, BuiltInMaterials.Steel);
             // this.Model.AddElement(bezBeam);
->>>>>>> 1fcad68f
         }
 
         [Fact]
