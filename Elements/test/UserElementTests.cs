--- conflicted
+++ resolved
@@ -55,15 +55,9 @@
             var x = new Line(t.Origin, t.Origin + t.XAxis * this.CenterLine.Length());
             var y = new Line(t.Origin, t.Origin + t.YAxis * this.CenterLine.Length());
 
-<<<<<<< HEAD
             this.Representation.SolidOperations.Add(new Sweep(this.Profile, this.CenterLine, 0.0, 0.0, 0.0, false));
             this.Representation.SolidOperations.Add(new Sweep(this.Profile, x, 0.0, 0.0, 0.0, false));
             this.Representation.SolidOperations.Add(new Sweep(this.Profile, y, 0.0, 0.0, 0.0, false));
-=======
-            this.Representation.SolidOperations.Add(new Sweep(this.Profile, this.CenterLine, 0.0, 0.0, false));
-            this.Representation.SolidOperations.Add(new Sweep(this.Profile, x, 0.0, 0.0, false));
-            this.Representation.SolidOperations.Add(new Sweep(this.Profile, y, 0.0, 0.0, false));
->>>>>>> 3b30e1de
         }
     }
 
