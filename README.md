--- conflicted
+++ resolved
@@ -20,36 +20,8 @@
 Hypar Elements is open source and will remain so **forever**. Your donation will directly support the development of the Hypar Elements. Hypar Elements has been demonstrated to work in Revit add-ins, Unity projects, and as Lambdas running on AWS. Send us a donation and open a feature request telling us what you'd like it to do.  
 [![Donate](https://img.shields.io/badge/Donate-PayPal-green.svg)](https://www.paypal.com/cgi-bin/webscr?cmd=_s-xclick&hosted_button_id=3HBW7BYRSBZYE)
 
-<<<<<<< HEAD
-## Getting Started the Easy Way
-The easiest way to get started is to clone the [starter](https://github.com/hypar-io/generator) repo, which already includes a reference to the Hypar SDK and some example code to get you started.
-```bash
-git clone https://github.com/hypar-io/starter
-```
-
-## Getting Started the Less Easy Way
-The Hypar SDK is available as a [NuGet package](https://www.nuget.org/packages/Hypar.Elements).
-To install for dotnet projects:
-```bash
-dotnet add package HyparSDK
-```
-
-## Examples
-The best examples are those provided in the [tests](https://github.com/hypar-io/sdk/tree/master/test), where we demonstrate usage of almost every function in the library.
-
-## Building the SDK
-You'll only need to do this if you want to contribute to the SDK, otherwise you can use the NuGet packages that are published regularly.
-
-`dotnet build`
-
-## Testing the SDK
-```
-dotnet test
-```
-=======
 ## Examples
 The best examples are those provided in the [tests](https://github.com/hypar-io/elements/tree/master/csharp/test), where we demonstrate usage of almost every function in the library.
->>>>>>> 88512b4a
 
 ## Words of Warning
 - The Hypar SDK is currently in beta. Please do not use it for production work.
