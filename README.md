<img src="./hypar_logo.svg" width="300px" style="display: block;margin-left: auto;margin-right: auto;width: 50%;">

# elements
[![Build Status](https://travis-ci.org/hypar-io/sdk.svg?branch=master)](https://travis-ci.org/hypar-io/elements)
![NuGet](https://img.shields.io/nuget/v/HyparSDK.svg)
[![Donate](https://img.shields.io/badge/Donate-PayPal-green.svg)](https://www.paypal.com/cgi-bin/webscr?cmd=_s-xclick&hosted_button_id=3HBW7BYRSBZYE)

Hypar Elements is a library for creating building elements like Walls, Beams, and Spaces. It's meant to be used by architects, engineers, and other building professionals who want to write code that generates buildings. Here's an example using Elements to create a `Beam`:
```c#
var line = new Line(Vector3.Origin, new Vector3(5,5,5));
var beam = new Beam(line, Profiles.WideFlangeProfile());
var model = new Model();
model.AddElement(beam);
var json = model.ToJson();
```
## Why
When we started [Hypar](https://www.hypar.io), we needed a small library of building elements that could run in microservices executing on Linux, and was therefore free of dependencies on host applications like Rhino or Revit. We wanted it to have an API that took the best parts from the various object models and programming APIs available in the AEC space. We wanted it to serialize to formats like JSON and IFC that were useful to architects, engineers, and contractors. And even though the library needed to stand alone, we wanted it to be usable in addins to other popular AEC applications like Dynamo, Grasshopper, Revit, and Unity. We looked around and nothing fit the bill, so we started building this. 

## Donate
Hypar Elements is open source and will remain so **forever**. Your donation will directly support the development of the Hypar Elements. Hypar Elements has been demonstrated to work in Revit addins, Unity projects, and as Lambdas running on AWS. Send us a donation and open a feature request telling us what you'd like it to do.  
[![Donate](https://img.shields.io/badge/Donate-PayPal-green.svg)](https://www.paypal.com/cgi-bin/webscr?cmd=_s-xclick&hosted_button_id=3HBW7BYRSBZYE)

<<<<<<< HEAD
## Getting Started the Easy Way
The easiest way to get started is to clone the [starter](https://github.com/hypar-io/starter) repo, which already includes a reference to the Hypar SDK and some example code to get you started.
```bash
git clone https://github.com/hypar-io/starter
```

## Getting Started the Less Easy Way
The Hypar SDK is available as a [NuGet package](https://www.nuget.org/packages/HyparSDK).
=======
## Getting Started
Hypar Elements is available as a [NuGet package](https://www.nuget.org/packages/HyparSDK).
>>>>>>> 34500b77
To install for dotnet projects:
```bash
dotnet add package HyparSDK
```

## Examples
The best examples are those provided in the [tests](https://github.com/hypar-io/sdk/tree/master/csharp/test/Hypar.SDK.Tests), where we demonstrate usage of almost every function in the library.

## Building the SDK
<<<<<<< HEAD
You'll only need to do this if you want to contribute to the SDK, otherwise you can use the NuGet packages that are published regularly.

`dotnet build`
=======
You'll only need to do this if you want to contribute to the Elements library, otherwise you can use the Nuget packages that are published regularly.
```
dotnet build
```
>>>>>>> 34500b77

## Testing the SDK
```
dotnet test
```

## Words of Warning
<<<<<<< HEAD
- The Hypar SDK is currently in beta. Please do not use it for production work.
- Why we chose C#:
  - C# is a strongly typed language. We want the code checking tools and the compiler to help you write code that you can publish with confidence. 
  - Microsoft is investing heavily in C# performance. There are lots of articles out there about Lambda performance. [Here's](https://read.acloud.guru/comparing-aws-lambda-performance-of-node-js-python-java-c-and-go-29c1163c2581) a good one.
  - Dotnet function packages are small. Smaller functions results in faster cold start times in serverless environments.
  - C# libraries can be reused in other popular AEC applications like Dynamo, Grasshopper, Revit, and Unity.
=======
- Hypar Elements is currently in alpha. Please do not use it for production work.
>>>>>>> 34500b77

## Third Party Libraries and Specifications

- [LibTessDotNet](https://github.com/speps/LibTessDotNet)  
- [Clipper](http://www.angusj.com/delphi/clipper.php)
- [GeoJson](http://geojson.org/)
- [glTF](https://www.khronos.org/gltf/).

## Hypar Elements
Hypar Elements is at the heart of the Hypar platform. A Hypar generator is a piece of code that is executed in the cloud to generate a building or a set of building components. You author the generator logic referencing the Hypar Elements library, and publish the generator to Hypar, then Hypar executes it for you and store the results. You can see some generators written using Hypar Elements running on [Hypar](https://hypar.io). Hypar is just one example of a business that can be built on top of this tool. We fully expect you'll go and build your own cool thing.

## Getting Started Developing for the Hypar Platform
The easiest way to get started is to clone the [starter](https://github.com/hypar-io/starter) repo, which already includes a reference to the Hypar SDK and some example code to get you started.
```bash
git clone https://github.com/hypar-io/starter
```<|MERGE_RESOLUTION|>--- conflicted
+++ resolved
@@ -20,7 +20,6 @@
 Hypar Elements is open source and will remain so **forever**. Your donation will directly support the development of the Hypar Elements. Hypar Elements has been demonstrated to work in Revit addins, Unity projects, and as Lambdas running on AWS. Send us a donation and open a feature request telling us what you'd like it to do.  
 [![Donate](https://img.shields.io/badge/Donate-PayPal-green.svg)](https://www.paypal.com/cgi-bin/webscr?cmd=_s-xclick&hosted_button_id=3HBW7BYRSBZYE)
 
-<<<<<<< HEAD
 ## Getting Started the Easy Way
 The easiest way to get started is to clone the [starter](https://github.com/hypar-io/starter) repo, which already includes a reference to the Hypar SDK and some example code to get you started.
 ```bash
@@ -29,10 +28,6 @@
 
 ## Getting Started the Less Easy Way
 The Hypar SDK is available as a [NuGet package](https://www.nuget.org/packages/HyparSDK).
-=======
-## Getting Started
-Hypar Elements is available as a [NuGet package](https://www.nuget.org/packages/HyparSDK).
->>>>>>> 34500b77
 To install for dotnet projects:
 ```bash
 dotnet add package HyparSDK
@@ -42,16 +37,9 @@
 The best examples are those provided in the [tests](https://github.com/hypar-io/sdk/tree/master/csharp/test/Hypar.SDK.Tests), where we demonstrate usage of almost every function in the library.
 
 ## Building the SDK
-<<<<<<< HEAD
 You'll only need to do this if you want to contribute to the SDK, otherwise you can use the NuGet packages that are published regularly.
 
 `dotnet build`
-=======
-You'll only need to do this if you want to contribute to the Elements library, otherwise you can use the Nuget packages that are published regularly.
-```
-dotnet build
-```
->>>>>>> 34500b77
 
 ## Testing the SDK
 ```
@@ -59,16 +47,12 @@
 ```
 
 ## Words of Warning
-<<<<<<< HEAD
 - The Hypar SDK is currently in beta. Please do not use it for production work.
 - Why we chose C#:
   - C# is a strongly typed language. We want the code checking tools and the compiler to help you write code that you can publish with confidence. 
   - Microsoft is investing heavily in C# performance. There are lots of articles out there about Lambda performance. [Here's](https://read.acloud.guru/comparing-aws-lambda-performance-of-node-js-python-java-c-and-go-29c1163c2581) a good one.
   - Dotnet function packages are small. Smaller functions results in faster cold start times in serverless environments.
   - C# libraries can be reused in other popular AEC applications like Dynamo, Grasshopper, Revit, and Unity.
-=======
-- Hypar Elements is currently in alpha. Please do not use it for production work.
->>>>>>> 34500b77
 
 ## Third Party Libraries and Specifications
 
