--- conflicted
+++ resolved
@@ -89,34 +89,8 @@
                 {
                     foreach (var op in geoElement.Representation?.SolidOperations)
                     {
-<<<<<<< HEAD
                         var ifcRepresentations = AddSolidOperationToDocument(doc, op);
                         foreach (var geom in ifcRepresentations)
-=======
-
-                        // Neither of these entities, which are part of the
-                        // IFC4 specification, and which would allow a sweep
-                        // along a curve, are supported by many applications
-                        // which are supposedly IFC4 compliant (Revit). For
-                        // Those applications where these entities appear,
-                        // the rotation of the profile is often wrong or
-                        // inconsistent.
-                        // geom = sweep.ToIfcSurfaceCurveSweptAreaSolid(doc);
-                        // geom = sweep.ToIfcFixedReferenceSweptAreaSolid(geoElement.Transform, doc);
-
-                        // Instead, we'll divide the curve and create a set of
-                        // linear extrusions instead.
-                        Polyline pline;
-                        if (sweep.Curve is Line)
-                        {
-                            pline = sweep.Curve.ToPolyline(1);
-                        }
-                        else
-                        {
-                            pline = sweep.Curve.ToPolyline();
-                        }
-                        foreach (var segment in pline.Segments())
->>>>>>> bce861e3
                         {
                             List<IfcStyleAssignmentSelect> styles = null;
                             if (geoElement.Material != null)
