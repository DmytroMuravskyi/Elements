using Elements.Geometry;
using Elements.Serialization.IFC;
using Elements.Serialization.glTF;
using System;
using System.IO;
using Xunit;
using Xunit.Abstractions;
using System.Collections.Generic;
using Elements.Geometry.Profiles;
using System.Linq;
using System.Xml.Linq;

namespace Elements.IFC.Tests
{
    public class IfcTests
    {
        private const string basePath = "models";

        private readonly ITestOutputHelper output;

        private readonly WideFlangeProfileFactory _profileFactory = new WideFlangeProfileFactory();

        public IfcTests(ITestOutputHelper output)
        {
            this.output = output;
        }

        [Theory]
        // [InlineData("rac_sample", "../../../models/IFC4/rac_advanced_sample_project.ifc")]
        // [InlineData("rme_sample", "../../../models/IFC4/rme_advanced_sample_project.ifc")]
        // [InlineData("rst_sample", "../../../models/IFC4/rst_advanced_sample_project.ifc")]
        [InlineData("AC-20-Smiley-West-10-Bldg", "../../../models/IFC4/AC-20-Smiley-West-10-Bldg.ifc", 1963, 120, 530, 270, 9, 140, 10, 2)]
        // TODO: Some walls are extracted incorrectly and intersecting the roof. It happens because
        // IfcBooleanClippingResultParser doesn't handle the boolean clipping operation.
        // In order to fix it surface support is required.
        // The Plane case isn't implemented because some critical information about IfcPlane is
        // missing during it's extraction.
        // TODO: German names are converted incorrectly.
        // TODO: The entrance door has an incorrect representation. It happens because during
        // the UpdateRepresentation the default representation of a door is created instead of
        // the extracted one.
        [InlineData("AC20-Institute-Var-2", "../../../models/IFC4/AC20-Institute-Var-2.ifc", 1506, 5, 570, 121, 7, 82, 0, 21)]
        // [InlineData("20160125WestRiverSide Hospital - IFC4-Autodesk_Hospital_Sprinkle", "../../../models/IFC4/20160125WestRiverSide Hospital - IFC4-Autodesk_Hospital_Sprinkle.ifc")]
        public void FromIFC4(string name,
                         string ifcPath,
                         int expectedElementsCount,
                         int expectedCountOfFloors,
                         int expectedCountOfOpenings,
                         int expectedCountOfWalls,
                         int expectedCountOfDoors,
                         int expectedCountOfSpaces,
                         int expectedCountOfBeams,
                         int expectedCountOfErrors
            )
        {
            var model = IFCModelExtensions.FromIFC(Path.Combine(Environment.CurrentDirectory, ifcPath), out var ctorErrors);

            int countOfFloors = model.AllElementsOfType<Floor>().Count();
            int countOfOpenings = model.AllElementsOfType<Opening>().Count();
            int countOfWalls = model.AllElementsOfType<Wall>().Count();
            int countOfDoors = model.AllElementsOfType<Door>().Count();
            int countOfSpaces = model.AllElementsOfType<Space>().Count();
            int countOfBeams = model.AllElementsOfType<Beam>().Count();

            Assert.Equal(expectedElementsCount, model.Elements.Count);

            Assert.Equal(expectedCountOfFloors, countOfFloors);
            Assert.Equal(expectedCountOfOpenings, countOfOpenings);
            Assert.Equal(expectedCountOfWalls, countOfWalls);
            Assert.Equal(expectedCountOfDoors, countOfDoors);
            Assert.Equal(expectedCountOfSpaces, countOfSpaces);
            Assert.Equal(expectedCountOfBeams, countOfBeams);

            foreach (var e in ctorErrors)
            {
                this.output.WriteLine(e);
            }

            Assert.Equal(expectedCountOfErrors, ctorErrors.Count);

            model.ToJson(ConstructJsonPath(name));
            model.ToGlTF(ConstructGlbPath(name));
        }

        [Theory(Skip = "IFC2X3")]
        [InlineData("example_1", "../../../models/IFC2X3/example_1.ifc")]
        // TODO: Reenable when IfcCompositeCurve is supported.
        // [InlineData("example_2", "../../../models/IFC2X3/example_2.ifc")]
        [InlineData("example_3", "../../../models/IFC2X3/example_3.ifc")]// new []{"0bKcgqsaHFN9FTVipKV_Ue","3Lkqsa9JzD0BBXIMnx2zgD"})]
        [InlineData("wall_with_window_vectorworks", "../../../models/IFC2X3/wall_with_window_vectorworks.ifc")]
        public void IFC2X3(string name, string ifcPath, string[] idsToConvert = null)
        {
            var model = IFCModelExtensions.FromIFC(Path.Combine(Environment.CurrentDirectory, ifcPath), out var ctorErrors, idsToConvert);
            foreach (var e in ctorErrors)
            {
                this.output.WriteLine(e);
            }
            model.ToGlTF(ConstructGlbPath(name));
        }

        [Fact]
        public void InstanceOpenings()
        {
            var model = System.IO.File.ReadAllText("../../../models/Hypar/instance-openings-test-model.json");
            var hyparModel = Model.FromJson(model);
            var walls = hyparModel.AllElementsOfType<StandardWall>();
            var path = ConstructIfcPath("instance-openings-test");
            hyparModel.ToIFC(path);

            var file = System.IO.File.ReadAllLines(path);

            var wallCount = file.Count(x => x.Contains("IFCWALLSTANDARDCASE"));
            var openingCount = file.Count(x => x.Contains("IFCRELVOIDSELEMENT"));
            var floorCount = file.Count(x => x.Contains("IFCSLAB"));

            Assert.Equal(wallCount, 4);
            Assert.Equal(openingCount, 5);
            Assert.Equal(floorCount, 1);
        }

        [Fact]
        public void SpaceTemplate()
        {
            var model = System.IO.File.ReadAllText("../../../models/Hypar/space-planning.json");
            var hyparModel = Model.FromJson(model);
            var path = ConstructIfcPath("space-planning-test");
            hyparModel.ToIFC(path);
        }

        [Fact]
        public void Doors()
        {
            var model = new Model();

            // Add 2 walls.
            var wallLine1 = new Line(Vector3.Origin, new Vector3(10, 10, 0));
            var wallLine2 = new Line(new Vector3(10, 10, 0), new Vector3(10, 15, 0));
            var wall1 = new StandardWall(wallLine1, 0.2, 3, name: "Wall1");
            var wall2 = new StandardWall(wallLine2, 0.2, 2, name: "Wall2");

            var door1 = new Door(wallLine1, 0.5, 1.5, 2.0, Door.DOOR_DEFAULT_THICKNESS, DoorOpeningSide.LeftHand, DoorOpeningType.DoubleSwing);
            var door2 = new Door(wallLine2, 0.5, 1.5, 1.8, Door.DOOR_DEFAULT_THICKNESS, DoorOpeningSide.LeftHand, DoorOpeningType.DoubleSwing);

<<<<<<< HEAD
            var door1 = new Door(wallLine1, 0.5, 1.5, 2.0, DoorOpeningSide.LeftHand, DoorOpeningType.DoubleSwing);
            var door2 = new Door(wallLine2, 0.5, 1.5, 1.8, DoorOpeningSide.LeftHand, DoorOpeningType.DoubleSwing);
=======
            wall1.AddDoorOpening(door1);
            wall2.AddDoorOpening(door2);
>>>>>>> f3ebe0ac

            model.AddElement(wall1);
            model.AddElement(wall2);
            model.AddElement(door1);
            model.AddElement(door2);

            model.ToJson(ConstructJsonPath("IfcDoor"));
            model.ToIFC(ConstructIfcPath("IfcDoor"));
        }

        [Fact]
        public void Wall()
        {
            var line = new Line(Vector3.Origin, new Vector3(10, 10, 0));
            var line1 = new Line(new Vector3(10, 10, 0), new Vector3(10, 15, 0));
            var wall = new StandardWall(line, 0.2, 3);
            var wall1 = new StandardWall(line1, 0.2, 2);
            var model = new Model();
            model.AddElement(wall);
            model.AddElement(wall1);
            model.ToIFC(ConstructIfcPath("IfcWall"));
        }

        [Fact]
        public void PlanWall()
        {
            var planShape = Polygon.L(2, 2, 0.15);
            var wall1 = new Wall(planShape, 3.0);
            var wall2 = new Wall(planShape, 3.0, BuiltInMaterials.Concrete, new Transform(0, 0, 3));
            var model = new Model();
            model.AddElement(wall1);
            model.AddElement(wall2);
            model.ToIFC(ConstructIfcPath("IfcWallPlan"));
        }

        [Fact]
        public void Floor()
        {
            var planShape = Polygon.L(2, 4, 1.5);
            var floor = new Floor(planShape, 0.1);
            var floor1 = new Floor(planShape, 0.1, new Transform(0, 0, 2));
            var o = new Opening(Polygon.Rectangle(0.5, 0.5), Vector3.ZAxis, transform: new Transform(0.5, 0.5, 0));
            floor.Openings.Add(o);

            var model = new Model();
            model.AddElement(floor);
            model.AddElement(floor1);

            var ifcPath = ConstructIfcPath("IfcFloor");
            model.ToIFC(ifcPath);
            model.ToGlTF(ConstructGlbPath("IfcFloor"));

            var newModel = IFCModelExtensions.FromIFC(ifcPath, out var ctorErrors);
            foreach (var e in ctorErrors)
            {
                this.output.WriteLine(e);
            }

            Assert.Equal(model.Elements.Values.Count, newModel.Elements.Values.Count);
            newModel.ToGlTF(ConstructGlbPath("IfcFloor2"));
        }

        [Fact]
        public void Beams()
        {
            var model = new Model();

            var pts = Hypar(5.0, 5.0);
            var m1 = new Material("red", Colors.Red, 0f, 0f);
            var m2 = new Material("green", Colors.Green, 0f, 0f);

            var prof = _profileFactory.GetProfileByType(WideFlangeProfileType.W10x100);
            for (var j = 0; j < pts.Count; j++)
            {
                var colA = pts[j];
                List<Vector3> colB = null;
                if (j + 1 < pts.Count)
                {
                    colB = pts[j + 1];
                }

                for (var i = 0; i < colA.Count; i++)
                {
                    var a = colA[i];
                    if (i + 1 < colA.Count)
                    {
                        Vector3 b = colA[i + 1];
                        var line1 = new Line(a, b);
                        var beam1 = new Beam(line1, prof, material: m1, name: $"Hypar's beam {j}_{i}");
                        model.AddElement(beam1);
                    }

                    if (colB != null)
                    {
                        var c = colB[i];
                        var line2 = new Line(a, c);
                        var beam2 = new Beam(line2, prof, material: m2);
                        model.AddElement(beam2);
                    }
                }
            }
            model.ToIFC(ConstructIfcPath("IfcBeams"));
        }

        private List<List<Vector3>> Hypar(double a, double b)
        {
            var result = new List<List<Vector3>>();
            for (var x = -5; x <= 5; x++)
            {
                var column = new List<Vector3>();
                for (var y = -5; y <= 5; y++)
                {
                    var z = Math.Pow(y, 2) / Math.Pow(b, 2) - Math.Pow(x, 2) / Math.Pow(a, 2);
                    column.Add(new Vector3(x, y, z));
                }
                result.Add(column);
            }

            return result;
        }

        private string ConstructIfcPath(string modelName)
        {
            var modelsDirectory = Path.Combine(Environment.CurrentDirectory, basePath);
            if (!Directory.Exists(modelsDirectory))
            {
                Directory.CreateDirectory(modelsDirectory);
            }
            return Path.GetFullPath(Path.Combine(Environment.CurrentDirectory, basePath, $"{modelName}.ifc"));
        }

        private string ConstructGlbPath(string modelName)
        {
            var modelsDirectory = Path.Combine(Environment.CurrentDirectory, basePath);
            if (!Directory.Exists(modelsDirectory))
            {
                Directory.CreateDirectory(modelsDirectory);
            }
            return Path.GetFullPath(Path.Combine(modelsDirectory, $"{modelName}.glb"));
        }

        private string ConstructJsonPath(string modelName)
        {
            var modelsDirectory = Path.Combine(Environment.CurrentDirectory, basePath);
            if (!Directory.Exists(modelsDirectory))
            {
                Directory.CreateDirectory(modelsDirectory);
            }
            return Path.GetFullPath(Path.Combine(modelsDirectory, $"{modelName}.json"));
        }
    }
}<|MERGE_RESOLUTION|>--- conflicted
+++ resolved
@@ -141,13 +141,8 @@
             var door1 = new Door(wallLine1, 0.5, 1.5, 2.0, Door.DOOR_DEFAULT_THICKNESS, DoorOpeningSide.LeftHand, DoorOpeningType.DoubleSwing);
             var door2 = new Door(wallLine2, 0.5, 1.5, 1.8, Door.DOOR_DEFAULT_THICKNESS, DoorOpeningSide.LeftHand, DoorOpeningType.DoubleSwing);
 
-<<<<<<< HEAD
-            var door1 = new Door(wallLine1, 0.5, 1.5, 2.0, DoorOpeningSide.LeftHand, DoorOpeningType.DoubleSwing);
-            var door2 = new Door(wallLine2, 0.5, 1.5, 1.8, DoorOpeningSide.LeftHand, DoorOpeningType.DoubleSwing);
-=======
             wall1.AddDoorOpening(door1);
             wall2.AddDoorOpening(door2);
->>>>>>> f3ebe0ac
 
             model.AddElement(wall1);
             model.AddElement(wall2);
